defmodule Beef.RoomBlock do
  use Ecto.Schema
  import Ecto.Changeset
  alias Beef.Schemas.User
  alias Beef.Schemas.Room
<<<<<<< HEAD
  
=======

>>>>>>> da6711ba
  @timestamps_opts [type: :utc_datetime_usec]

  @derive {Poison.Encoder, only: [:userId, :roomId, :modId]}
  @primary_key false
  schema "room_blocks" do
    belongs_to(:user, User, foreign_key: :userId, type: :binary_id)
    belongs_to(:room, Room, foreign_key: :roomId, type: :binary_id)
    belongs_to(:mod, User, foreign_key: :modId, type: :binary_id)

    timestamps()
  end

  @doc false
  def insert_changeset(roomBlock, attrs) do
    roomBlock
    |> cast(attrs, [:userId, :roomId, :modId])
    |> validate_required([:userId, :roomId, :modId])
  end
end<|MERGE_RESOLUTION|>--- conflicted
+++ resolved
@@ -3,11 +3,6 @@
   import Ecto.Changeset
   alias Beef.Schemas.User
   alias Beef.Schemas.Room
-<<<<<<< HEAD
-  
-=======
-
->>>>>>> da6711ba
   @timestamps_opts [type: :utc_datetime_usec]
 
   @derive {Poison.Encoder, only: [:userId, :roomId, :modId]}
