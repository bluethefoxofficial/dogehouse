--- conflicted
+++ resolved
@@ -6,343 +6,10 @@
   boundary conditions at compile time, consider using Sasa Juric's Boundary
   library:
 
-<<<<<<< HEAD
-  Contains database access and mutation functions for User.
-  """
-
-  import Ecto.Query, warn: false
-  alias Beef.Repo
-  alias Beef.Rooms
-  alias Beef.Schemas.Room
-  alias Beef.Schemas.User
-
-  @fetch_limit 16
-  def edit_profile(user_id, data) do
-    %User{id: user_id}
-    |> User.edit_changeset(data)
-    |> Repo.update()
-  end
-
-  def delete(user_id) do
-    %User{id: user_id} |> Repo.delete()
-  end
-
-  def search(query, offset) do
-    query_with_percent = "%" <> query <> "%"
-
-    items =
-      from(u in User,
-        where:
-          ilike(u.username, ^query_with_percent) or
-            ilike(u.displayName, ^query_with_percent),
-        left_join: cr in Room,
-        on: u.currentRoomId == cr.id and cr.isPrivate == false,
-        select: %{u | currentRoom: cr},
-        limit: @fetch_limit,
-        offset: ^offset
-      )
-      |> Beef.Repo.all()
-
-    {Enum.slice(items, 0, -1 + @fetch_limit),
-     if(length(items) == @fetch_limit, do: -1 + offset + @fetch_limit, else: nil)}
-  end
-
-  def bulk_insert(users) do
-    Beef.Repo.insert_all(
-      User,
-      users,
-      on_conflict: :nothing
-    )
-  end
-
-  def find_by_github_ids(ids) do
-    from(u in User, where: u.githubId in ^ids, select: u.id)
-    |> Beef.Repo.all()
-  end
-
-  def inc_num_following(user_id, n) do
-    from(u in User,
-      where: u.id == ^user_id,
-      update: [
-        inc: [
-          numFollowing: ^n
-        ]
-      ]
-    )
-    |> Repo.update_all([])
-  end
-
-  def get_users_in_current_room(user_id) do
-    case tuple_get_current_room_id(user_id) do
-      {:ok, current_room_id} ->
-        {current_room_id,
-         from(u in User,
-           where: u.currentRoomId == ^current_room_id,
-           left_join: rp in Beef.Schemas.RoomPermission,
-           on: rp.userId == u.id and rp.roomId == u.currentRoomId,
-           select: %{u | roomPermissions: rp}
-         )
-         |> Beef.Repo.all()}
-
-      _ ->
-        {nil, []}
-    end
-  end
-
-  def get_by_id(user_id) do
-    Beef.Repo.get(User, user_id)
-  end
-
-  def get_by_username(username) do
-    from(u in User,
-      where: u.username == ^username,
-      limit: 1
-    )
-    |> Beef.Repo.one()
-  end
-
-  def set_reason_for_ban(user_id, reason_for_ban) do
-    from(u in User,
-      where: u.id == ^user_id,
-      update: [
-        set: [
-          reasonForBan: ^reason_for_ban
-        ]
-      ]
-    )
-    |> Repo.update_all([])
-  end
-
-  @spec get_by_id_with_current_room(any) :: any
-  def get_by_id_with_current_room(user_id) do
-    from(u in User,
-      left_join: a0 in assoc(u, :currentRoom),
-      where: u.id == ^user_id,
-      limit: 1,
-      preload: [
-        currentRoom: a0
-      ]
-    )
-    |> Beef.Repo.one()
-  end
-
-  def set_online(user_id) do
-    from(u in User,
-      where: u.id == ^user_id,
-      update: [
-        set: [
-          online: true
-        ]
-      ]
-    )
-    |> Repo.update_all([])
-  end
-
-  def set_user_left_current_room(user_id) do
-    Kousa.RegUtils.lookup_and_cast(Kousa.Gen.UserSession, user_id, {:set_current_room_id, nil})
-
-    from(u in User,
-      where: u.id == ^user_id,
-      update: [
-        set: [
-          currentRoomId: nil
-        ]
-      ]
-    )
-    |> Repo.update_all([])
-  end
-
-  def set_offline(user_id) do
-    from(u in User,
-      where: u.id == ^user_id,
-      update: [
-        set: [
-          online: false,
-          lastOnline: fragment("now()")
-        ]
-      ]
-      # select: u
-    )
-    |> Repo.update_all([])
-  end
-
-  def get_current_room(user_id) do
-    room_id = get_current_room_id(user_id)
-
-    case room_id do
-      nil -> nil
-      id -> Rooms.get_room_by_id(id)
-    end
-  end
-
-  def tuple_get_current_room_id(user_id) do
-    case Kousa.RegUtils.lookup_and_call(
-           Kousa.Gen.UserSession,
-           user_id,
-           {:get_current_room_id}
-         ) do
-      {:ok, nil} ->
-        {nil, nil}
-
-      x ->
-        x
-    end
-  end
-
-  def get_current_room_id(user_id) do
-    case Kousa.RegUtils.lookup_and_call(
-           Kousa.Gen.UserSession,
-           user_id,
-           {:get_current_room_id}
-         ) do
-      {:ok, id} ->
-        id
-
-      _ ->
-        nil
-    end
-  end
-
-  def set_current_room(user_id, room_id, can_speak \\ false, returning \\ false) do
-    roomPermissions =
-      case can_speak do
-        true ->
-          case Beef.RoomPermissions.set_speaker?(user_id, room_id, true, true) do
-            {:ok, x} -> x
-            _ -> nil
-          end
-
-        _ ->
-          Beef.RoomPermissions.get(user_id, room_id)
-      end
-
-    Kousa.RegUtils.lookup_and_cast(
-      Kousa.Gen.UserSession,
-      user_id,
-      {:set_current_room_id, room_id}
-    )
-
-    q =
-      from(u in User,
-        where: u.id == ^user_id,
-        update: [
-          set: [
-            currentRoomId: ^room_id
-          ]
-        ]
-      )
-
-    q = if returning, do: select(q, [u], u), else: q
-
-    case Beef.Repo.update_all(q, []) do
-      {_, [user]} -> %{user | roomPermissions: roomPermissions}
-      _ -> nil
-    end
-  end
-
-  def twitter_find_or_create(user) do
-    db_user =
-      from(u in User,
-        where:
-          (not is_nil(u.email) and u.email == ^user.email and u.email != "") or
-            u.twitterId == ^user.twitterId,
-        limit: 1
-      )
-      |> Repo.one()
-
-    cond do
-      db_user ->
-        if is_nil(db_user.twitterId) do
-          from(u in User,
-            where: u.id == ^db_user.id,
-            update: [
-              set: [
-                twitterId: ^user.twitterId
-              ]
-            ]
-          )
-          |> Repo.update_all([])
-        end
-
-        {:find, db_user}
-
-      true ->
-        {:create,
-         Repo.insert!(
-           %User{
-             username: Kousa.Random.big_ascii_id(),
-             email: if(user.email == "", do: nil, else: user.email),
-             twitterId: user.twitterId,
-             avatarUrl: user.avatarUrl,
-             displayName:
-               if(is_nil(user.displayName) or String.trim(user.displayName) == "",
-                 do: "Novice Doge",
-                 else: user.displayName
-               ),
-             bio: user.bio,
-             hasLoggedIn: true
-           },
-           returning: true
-         )}
-    end
-  end
-
-  def github_find_or_create(user, github_access_token) do
-    githubId = Integer.to_string(user["id"])
-
-    db_user =
-      from(u in User,
-        where:
-          u.githubId == ^githubId or
-            (not is_nil(u.email) and u.email != "" and u.email == ^user["email"]),
-        limit: 1
-      )
-      |> Repo.one()
-
-    cond do
-      db_user ->
-        if is_nil(db_user.githubId) do
-          from(u in User,
-            where: u.id == ^db_user.id,
-            update: [
-              set: [
-                githubId: ^githubId,
-                githubAccessToken: ^github_access_token
-              ]
-            ]
-          )
-          |> Repo.update_all([])
-        end
-
-        {:find, db_user}
-
-      true ->
-        {:create,
-         Repo.insert!(
-           %User{
-             username: Kousa.Random.big_ascii_id(),
-             githubId: githubId,
-             email: if(user["email"] == "", do: nil, else: user["email"]),
-             githubAccessToken: github_access_token,
-             avatarUrl: user["avatar_url"],
-             displayName:
-               if(is_nil(user["name"]) or String.trim(user["name"]) == "",
-                 do: "Novice Doge",
-                 else: user["name"]
-               ),
-             bio: user["bio"],
-             hasLoggedIn: true
-           },
-           returning: true
-         )}
-    end
-  end
-=======
   https://hex.pm/packages/boundary
 
   NB (5 Mar 2021): these functions are probably going to get streamlined =D
   """
->>>>>>> e6484c3f
 
   # ACCESS functions
   defdelegate find_by_github_ids(ids), to: Beef.Access.Users
