defmodule Beef.Rooms do
  @moduledoc """
  Empty context module for Rooms
  """

<<<<<<< HEAD
  import Ecto.Query

  @fetch_limit 16

  alias Beef.Schemas.User
  alias Beef.Schemas.Room
  alias Beef.Schemas.UserBlock
  alias Beef.Users
  alias Beef.UserBlocks
  alias Beef.Repo

  def get_room_status(user_id) do
    room = Users.get_current_room(user_id)

    cond do
      is_nil(room) ->
        {nil, nil}

      room.creatorId == user_id ->
        {:creator, room}

      true ->
        {case Beef.RoomPermissions.get(user_id, room.id) do
           %{isMod: true} -> :mod
           %{isSpeaker: true} -> :speaker
           %{askedToSpeak: true} -> :askedToSpeak
           _ -> :listener
         end, room}
    end
  end

  def set_room_privacy_by_creator_id(user_id, isPrivate, new_name) do
    from(r in Room,
      where: r.creatorId == ^user_id,
      update: [
        set: [
          isPrivate: ^isPrivate,
          name: ^new_name
        ]
      ],
      select: r
    )
    |> Beef.Repo.update_all([])
  end

  def can_join_room(room_id, user_id) do
    room = get_room_by_id(room_id)
    max_room_size = Application.fetch_env!(:kousa, :max_room_size)

    case room do
      nil ->
        {:error, "room doesn't exist anymore"}

      _ ->
        cond do
          room.numPeopleInside >= max_room_size ->
            {:error, "room is full"}

          Beef.RoomBlocks.blocked?(room_id, user_id) ->
            {:error, "you are blocked from the room"}

          true ->
            cond do
              UserBlocks.blocked?(room.creatorId, user_id) ->
                {:error, "the creator of the room blocked you"}

              true ->
                {:ok, room}
            end
        end
    end
  end

  def join_room(room, user_id) do
    user = Users.set_current_room(user_id, room.id, room.isPrivate, true)

    if (length(room.peoplePreviewList) < 10 or
          not is_nil(
            Enum.find(room.peoplePreviewList, fn x ->
              x.numFollowers < user.numFollowers
            end)
          )) and is_nil(Enum.find(room.peoplePreviewList, &(&1.id === user_id))) do
      list =
        [
          %User.Preview{
            id: user.id,
            displayName: user.displayName,
            numFollowers: user.numFollowers
          }
          | room.peoplePreviewList
        ]
        |> Enum.sort(&(&1.numFollowers >= &2.numFollowers))
        |> Enum.slice(0, 10)

      increment_room_people_count(room.id, list)
    else
      increment_room_people_count(room.id)
    end

    user
  end

  def get_top_public_rooms(user_id, offset \\ 0) do
    max_room_size = Application.fetch_env!(:kousa, :max_room_size)

    items =
      from(r in Room,
        left_join: rb in Beef.Schema.RoomBlock,
        on: rb.roomId == r.id and rb.userId == ^user_id,
        left_join: ub in UserBlock,
        on: ub.userIdBlocked == ^user_id,
        where:
          is_nil(ub.userIdBlocked) and is_nil(rb.roomId) and r.isPrivate == false and
            r.numPeopleInside < ^max_room_size,
        order_by: [desc: r.numPeopleInside],
        offset: ^offset,
        limit: ^@fetch_limit
      )
      |> Beef.Repo.all()

    {Enum.slice(items, 0, -1 + @fetch_limit),
     if(length(items) == @fetch_limit, do: -1 + offset + @fetch_limit, else: nil)}
  end

  @spec get_room_by_id(any) :: any
  def get_room_by_id(room_id) do
    Beef.Repo.get(Room, room_id)
  end

  def delete_room_by_id(room_id) do
    %Room{id: room_id} |> Beef.Repo.delete()
  end

  def increment_room_people_count(room_id) do
    from(u in Room,
      where: u.id == ^room_id,
      update: [
        inc: [
          numPeopleInside: 1
        ]
      ]
    )
    |> Beef.Repo.update_all([])
  end

  def increment_room_people_count(room_id, new_people_list) do
    from(u in Room,
      where: u.id == ^room_id,
      update: [
        inc: [
          numPeopleInside: 1
        ],
        set: [
          peoplePreviewList: ^new_people_list
        ]
      ]
    )
    |> Beef.Repo.update_all([])
  end

  def decrement_room_people_count(room_id, new_people_list) do
    from(r in Room,
      where: r.id == ^room_id,
      update: [
        inc: [
          numPeopleInside: -1
        ],
        set: [
          peoplePreviewList: ^new_people_list
        ]
      ]
    )
    |> Beef.Repo.update_all([])
  end

  @user_order """
    (case
      when ? then 1
      else 2
    end)
  """
  @spec get_next_creator_for_room(any) :: any
  def get_next_creator_for_room(room_id) do
    from(u in User,
      inner_join: rp in Beef.Schemas.RoomPermission,
      on: rp.roomId == ^room_id and rp.userId == u.id and u.currentRoomId == ^room_id,
      where: rp.isSpeaker == true,
      limit: 1,
      order_by: [
        asc: fragment(@user_order, rp.isMod)
      ]
    )
    |> Beef.Repo.one()
  end

  def get_a_user_for_room(room_id) do
    from(u in User,
      where: u.currentRoomId == ^room_id,
      limit: 1
    )
    |> Beef.Repo.one()
  end

  def set_room_owner_and_dec(room_id, user_id, new_people_list) do
    from(u in Room,
      where: u.id == ^room_id,
      update: [
        set: [
          creatorId: ^user_id,
          peoplePreviewList: ^new_people_list
        ],
        inc: [
          numPeopleInside: -1
        ]
      ]
    )
    |> Beef.Repo.update_all([])
  end

  def get_room_by_creator_id(creator_id) do
    from(u in Room,
      where: u.creatorId == ^creator_id,
      limit: 1
    )
    |> Beef.Repo.one()
  end

  # trusts that the user is in the room
  def leave_room(user_id, room_id) do
    room = get_room_by_id(room_id)

    if not is_nil(room) do
      if room.numPeopleInside <= 1 do
        # IO.puts("delete_room_by_id")
        delete_room_by_id(room.id)
        {:bye, room}
      else
        # IO.puts("set_user_left_current_room")
        Users.set_user_left_current_room(user_id)
        new_people_list = Enum.filter(room.peoplePreviewList, fn x -> x.id != user_id end)

        if room.creatorId != user_id do
          # IO.puts("increment_room_people_count")

          decrement_room_people_count(
            room.id,
            new_people_list
          )
        else
          # IO.puts("get_next_creator_for_room")
          newCreator = get_next_creator_for_room(room.id)

          if newCreator do
            # IO.puts("set_room_owner")
            set_room_owner_and_dec(room.id, newCreator.id, new_people_list)
            {:new_creator_id, newCreator.id}
          else
            # IO.puts("delete_room_by_id")
            delete_room_by_id(room.id)
            # IO.puts("end_fn")
            {:bye, room}
          end
        end
      end
    end
  end

  def raw_insert(data, peoplePreviewList) do
    %Room{peoplePreviewList: peoplePreviewList}
    |> Room.insert_changeset(data)
    |> Beef.Repo.insert(returning: true)
  end

  def update_name(user_id, name) do
    from(r in Room,
      where: r.creatorId == ^user_id,
      update: [
        set: [
          name: ^name
        ]
      ]
    )
    |> Beef.Repo.update_all([])
  end

  @spec create(:invalid | %{optional(:__struct__) => none, optional(atom | binary) => any}) :: any
  def create(data) do
    user = Users.get_by_id(data.creatorId)

    peoplePreviewList = [
      %{id: user.id, displayName: user.displayName, numFollowers: user.numFollowers}
    ]

    resp = raw_insert(data, peoplePreviewList)

    resp =
      case resp do
        {:error, %{errors: [{:creatorId, {"has already been taken", _}}]}} ->
          raw_insert(data, peoplePreviewList)

        _ ->
          resp
      end

    # IO.inspect(resp)

    case resp do
      {:ok, room} ->
        Users.set_current_room(data.creatorId, room.id)

      _ ->
        nil
    end

    resp
  end

  def owner?(room_id, user_id) do
    not is_nil(
      Beef.Repo.one(from(r in Room, where: r.id == ^room_id and r.creatorId == ^user_id))
    )
  end

  def edit(room_id, data) do
    %Room{id: room_id}
    |> Room.edit_changeset(data)
    |> Beef.Repo.update()
  end

  def all_rooms() do
    Repo.all(Room)
  end
=======
  # ACCESS functions
  defdelegate get_room_status(user_id), to: Beef.Access.Rooms
  defdelegate can_join_room(room_id, user_id), to: Beef.Access.Rooms
  defdelegate get_top_public_rooms(user_id, offset \\ 0), to: Beef.Access.Rooms
  defdelegate get_room_by_id(room_id), to: Beef.Access.Rooms
  defdelegate get_next_creator_for_room(room_id), to: Beef.Access.Rooms
  defdelegate get_a_user_for_room(room_id), to: Beef.Access.Rooms
  defdelegate get_room_by_creator_id(creator_id), to: Beef.Access.Rooms
  defdelegate owner?(room_id, user_id), to: Beef.Access.Rooms
  defdelegate all_rooms(), to: Beef.Access.Rooms

  # MUTATION functions
  defdelegate set_room_privacy_by_creator_id(user_id, isPrivate, new_name), to: Beef.Mutations.Rooms
  defdelegate join_room(room, user_id), to: Beef.Mutations.Rooms
  defdelegate increment_room_people_count(room_id), to: Beef.Mutations.Rooms
  defdelegate increment_room_people_count(room_id, new_people_list), to: Beef.Mutations.Rooms
  defdelegate delete_room_by_id(room_id), to: Beef.Mutations.Rooms
  defdelegate decrement_room_people_count(room_id, new_people_list), to: Beef.Mutations.Rooms
  defdelegate set_room_owner_and_dec(room_id, user_id, new_people_list), to: Beef.Mutations.Rooms
  defdelegate leave_room(user_id, room_id), to: Beef.Mutations.Rooms
  defdelegate raw_insert(data, peoplePreviewList), to: Beef.Mutations.Rooms
  defdelegate update_name(user_id, name), to: Beef.Mutations.Rooms
  defdelegate create(data), to: Beef.Mutations.Rooms
  defdelegate edit(room_id, data), to: Beef.Mutations.Rooms
>>>>>>> e6484c3f
end<|MERGE_RESOLUTION|>--- conflicted
+++ resolved
@@ -3,340 +3,6 @@
   Empty context module for Rooms
   """
 
-<<<<<<< HEAD
-  import Ecto.Query
-
-  @fetch_limit 16
-
-  alias Beef.Schemas.User
-  alias Beef.Schemas.Room
-  alias Beef.Schemas.UserBlock
-  alias Beef.Users
-  alias Beef.UserBlocks
-  alias Beef.Repo
-
-  def get_room_status(user_id) do
-    room = Users.get_current_room(user_id)
-
-    cond do
-      is_nil(room) ->
-        {nil, nil}
-
-      room.creatorId == user_id ->
-        {:creator, room}
-
-      true ->
-        {case Beef.RoomPermissions.get(user_id, room.id) do
-           %{isMod: true} -> :mod
-           %{isSpeaker: true} -> :speaker
-           %{askedToSpeak: true} -> :askedToSpeak
-           _ -> :listener
-         end, room}
-    end
-  end
-
-  def set_room_privacy_by_creator_id(user_id, isPrivate, new_name) do
-    from(r in Room,
-      where: r.creatorId == ^user_id,
-      update: [
-        set: [
-          isPrivate: ^isPrivate,
-          name: ^new_name
-        ]
-      ],
-      select: r
-    )
-    |> Beef.Repo.update_all([])
-  end
-
-  def can_join_room(room_id, user_id) do
-    room = get_room_by_id(room_id)
-    max_room_size = Application.fetch_env!(:kousa, :max_room_size)
-
-    case room do
-      nil ->
-        {:error, "room doesn't exist anymore"}
-
-      _ ->
-        cond do
-          room.numPeopleInside >= max_room_size ->
-            {:error, "room is full"}
-
-          Beef.RoomBlocks.blocked?(room_id, user_id) ->
-            {:error, "you are blocked from the room"}
-
-          true ->
-            cond do
-              UserBlocks.blocked?(room.creatorId, user_id) ->
-                {:error, "the creator of the room blocked you"}
-
-              true ->
-                {:ok, room}
-            end
-        end
-    end
-  end
-
-  def join_room(room, user_id) do
-    user = Users.set_current_room(user_id, room.id, room.isPrivate, true)
-
-    if (length(room.peoplePreviewList) < 10 or
-          not is_nil(
-            Enum.find(room.peoplePreviewList, fn x ->
-              x.numFollowers < user.numFollowers
-            end)
-          )) and is_nil(Enum.find(room.peoplePreviewList, &(&1.id === user_id))) do
-      list =
-        [
-          %User.Preview{
-            id: user.id,
-            displayName: user.displayName,
-            numFollowers: user.numFollowers
-          }
-          | room.peoplePreviewList
-        ]
-        |> Enum.sort(&(&1.numFollowers >= &2.numFollowers))
-        |> Enum.slice(0, 10)
-
-      increment_room_people_count(room.id, list)
-    else
-      increment_room_people_count(room.id)
-    end
-
-    user
-  end
-
-  def get_top_public_rooms(user_id, offset \\ 0) do
-    max_room_size = Application.fetch_env!(:kousa, :max_room_size)
-
-    items =
-      from(r in Room,
-        left_join: rb in Beef.Schema.RoomBlock,
-        on: rb.roomId == r.id and rb.userId == ^user_id,
-        left_join: ub in UserBlock,
-        on: ub.userIdBlocked == ^user_id,
-        where:
-          is_nil(ub.userIdBlocked) and is_nil(rb.roomId) and r.isPrivate == false and
-            r.numPeopleInside < ^max_room_size,
-        order_by: [desc: r.numPeopleInside],
-        offset: ^offset,
-        limit: ^@fetch_limit
-      )
-      |> Beef.Repo.all()
-
-    {Enum.slice(items, 0, -1 + @fetch_limit),
-     if(length(items) == @fetch_limit, do: -1 + offset + @fetch_limit, else: nil)}
-  end
-
-  @spec get_room_by_id(any) :: any
-  def get_room_by_id(room_id) do
-    Beef.Repo.get(Room, room_id)
-  end
-
-  def delete_room_by_id(room_id) do
-    %Room{id: room_id} |> Beef.Repo.delete()
-  end
-
-  def increment_room_people_count(room_id) do
-    from(u in Room,
-      where: u.id == ^room_id,
-      update: [
-        inc: [
-          numPeopleInside: 1
-        ]
-      ]
-    )
-    |> Beef.Repo.update_all([])
-  end
-
-  def increment_room_people_count(room_id, new_people_list) do
-    from(u in Room,
-      where: u.id == ^room_id,
-      update: [
-        inc: [
-          numPeopleInside: 1
-        ],
-        set: [
-          peoplePreviewList: ^new_people_list
-        ]
-      ]
-    )
-    |> Beef.Repo.update_all([])
-  end
-
-  def decrement_room_people_count(room_id, new_people_list) do
-    from(r in Room,
-      where: r.id == ^room_id,
-      update: [
-        inc: [
-          numPeopleInside: -1
-        ],
-        set: [
-          peoplePreviewList: ^new_people_list
-        ]
-      ]
-    )
-    |> Beef.Repo.update_all([])
-  end
-
-  @user_order """
-    (case
-      when ? then 1
-      else 2
-    end)
-  """
-  @spec get_next_creator_for_room(any) :: any
-  def get_next_creator_for_room(room_id) do
-    from(u in User,
-      inner_join: rp in Beef.Schemas.RoomPermission,
-      on: rp.roomId == ^room_id and rp.userId == u.id and u.currentRoomId == ^room_id,
-      where: rp.isSpeaker == true,
-      limit: 1,
-      order_by: [
-        asc: fragment(@user_order, rp.isMod)
-      ]
-    )
-    |> Beef.Repo.one()
-  end
-
-  def get_a_user_for_room(room_id) do
-    from(u in User,
-      where: u.currentRoomId == ^room_id,
-      limit: 1
-    )
-    |> Beef.Repo.one()
-  end
-
-  def set_room_owner_and_dec(room_id, user_id, new_people_list) do
-    from(u in Room,
-      where: u.id == ^room_id,
-      update: [
-        set: [
-          creatorId: ^user_id,
-          peoplePreviewList: ^new_people_list
-        ],
-        inc: [
-          numPeopleInside: -1
-        ]
-      ]
-    )
-    |> Beef.Repo.update_all([])
-  end
-
-  def get_room_by_creator_id(creator_id) do
-    from(u in Room,
-      where: u.creatorId == ^creator_id,
-      limit: 1
-    )
-    |> Beef.Repo.one()
-  end
-
-  # trusts that the user is in the room
-  def leave_room(user_id, room_id) do
-    room = get_room_by_id(room_id)
-
-    if not is_nil(room) do
-      if room.numPeopleInside <= 1 do
-        # IO.puts("delete_room_by_id")
-        delete_room_by_id(room.id)
-        {:bye, room}
-      else
-        # IO.puts("set_user_left_current_room")
-        Users.set_user_left_current_room(user_id)
-        new_people_list = Enum.filter(room.peoplePreviewList, fn x -> x.id != user_id end)
-
-        if room.creatorId != user_id do
-          # IO.puts("increment_room_people_count")
-
-          decrement_room_people_count(
-            room.id,
-            new_people_list
-          )
-        else
-          # IO.puts("get_next_creator_for_room")
-          newCreator = get_next_creator_for_room(room.id)
-
-          if newCreator do
-            # IO.puts("set_room_owner")
-            set_room_owner_and_dec(room.id, newCreator.id, new_people_list)
-            {:new_creator_id, newCreator.id}
-          else
-            # IO.puts("delete_room_by_id")
-            delete_room_by_id(room.id)
-            # IO.puts("end_fn")
-            {:bye, room}
-          end
-        end
-      end
-    end
-  end
-
-  def raw_insert(data, peoplePreviewList) do
-    %Room{peoplePreviewList: peoplePreviewList}
-    |> Room.insert_changeset(data)
-    |> Beef.Repo.insert(returning: true)
-  end
-
-  def update_name(user_id, name) do
-    from(r in Room,
-      where: r.creatorId == ^user_id,
-      update: [
-        set: [
-          name: ^name
-        ]
-      ]
-    )
-    |> Beef.Repo.update_all([])
-  end
-
-  @spec create(:invalid | %{optional(:__struct__) => none, optional(atom | binary) => any}) :: any
-  def create(data) do
-    user = Users.get_by_id(data.creatorId)
-
-    peoplePreviewList = [
-      %{id: user.id, displayName: user.displayName, numFollowers: user.numFollowers}
-    ]
-
-    resp = raw_insert(data, peoplePreviewList)
-
-    resp =
-      case resp do
-        {:error, %{errors: [{:creatorId, {"has already been taken", _}}]}} ->
-          raw_insert(data, peoplePreviewList)
-
-        _ ->
-          resp
-      end
-
-    # IO.inspect(resp)
-
-    case resp do
-      {:ok, room} ->
-        Users.set_current_room(data.creatorId, room.id)
-
-      _ ->
-        nil
-    end
-
-    resp
-  end
-
-  def owner?(room_id, user_id) do
-    not is_nil(
-      Beef.Repo.one(from(r in Room, where: r.id == ^room_id and r.creatorId == ^user_id))
-    )
-  end
-
-  def edit(room_id, data) do
-    %Room{id: room_id}
-    |> Room.edit_changeset(data)
-    |> Beef.Repo.update()
-  end
-
-  def all_rooms() do
-    Repo.all(Room)
-  end
-=======
   # ACCESS functions
   defdelegate get_room_status(user_id), to: Beef.Access.Rooms
   defdelegate can_join_room(room_id, user_id), to: Beef.Access.Rooms
@@ -361,5 +27,4 @@
   defdelegate update_name(user_id, name), to: Beef.Mutations.Rooms
   defdelegate create(data), to: Beef.Mutations.Rooms
   defdelegate edit(room_id, data), to: Beef.Mutations.Rooms
->>>>>>> e6484c3f
 end