defmodule Beef.Room do
  use Ecto.Schema
  import Ecto.Changeset
  @timestamps_opts [type: :utc_datetime_usec]

  @type t :: %__MODULE__{
          id: Ecto.UUID.t(),
          name: String.t(),
          description: String.t(),
          numPeopleInside: integer(),
          isPrivate: boolean(),
          user: User.t() | Ecto.Association.NotLoaded.t(),
          peoplePreviewList: [UserPreview.t()]
        }

  @derive {Poison.Encoder,
           only: [
             :id,
             :name,
             :description,
             :numPeopleInside,
             :isPrivate,
             :creatorId,
             :peoplePreviewList,
             :voiceServerId
           ]}
  @primary_key {:id, :binary_id, []}
  schema "rooms" do
    field(:name, :string)
    field(:description, :string)
    field(:numPeopleInside, :integer)
    field(:isPrivate, :boolean)
    field(:voiceServerId, :string)

    belongs_to(:user, Beef.User, foreign_key: :creatorId, type: :binary_id)
    embeds_many(:peoplePreviewList, Beef.UserPreview)

    timestamps()
  end

  @spec insert_changeset(
          {map, map} | %{:__struct__ => atom | %{__changeset__: map}, optional(atom) => any},
          :invalid | %{optional(:__struct__) => none, optional(atom | binary) => any}
        ) :: Ecto.Changeset.t()
  @doc false
  def insert_changeset(room, attrs) do
    room
    |> cast(attrs, [:id, :name, :creatorId, :isPrivate, :numPeopleInside, :voiceServerId, :description])
    |> validate_required([:name, :creatorId])
<<<<<<< HEAD
    |> validate_length(:name, min: 2, max: 255)
    |> validate_length(:description, max: 500)
=======
    |> validate_length(:name, min: 2, max: 60)
>>>>>>> 9e5441f2
    |> unique_constraint(:creatorId)
  end

  @spec edit_changeset(
          {map, map} | %{:__struct__ => atom | %{__changeset__: map}, optional(atom) => any},
          :invalid | %{optional(:__struct__) => none, optional(atom | binary) => any}
        ) :: Ecto.Changeset.t()
  def edit_changeset(room, attrs) do
    room
    |> cast(attrs, [:id, :name, :isPrivate, :description])
    |> validate_required([:name])
    |> validate_length(:name, min: 2, max: 255)
    |> validate_length(:description, max: 500)
  end
end<|MERGE_RESOLUTION|>--- conflicted
+++ resolved
@@ -47,12 +47,8 @@
     room
     |> cast(attrs, [:id, :name, :creatorId, :isPrivate, :numPeopleInside, :voiceServerId, :description])
     |> validate_required([:name, :creatorId])
-<<<<<<< HEAD
-    |> validate_length(:name, min: 2, max: 255)
+    |> validate_length(:name, min: 2, max: 60)
     |> validate_length(:description, max: 500)
-=======
-    |> validate_length(:name, min: 2, max: 60)
->>>>>>> 9e5441f2
     |> unique_constraint(:creatorId)
   end
 
