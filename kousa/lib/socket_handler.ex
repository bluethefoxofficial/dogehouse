defmodule Kousa.SocketHandler do
  require Logger

  alias Kousa.{BL, Data, RegUtils, Gen, Caster}

  defmodule State do
    @type t :: %__MODULE__{
            awaiting_init: boolean(),
            user_id: String.t(),
            encoding: atom(),
            compression: String.t()
          }

    defstruct awaiting_init: true,
              user_id: nil,
              platform: nil,
              encoding: nil,
              compression: nil
  end

  @behaviour :cowboy_websocket

  def init(request, _state) do
    compression =
      request
      |> :cowboy_req.parse_qs()
      |> Enum.find(fn {name, _value} -> name == "compression" end)
      |> case do
        {_name, "zlib_json"} -> :zlib
        {_name, "zlib"} -> :zlib
        _ -> :json
      end

    encoding =
      request
      |> :cowboy_req.parse_qs()
      |> Enum.find(fn {name, _value} -> name == "encoding" end)
      |> case do
        {_name, "etf"} -> :etf
        _ -> :json
      end

    state = %State{
      awaiting_init: true,
      user_id: nil,
      encoding: encoding,
      compression: compression
    }

    {:cowboy_websocket, request, state}
  end

  def websocket_init(state) do
    Process.send_after(self(), {:finish_awaiting}, 10_000)

    {:ok, state}
  end

  def websocket_info({:finish_awaiting}, state) do
    if state.awaiting_init do
      {:stop, state}
    else
      {:ok, state}
    end
  end

  def websocket_info({:remote_send, message}, state) do
    {:reply, construct_socket_msg(state.encoding, state.compression, message), state}
  end

  # needed for Task.async not to crash things
  def websocket_info({:EXIT, _, _}, state) do
    {:ok, state}
  end

  def websocket_info({:send_to_linked_session, message}, state) do
    send(state.linked_session, message)
    {:ok, state}
  end

  def websocket_info({:kill}, state) do
    {:reply, {:close, 4003, "killed_by_server"}, state}
  end

  def websocket_handle({:text, "ping"}, state) do
    {:reply, construct_socket_msg(state.encoding, state.compression, "pong"), state}
  end

  def websocket_handle({:ping, _}, state) do
    {:reply, construct_socket_msg(state.encoding, state.compression, "pong"), state}
  end

  def websocket_handle({:text, json}, state) do
    with {:ok, json} <- Poison.decode(json) do
      case json["op"] do
        "auth" ->
          %{
            "accessToken" => accessToken,
            "refreshToken" => refreshToken,
            "platform" => platform,
            "reconnectToVoice" => reconnectToVoice,
            "muted" => muted
          } = json["d"]

          case Kousa.TokenUtils.tokens_to_user_id(accessToken, refreshToken) do
            {nil, nil} ->
              {:reply, {:close, 4001, "invalid_authentication"}, state}

            x ->
              {user_id, tokens, user} =
                case x do
                  {user_id, tokens} -> {user_id, tokens, Data.User.get_by_id(user_id)}
                  y -> y
                end

              cond do
                user ->
                  {:ok, session} =
                    GenRegistry.lookup_or_start(Gen.UserSession, user_id, [
                      %Gen.UserSession.State{
                        user_id: user_id,
                        avatar_url: user.avatarUrl,
                        display_name: user.displayName,
                        current_room_id: user.currentRoomId,
                        muted: muted
                      }
                    ])

                  GenServer.call(session, {:set_pid, self()})

                  if tokens do
                    GenServer.cast(session, {:new_tokens, tokens})
                  end

                  roomIdFromFrontend = Map.get(json["d"], "currentRoomId", nil)

                  currentRoom =
                    cond do
                      not is_nil(user.currentRoomId) ->
                        # @todo this should probably go inside room business logic
                        room = Kousa.Data.Room.get_room_by_id(user.currentRoomId)

                        {:ok, room_session} =
                          GenRegistry.lookup_or_start(Gen.RoomSession, user.currentRoomId, [
                            %{
                              room_id: user.currentRoomId,
                              voice_server_id: room.voiceServerId
                            }
                          ])

                        GenServer.cast(
                          room_session,
                          {:join_room, user, muted}
                        )

                        if reconnectToVoice == true do
                          BL.Room.join_vc_room(user.id, room)
                        end

                        room

                      not is_nil(roomIdFromFrontend) ->
                        case BL.Room.join_room(user.id, roomIdFromFrontend) do
                          %{room: room} -> room
                          _ -> nil
                        end

                      true ->
                        nil
                    end

                  {:reply,
                   construct_socket_msg(state.encoding, state.compression, %{
                     op: "auth-good",
                     d: %{user: user, currentRoom: currentRoom}
                   }), %{state | user_id: user_id, awaiting_init: false, platform: platform}}

                true ->
                  {:reply, {:close, 4001, "invalid_authentication"}, state}
              end
          end

        _ ->
          if not is_nil(state.user_id) do
            try do
              case json do
                %{"op" => op, "d" => d, "fetchId" => fetch_id} ->
                  {:reply,
                   prepare_socket_msg(
                     %{
                       op: "fetch_done",
                       d: f_handler(op, d, state),
                       fetchId: fetch_id
                     },
                     state
                   ), state}

                %{"op" => op, "d" => d} ->
                  handler(op, d, state)
              end
            rescue
              e ->
                err_msg = Exception.message(e)

                IO.inspect(e)
                Logger.error(err_msg)
                Logger.error(Exception.format_stacktrace())
                op = Map.get(json, "op", "")
                IO.puts("error for op: " <> op)

                Sentry.capture_exception(e,
                  stacktrace: __STACKTRACE__,
                  extra: %{op: op}
                )

                {:reply,
                 construct_socket_msg(state.encoding, state.compression, %{
                   op: "error",
                   d: err_msg
                 }), state}
            end
          else
            {:reply, {:close, 4004, "not_authenticated"}, state}
          end
      end
    end
  end

  defp construct_socket_msg(encoding, compression, data) do
    data =
      case encoding do
        :etf ->
          data

        _ ->
          data |> Poison.encode!()
      end

    case compression do
      :zlib ->
        z = :zlib.open()
        :zlib.deflateInit(z)

        data = :zlib.deflate(z, data, :finish)

        :zlib.deflateEnd(z)

        {:binary, data}

      _ ->
        {:text, data}
    end
  end

  # def handler("join-as-new-peer", _data, state) do
  #   Kousa.BL.Room.join_vc_room(state.user_id)
  #   {:ok, state}
  # end

  def handler("fetch_following_online", %{"cursor" => cursor}, state) do
    {users, next_cursor} = Kousa.Data.Follower.fetch_following_online(state.user_id, cursor)

    {:reply,
     construct_socket_msg(state.encoding, state.compression, %{
       op: "fetch_following_online_done",
       d: %{users: users, nextCursor: next_cursor, initial: cursor == 0}
     }), state}
  end

  def handler("invite_to_room", %{"userId" => user_id_to_invite}, state) do
    Kousa.BL.Room.invite_to_room(state.user_id, user_id_to_invite)
    {:ok, state}
  end

  def handler("make_room_public", %{"newName" => new_name}, state) do
    Kousa.BL.Room.make_room_public(state.user_id, new_name)
    {:ok, state}
  end

  def handler("fetch_invite_list", %{"cursor" => cursor}, state) do
    {users, next_cursor} = Kousa.Data.Follower.fetch_invite_list(state.user_id, cursor)

    {:reply,
     construct_socket_msg(state.encoding, state.compression, %{
       op: "fetch_invite_list_done",
       d: %{users: users, nextCursor: next_cursor, initial: cursor == 0}
     }), state}
  end

  def handler("ban", %{"username" => username, "reason" => reason}, state) do
    worked = Kousa.BL.User.ban(state.user_id, username, reason)

    {:reply,
     construct_socket_msg(state.encoding, state.compression, %{
       op: "ban_done",
       d: %{worked: worked}
     }), state}
  end

  def handler("set_auto_speaker", %{"value" => value}, state) do
    Kousa.BL.Room.set_auto_speaker(state.user_id, value)

    {:ok, state}
  end

  # @deprecated
  def handler("create-room", data, state) do
    resp =
      case Kousa.BL.Room.create_room(
             state.user_id,
             data["roomName"],
             data["value"] == "private",
             Map.get(data, "userIdToInvite")
           ) do
        {:ok, d} ->
          %{
            op: "new_current_room",
            d: d
          }

        {:error, d} ->
          %{
            op: "error",
            d: d
          }
      end

    {:reply,
     construct_socket_msg(
       state.encoding,
       state.compression,
       resp
     ), state}
  end

  def handler("get_top_public_rooms", data, state) do
    {rooms, next_cursor} =
      Kousa.Data.Room.get_top_public_rooms(
        state.user_id,
        data["cursor"]
      )

    {:reply,
     construct_socket_msg(state.encoding, state.compression, %{
       op: "get_top_public_rooms_done",
       d: %{rooms: rooms, nextCursor: next_cursor, initial: data["cursor"] == 0}
     }), state}
  end

  def handler("speaking_change", %{"value" => value}, state) do
    current_room_id = Kousa.Data.User.get_current_room_id(state.user_id)

    if not is_nil(current_room_id) do
      Kousa.RegUtils.lookup_and_cast(
        Kousa.Gen.RoomSession,
        current_room_id,
        {:speaking_change, state.user_id, value}
      )
    end

    {:ok, state}
  end

  def handler("edit_room_name", %{"name" => name}, state) do
    case BL.Room.rename_room(state.user_id, name) do
      {:error, message} ->
        {:reply, prepare_socket_msg(%{op: "error", d: message}, state), state}

      _ ->
        {:ok, state}
    end
  end

  def handler("leave_room", _data, state) do
    Kousa.BL.Room.leave_room(state.user_id)

    {:ok, state}
  end

  def handler("join_room", %{"roomId" => room_id}, state) do
    case Kousa.BL.Room.join_room(state.user_id, room_id) do
      d ->
        {:reply,
         construct_socket_msg(state.encoding, state.compression, %{
           op: "join_room_done",
           d: d
         }), state}
    end
  end

  def handler(
        "block_from_room",
        %{"userId" => user_id_to_block_from_room},
        state
      ) do
    Kousa.BL.Room.block_from_room(state.user_id, user_id_to_block_from_room)
    {:ok, state}
  end

  def handler("add_speaker", %{"userId" => user_id_to_make_speaker}, state) do
    Kousa.BL.Room.make_speaker(state.user_id, user_id_to_make_speaker)
    {:ok, state}
  end

  def handler("change_mod_status", %{"userId" => user_id_to_change, "value" => value}, state) do
    Kousa.BL.Room.change_mod(state.user_id, user_id_to_change, value)
    {:ok, state}
  end

  def handler("block_user_and_from_room", %{"userId" => user_id_to_block}, state) do
    Kousa.BL.UserBlock.block(state.user_id, user_id_to_block)
    Kousa.BL.Room.block_from_room(state.user_id, user_id_to_block)
    {:ok, state}
  end

  def handler("ban_from_room_chat", %{"userId" => user_id_to_ban}, state) do
    Kousa.BL.RoomChat.ban_user(state.user_id, user_id_to_ban)
    {:ok, state}
  end

  def handler("send_room_chat_msg", %{"tokens" => tokens, "whisperedTo" => whispered_to}, state) do
    Kousa.BL.RoomChat.send_msg(state.user_id, tokens, whispered_to)
    {:ok, state}
  end

  def handler("send_room_chat_msg", %{"tokens" => tokens}, state) do
    Kousa.BL.RoomChat.send_msg(state.user_id, tokens, [])
    {:ok, state}
  end

  def handler("delete_account", _data, %State{} = state) do
    BL.User.delete(state.user_id)
    # this will log the user out
    {:reply, {:close, 4001, "invalid_authentication"}, state}
  end

  def handler(
        "delete_room_chat_message",
        %{"messageId" => message_id, "userId" => user_id},
        state
      ) do
    Kousa.BL.RoomChat.delete_message(state.user_id, message_id, user_id)
    {:ok, state}
  end

  def handler("follow", %{"userId" => userId, "value" => value}, state) do
    Kousa.BL.Follow.follow(state.user_id, userId, value)
    {:ok, state}
  end

  def handler(
        "fetch_follow_list",
        %{"userId" => user_id, "isFollowing" => get_following_list, "cursor" => cursor},
        state
      ) do
    {users, next_cursor} =
      Kousa.BL.Follow.get_follow_list(state.user_id, user_id, get_following_list, cursor)

    {:reply,
     construct_socket_msg(state.encoding, state.compression, %{
       op: "fetch_follow_list_done",
       d: %{
         isFollowing: get_following_list,
         userId: user_id,
         users: users,
         nextCursor: next_cursor,
         initial: cursor == 0
       }
     }), state}
  end

  def handler("set_listener", %{"userId" => user_id_to_make_listener}, state) do
    Kousa.BL.Room.set_listener(state.user_id, user_id_to_make_listener)
    {:ok, state}
  end

  def handler("follow_info", %{"userId" => other_user_id}, state) do
    {:reply,
     construct_socket_msg(state.encoding, state.compression, %{
       op: "follow_info_done",
       d:
         Map.merge(
           %{userId: other_user_id},
           Kousa.Data.Follower.get_info(state.user_id, other_user_id)
         )
     }), state}
  end

  def handler("mute", %{"value" => value}, state) do
    Kousa.Gen.UserSession.send_cast(state.user_id, {:set_mute, value})
    # user = Kousa.Data.User.get_by_id(state.user_id)

    # if not is_nil(user.currentRoomId) do
    #   Kousa.RegUtils.lookup_and_cast(
    #     Kousa.Gen.RoomSession,
    #     user.currentRoomId,
    #     {:mute, user.id, value}
    #   )

    #   # @todo if it came from vscode then send ws message
    #   # Kousa.RegUtils.lookup_and_cast(
    #   #   Kousa.Gen.UserSession,
    #   #   user.id,
    #   #   {:send_ws_msg, :web, %{op: "mute_changed", d: %{value: value}}}
    #   # )
    # end

    {:ok, state}
  end

  def handler("get_current_room_users", _data, state) do
    {room_id, users} = Kousa.Data.User.get_users_in_current_room(state.user_id)

    {muteMap, autoSpeaker, activeSpeakerMap} =
      cond do
        not is_nil(room_id) ->
          case GenRegistry.lookup(Kousa.Gen.RoomSession, room_id) do
            {:ok, session} ->
              GenServer.call(session, {:get_maps})

            _ ->
              {%{}, false, %{}}
          end

        true ->
          {%{}, false, %{}}
      end

    {:reply,
     prepare_socket_msg(
       %{
         op: "get_current_room_users_done",
         d: %{
           users: users,
           muteMap: muteMap,
           activeSpeakerMap: activeSpeakerMap,
           # @deprecated
           raiseHandMap: %{},
           roomId: room_id,
           autoSpeaker: autoSpeaker
         }
       },
       state
     ), state}
  end

  def handler("ask_to_speak", _data, state) do
    with {:ok, room_id} <- Kousa.Data.User.tuple_get_current_room_id(state.user_id) do
      case Data.RoomPermission.ask_to_speak(state.user_id, room_id) do
        {:ok, %{isSpeaker: true}} ->
          Kousa.BL.Room.internal_set_speaker(state.user_id, room_id)

        _ ->
          Kousa.RegUtils.lookup_and_cast(
            Kousa.Gen.RoomSession,
            room_id,
            {:send_ws_msg, :vscode,
             %{
               op: "hand_raised",
               d: %{userId: state.user_id, roomId: room_id}
             }}
          )
      end
    end

    {:ok, state}
  end

  def handler("audio_autoplay_error", _data, state) do
    Kousa.RegUtils.lookup_and_cast(
      Kousa.Gen.UserSession,
      state.user_id,
      {:send_ws_msg, :vscode,
       %{
         op: "error",
         d: "browser can't autoplay audio the first time, go press play audio in your browser"
       }}
    )

    {:ok, state}
  end

  def handler("get_user_profile", %{"userId" => user_id, "userIdType" => user_id_type}, state) do
    user = if user_id_type == "username", do: Data.User.get_by_username(user_id), else: Data.User.get_by_id(user_id)

    if not is_nil(user) do
        RegUtils.lookup_and_cast(Gen.UserSession, state.user_id, {:send_ws_msg, :web, %{op: "get_user_profile_done", d: %{user: user}}})
    end

    {:ok, state}
  end

  def handler(op, data, state) do
    with {:ok, room_id} <- Data.User.tuple_get_current_room_id(state.user_id),
         {:ok, voice_server_id} <-
           RegUtils.lookup_and_call(Gen.RoomSession, room_id, {:get_voice_server_id}) do
      d =
        cond do
          String.first(op) == "@" ->
            Map.merge(data, %{
              peerId: state.user_id,
              roomId: room_id
            })

          true ->
            data
        end

      Kousa.Gen.VoiceRabbit.send(voice_server_id, %{
        op: op,
        d: d,
        uid: state.user_id
      })

      {:ok, state}
    else
      x ->
        IO.puts("you should never see this general rabbbitmq handler in socker_handler")
        IO.inspect(x)

        {:reply,
         prepare_socket_msg(
           %{
             op: "error",
             d: "you should never see this, if you do, try refreshing"
           },
           state
         ), state}
    end
  end

<<<<<<< HEAD
=======
  def f_handler("get_scheduled_rooms", data, %State{} = state) do
    {scheduled_rooms, next_cursor} =
      BL.ScheduledRoom.get_scheduled_rooms(
        state.user_id,
        Caster.bool(Map.get(data, "getOnlyMyScheduledRooms", false)),
        Map.get(data, "cursor")
      )

    %{
      scheduledRooms: scheduled_rooms,
      nextCursor: next_cursor
    }
  end

  def f_handler("edit_scheduled_room", %{"id" => id, "data" => data}, %State{} = state) do
    case Kousa.BL.ScheduledRoom.edit(
           state.user_id,
           id,
           data
         ) do
      :ok ->
        %{}

      {:error, msg} ->
        %{error: msg}
    end
  end

  def f_handler("delete_scheduled_room", %{"id" => id}, %State{} = state) do
    Kousa.BL.ScheduledRoom.delete(
      state.user_id,
      id
    )

    %{}
  end

  def f_handler("create_room", data, %State{} = state) do
    case Kousa.BL.Room.create_room(
           state.user_id,
           data["name"],
           data["privacy"] == "private",
           Map.get(data, "userIdToInvite")
         ) do
      {:ok, d} ->
        d

      {:error, d} ->
        %{
          error: d
        }
    end
  end

  def f_handler("schedule_room", data, %State{} = state) do
    case BL.ScheduledRoom.schedule(state.user_id, data) do
      {:ok, scheduledRoom} ->
        %{scheduledRoom: scheduledRoom}

      {:error, msg} ->
        %{error: msg}
    end
  end
>>>>>>> 9e5441f2

  def f_handler("unban_from_room", %{"userId" => user_id}, %State{} = state) do
    BL.RoomBlock.unban(state.user_id, user_id)
    %{}
  end

  def f_handler("edit_profile", %{"data" => data}, %State{} = state) do
    %{
      isUsernameTaken:
        case BL.User.edit_profile(state.user_id, data) do
          :username_taken -> true
          _ -> false
        end
    }
  end

  def f_handler("get_blocked_from_room_users", %{"offset" => offset}, %State{} = state) do
    case BL.RoomBlock.get_blocked_users(state.user_id, offset) do
      {users, next_cursor} ->
        %{users: users, nextCursor: next_cursor}

      _ ->
        %{users: [], nextCursor: nil}
    end
  end

  defp prepare_socket_msg(data, %State{compression: compression, encoding: encoding}) do
    data
    |> encode_data(encoding)
    |> compress_data(compression)
  end

  defp encode_data(data, :etf) do
    data
  end

  defp encode_data(data, _encoding) do
    data |> Poison.encode!()
  end

  defp compress_data(data, :zlib) do
    z = :zlib.open()

    :zlib.deflateInit(z)
    data = :zlib.deflate(z, data, :finish)
    :zlib.deflateEnd(z)

    {:binary, data}
  end

  defp compress_data(data, _compression) do
    {:text, data}
  end
end<|MERGE_RESOLUTION|>--- conflicted
+++ resolved
@@ -629,8 +629,6 @@
     end
   end
 
-<<<<<<< HEAD
-=======
   def f_handler("get_scheduled_rooms", data, %State{} = state) do
     {scheduled_rooms, next_cursor} =
       BL.ScheduledRoom.get_scheduled_rooms(
@@ -694,7 +692,6 @@
         %{error: msg}
     end
   end
->>>>>>> 9e5441f2
 
   def f_handler("unban_from_room", %{"userId" => user_id}, %State{} = state) do
     BL.RoomBlock.unban(state.user_id, user_id)
