--- conflicted
+++ resolved
@@ -109,11 +109,7 @@
             x ->
               {user_id, tokens, user} =
                 case x do
-<<<<<<< HEAD
                   {user_id, tokens} -> {user_id, tokens, Users.get_by_id(user_id)}
-=======
-                  {user_id, tokens} -> {user_id, tokens, Data.User.get_by_id(user_id)}
->>>>>>> 2e909332
                   y -> y
                 end
 
@@ -583,11 +579,7 @@
   end
 
   def handler(op, data, state) do
-<<<<<<< HEAD
     with {:ok, room_id} <- Users.tuple_get_current_room_id(state.user_id),
-=======
-    with {:ok, room_id} <- Data.User.tuple_get_current_room_id(state.user_id),
->>>>>>> 2e909332
          {:ok, voice_server_id} <-
            RegUtils.lookup_and_call(Gen.RoomSession, room_id, {:get_voice_server_id}) do
       d =
