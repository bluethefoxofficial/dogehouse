--- conflicted
+++ resolved
@@ -8,12 +8,8 @@
   alias Beef.Users
   alias Beef.Rooms
   alias Beef.Follows
-<<<<<<< HEAD
-  alias Kousa.Data.RoomPermission
   alias Ecto.UUID
-=======
   alias Beef.RoomPermissions
->>>>>>> 5d2d180a
 
   # TODO: just collapse this into its parent module.
   defmodule State do
