--- conflicted
+++ resolved
@@ -76,20 +76,6 @@
     end
   end
 
-<<<<<<< HEAD
-  def set_staff_and_contributions(username_to_change, staff, contributions, opts) do
-    authorized_github_id = Application.get_env(:kousa, :ben_github_id, "")
-
-    with %{githubId: ^authorized_github_id} <- Users.get_by_id(opts[:admin_id]) do
-      user_to_change = Users.get_by_username(username_to_change)
-      Users.set_staff(user_to_change.id, staff)
-      Users.set_contributions(user_to_change.id, contributions)
-      :ok
-    else
-      _ ->
-        {:error,
-         "tried to change #{username_to_change}'s staff and contributions but that user didn't exist"}
-=======
   def admin_update_with(changeset, admin) do
     authorized_github_id = Application.get_env(:kousa, :ben_github_id, "")
 
@@ -104,7 +90,6 @@
     else
       _ ->
         {:error, "not authorized"}
->>>>>>> c4902fed
     end
   end
 end