defmodule Kousa.RoomChat do
  alias Beef.Rooms
  alias Onion.RoomChat

<<<<<<< HEAD
  def send_msg(_, [], _), do: :ok

  def send_msg(user_id, tokens, whisperedTo) do
    with room_id when not is_nil(room_id) <- Beef.Users.get_current_room_id(user_id),
         {avatar_url, display_name, username} <- Onion.UserSession.get_info_for_msg(user_id) do
      Onion.RoomChat.new_msg(
        room_id,
        user_id,
        %{
          id: Ecto.UUID.generate(),
          avatarUrl: avatar_url,
          displayName: display_name,
          username: username,
          userId: user_id,
          tokens: tokens,
          sentAt: DateTime.utc_now(),
          isWhisper: whisperedTo != []
        },
        whisperedTo
      )
=======
  @message_character_limit 512

  def unban_user(user_id, user_id_to_unban) do
    case Rooms.get_room_status(user_id) do
      {:creator, room} ->
        if room.creatorId != user_id_to_unban do
          RoomChat.unban_user(room.id, user_id_to_unban)
        end

      {:mod, room} ->
        if room.creatorId != user_id_to_unban do
          RoomChat.unban_user(room.id, user_id_to_unban)
        end

      _ ->
        nil
    end

    :ok
  end

  @spec send_msg(String.t(), list(map), list(String.t())) :: any
  def send_msg(user_id, tokens, whispered_to) do
    tokens = validate_tokens(tokens)

    # NB: length(list) is O(N) so use a match for stuff like this
    if length(tokens) > 0 and is_list(whispered_to) and Enum.all?(whispered_to, &is_bitstring(&1)) do
      case Beef.Users.get_current_room_id(user_id) do
        nil ->
          nil

        current_room_id ->
          with {avatar_url, display_name, username} <-
                 Onion.UserSession.get_info_for_msg(user_id) do
            Onion.RoomChat.new_msg(
              current_room_id,
              user_id,
              %{
                id: Ecto.UUID.generate(),
                avatarUrl: avatar_url,
                displayName: display_name,
                username: username,
                userId: user_id,
                tokens: tokens,
                sentAt: DateTime.utc_now(),
                isWhisper: whispered_to != []
              },
              whispered_to
            )
          end
      end
    end
  end

  defp validate_tokens(tokens) when is_list(tokens) do
    if Enum.reduce_while(tokens, 0, &count_message_characters/2) <= @message_character_limit do
      tokens
      |> Enum.reduce([], &validate_tokens/2)
      |> Enum.reverse()
    else
      []
    end
  end

  defp validate_tokens(_), do: []

  defp validate_tokens(token, acc) do
    case validate_token(token) do
      {:ok, token} -> [token | acc]
      _ -> acc
>>>>>>> c25507ca
    end
  end

  @ban_roles [:creator, :mod]

  def ban_user(user_id, user_id_to_ban) do
    room =
      case Rooms.get_room_status(user_id) do
        {role, room = %{creatorId: creator_id}}
        when role in @ban_roles and creator_id != user_id_to_ban ->
          room

        _ ->
          nil
      end

    if room do
      Onion.RoomChat.ban_user(room.id, user_id_to_ban)
      :ok
    else
      {:error, "#{user_id} not authorized to ban #{user_id_to_ban}"}
    end
  end

  # Delete room chat messages
  def delete_message(deleter_id, message_id, user_id) do
    room =
      case Rooms.get_room_status(deleter_id) do
        {:creator, room} ->
          room

        # Mods can delete other mod' messages
        {:mod, room = %{creatorId: creator_id}}
        when user_id != creator_id ->
          room

        {:listener, room} when user_id == deleter_id ->
          room

        _ ->
          nil
      end

    if room do
      Onion.RoomChat.message_deleted(room.id, deleter_id, message_id)
      :ok
    else
      {:error, "#{user_id} not authorized to delete the selected message"}
    end
  end
end<|MERGE_RESOLUTION|>--- conflicted
+++ resolved
@@ -2,7 +2,6 @@
   alias Beef.Rooms
   alias Onion.RoomChat
 
-<<<<<<< HEAD
   def send_msg(_, [], _), do: :ok
 
   def send_msg(user_id, tokens, whisperedTo) do
@@ -23,78 +22,6 @@
         },
         whisperedTo
       )
-=======
-  @message_character_limit 512
-
-  def unban_user(user_id, user_id_to_unban) do
-    case Rooms.get_room_status(user_id) do
-      {:creator, room} ->
-        if room.creatorId != user_id_to_unban do
-          RoomChat.unban_user(room.id, user_id_to_unban)
-        end
-
-      {:mod, room} ->
-        if room.creatorId != user_id_to_unban do
-          RoomChat.unban_user(room.id, user_id_to_unban)
-        end
-
-      _ ->
-        nil
-    end
-
-    :ok
-  end
-
-  @spec send_msg(String.t(), list(map), list(String.t())) :: any
-  def send_msg(user_id, tokens, whispered_to) do
-    tokens = validate_tokens(tokens)
-
-    # NB: length(list) is O(N) so use a match for stuff like this
-    if length(tokens) > 0 and is_list(whispered_to) and Enum.all?(whispered_to, &is_bitstring(&1)) do
-      case Beef.Users.get_current_room_id(user_id) do
-        nil ->
-          nil
-
-        current_room_id ->
-          with {avatar_url, display_name, username} <-
-                 Onion.UserSession.get_info_for_msg(user_id) do
-            Onion.RoomChat.new_msg(
-              current_room_id,
-              user_id,
-              %{
-                id: Ecto.UUID.generate(),
-                avatarUrl: avatar_url,
-                displayName: display_name,
-                username: username,
-                userId: user_id,
-                tokens: tokens,
-                sentAt: DateTime.utc_now(),
-                isWhisper: whispered_to != []
-              },
-              whispered_to
-            )
-          end
-      end
-    end
-  end
-
-  defp validate_tokens(tokens) when is_list(tokens) do
-    if Enum.reduce_while(tokens, 0, &count_message_characters/2) <= @message_character_limit do
-      tokens
-      |> Enum.reduce([], &validate_tokens/2)
-      |> Enum.reverse()
-    else
-      []
-    end
-  end
-
-  defp validate_tokens(_), do: []
-
-  defp validate_tokens(token, acc) do
-    case validate_token(token) do
-      {:ok, token} -> [token | acc]
-      _ -> acc
->>>>>>> c25507ca
     end
   end
 
@@ -112,11 +39,22 @@
       end
 
     if room do
-      Onion.RoomChat.ban_user(room.id, user_id_to_ban)
+      RoomChat.ban_user(room.id, user_id_to_ban)
       :ok
     else
       {:error, "#{user_id} not authorized to ban #{user_id_to_ban}"}
     end
+  end
+
+  def unban_user(user_id, user_id_to_unban) do
+    case Rooms.get_room_status(user_id) do
+      {role, room} when role in @ban_roles ->
+        RoomChat.unban_user(room.id, user_id_to_unban)
+      _ ->
+        nil
+    end
+
+    :ok
   end
 
   # Delete room chat messages
