--- conflicted
+++ resolved
@@ -1,21 +1,12 @@
 defmodule Kousa.BL.RoomBlock do
   alias Beef.Users
   alias Beef.Rooms
-<<<<<<< HEAD
-  alias Beef.RoomBlocks
-
-  def unban(user_id, user_id_to_unban) do
-    with {:ok, id} <- Users.tuple_get_current_room_id(user_id),
-         true <- Rooms.is_owner(id, user_id) do
-          RoomBlock.unban(id, user_id_to_unban)
-=======
   alias Kousa.Data.RoomBlock
 
   def unban(user_id, user_id_to_unban) do
     with {:ok, id} <- Users.tuple_get_current_room_id(user_id),
          true <- Rooms.owner?(id, user_id) do
       RoomBlock.unban(id, user_id_to_unban)
->>>>>>> da6711ba
     end
   end
 
@@ -23,13 +14,8 @@
           false | {:err | nil | list, nil | number | {:error, :not_found}}
   def get_blocked_users(user_id, offset) do
     with {:ok, id} <- Users.tuple_get_current_room_id(user_id),
-<<<<<<< HEAD
-         true <- Rooms.is_owner(id, user_id) do
-          RoomBlocks.get_blocked_users(id, offset)
-=======
          true <- Rooms.owner?(id, user_id) do
       RoomBlock.get_blocked_users(id, offset)
->>>>>>> da6711ba
     end
   end
 end