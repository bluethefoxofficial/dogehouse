defmodule Kousa.BL.RoomBlock do
<<<<<<< HEAD
  alias Beef.Schemas.Users
=======
  alias Beef.Users
  alias Beef.Rooms
>>>>>>> 10012dfd

  def unban(user_id, user_id_to_unban) do
    with {:ok, id} <- Users.tuple_get_current_room_id(user_id),
         true <- Rooms.is_owner(id, user_id) do
      RoomsBlock.unban(id, user_id_to_unban)
    end
  end

  @spec get_blocked_users(any, any) ::
          false | {:err | nil | list, nil | number | {:error, :not_found}}
  def get_blocked_users(user_id, offset) do
    with {:ok, id} <- Users.tuple_get_current_room_id(user_id),
         true <- Rooms.is_owner(id, user_id) do
      RoomsBlock.get_blocked_users(id, offset)
    end
  end
end<|MERGE_RESOLUTION|>--- conflicted
+++ resolved
@@ -1,10 +1,6 @@
 defmodule Kousa.BL.RoomBlock do
-<<<<<<< HEAD
-  alias Beef.Schemas.Users
-=======
   alias Beef.Users
   alias Beef.Rooms
->>>>>>> 10012dfd
 
   def unban(user_id, user_id_to_unban) do
     with {:ok, id} <- Users.tuple_get_current_room_id(user_id),
