defmodule Kousa.BL.Room do
  use Kousa.Dec.Atomic
  alias Kousa.BL
  alias Kousa.RegUtils
  alias Kousa.Gen
  alias Kousa.Caster
  alias Kousa.VoiceServerUtils
  # note the following three module aliases are on the chopping block!
  alias Kousa.Data.Follower
  alias Kousa.Data.Room
  alias Kousa.Data.RoomPermission
  alias Beef.Schemas.Users

  def set_auto_speaker(user_id, value) do
    room = Room.get_room_by_creator_id(user_id)

    if not is_nil(room) do
      RegUtils.lookup_and_cast(Kousa.Gen.RoomSession, room.id, {:set_auto_speaker, value})
    end
  end

  @spec make_room_public(any, any) :: nil | :ok
  def make_room_public(user_id, new_name) do
    # this needs to be refactored if a user can have multiple rooms
    case Room.set_room_privacy_by_creator_id(user_id, false, new_name) do
      {1, [room]} ->
        Gen.RoomSession.send_cast(
          room.id,
          {:send_ws_msg, :vscode,
           %{op: "room_privacy_change", d: %{roomId: room.id, name: room.name, isPrivate: false}}}
        )

      _ ->
        nil
    end
  end

  @spec make_room_private(any, any) :: nil | :ok
  def make_room_private(user_id, new_name) do
    # this needs to be refactored if a user can have multiple rooms
    case Room.set_room_privacy_by_creator_id(user_id, true, new_name) do
      {1, [room]} ->
        Kousa.Gen.RoomSession.send_cast(
          room.id,
          {:send_ws_msg, :vscode,
           %{op: "room_privacy_change", d: %{roomId: room.id, name: room.name, isPrivate: true}}}
        )

      _ ->
        nil
    end
  end

  def invite_to_room(user_id, user_id_to_invite) do
    user = Users.get_by_id(user_id)

    if not is_nil(user.currentRoomId) and
         Follower.is_following_me(user_id, user_id_to_invite) do
      # @todo store room name in RoomSession to avoid db lookups
      room = Room.get_room_by_id(user.currentRoomId)

      if not is_nil(room) do
        Gen.RoomSession.send_cast(
          user.currentRoomId,
          {:create_invite, user_id_to_invite,
           %{
             roomName: room.name,
             displayName: user.displayName,
             username: user.username,
             avatarUrl: user.avatarUrl,
             type: "invite"
           }}
        )
      end
    end
  end

  def block_from_room(user_id, user_id_to_block_from_room) do
    with {status, room} when status in [:creator, :mod] <-
           Room.get_room_status(user_id) do
      if room.creatorId != user_id_to_block_from_room do
        RoomBlock.insert(%{
          modId: user_id,
          userId: user_id_to_block_from_room,
          roomId: room.id
        })

        user_blocked = Users.get_by_id(user_id_to_block_from_room)

        if user_blocked.currentRoomId == room.id do
          leave_room(user_id_to_block_from_room, user_blocked.currentRoomId, true)
        end
      end
    end
  end

  defp internal_set_listener(user_id_to_make_listener, room_id) do
    RoomPermission.make_listener(user_id_to_make_listener, room_id)

    Kousa.RegUtils.lookup_and_cast(
      Kousa.Gen.RoomSession,
      room_id,
      {:speaker_removed, user_id_to_make_listener}
    )
  end

  def set_listener(user_id, user_id_to_set_listener) do
    if user_id == user_id_to_set_listener do
      internal_set_listener(
        user_id_to_set_listener,
        Users.get_current_room_id(user_id_to_set_listener)
      )
    else
      {status, room} = Room.get_room_status(user_id)
      is_creator = user_id_to_set_listener == not is_nil(room) and room.creatorId

      if not is_creator and (status == :creator or status == :mod) do
        internal_set_listener(
          user_id_to_set_listener,
          Users.get_current_room_id(user_id_to_set_listener)
        )
      end
    end
  end

  @spec internal_set_speaker(any, any) :: nil | :ok | {:err, {:error, :not_found}}
  def internal_set_speaker(user_id_to_make_speaker, room_id) do
    with {:ok, _} <-
           RoomPermission.set_is_speaker(user_id_to_make_speaker, room_id, true) do
      case GenRegistry.lookup(
             Kousa.Gen.RoomSession,
             room_id
           ) do
        {:ok, session} ->
          GenServer.cast(
            session,
            {:speaker_added, user_id_to_make_speaker,
             Kousa.Gen.UserSession.send_call!(user_id_to_make_speaker, {:get, :muted})}
          )

        err ->
          {:err, err}
      end
    end
  end

  def make_speaker(user_id, user_id_to_make_speaker) do
    with {status, room} when status in [:creator, :mod] <-
           Room.get_room_status(user_id) do
      internal_set_speaker(user_id_to_make_speaker, room.id)
    end
  end

  def change_mod(user_id, user_id_to_change, value) do
    room = Room.get_room_by_creator_id(user_id)

    if room do
      RoomPermission.set_is_mod(user_id_to_change, room.id, Caster.bool(value))

      Kousa.RegUtils.lookup_and_cast(
        Kousa.Gen.RoomSession,
        room.id,
        {:send_ws_msg, :vscode,
         %{
           op: "mod_changed",
           d: %{roomId: room.id, userId: user_id_to_change}
         }}
      )
    end
  end

  def join_vc_room(user_id, room, is_speaker \\ nil) do
    is_speaker =
      if is_nil(is_speaker),
        do:
          room.creatorId == user_id or
            RoomPermission.is_speaker(user_id, room.id),
        else: is_speaker

    op =
      if is_speaker,
        do: "join-as-speaker",
        else: "join-as-new-peer"

    Kousa.Gen.VoiceRabbit.send(room.voiceServerId, %{
      op: op,
      d: %{roomId: room.id, peerId: user_id},
      uid: user_id
    })
  end

  # @deprecated
  def rename_room(_user_id, new_name) when byte_size(new_name) > 255 do
    {:error, "name needs to be less than 255 characters"}
  end

  # @deprecated
  def rename_room(user_id, new_name) do
    with {:ok, room_id} <- Users.tuple_get_current_room_id(user_id),
         {1, _} <- Room.update_name(user_id, new_name) do
      nil
      RegUtils.lookup_and_cast(Gen.RoomSession, room_id, {:new_room_name, new_name})
    end
  end

<<<<<<< HEAD
  def edit_room(user_id, new_name, new_description, is_private) do

    with {:ok, room_id} <- Data.User.tuple_get_current_room_id(user_id) do
      case Data.Room.edit(room_id, %{name: new_name, description: new_description, is_private: is_private}) do

        {:ok, _room} ->
          RegUtils.lookup_and_cast(Gen.RoomSession, room_id, {:new_room_details, new_name, new_description, is_private})

        {:error, x} ->
          {:error, Kousa.Errors.changeset_to_first_err_message_with_field_name(x)}
      end
    end
  end

  @spec create_room(String.t(), String.t(), String.t(), boolean(), String.t() | nil) ::
          {:error, any}
          | {:ok, %{room: atom | %{:id => any, :voiceServerId => any, optional(any) => any}}}
  def create_room(user_id, room_name, room_description, is_private, user_id_to_invite \\ nil) do
    room_id = Kousa.Data.User.get_current_room_id(user_id)
=======
  # @decorate user_atomic()
  def create_room(user_id, room_name, is_private, user_id_to_invite \\ nil) do
    room_id = Users.get_current_room_id(user_id)
>>>>>>> ee55c38c

    if not is_nil(room_id) do
      leave_room(user_id, room_id)
    end

    id = Ecto.UUID.generate()

    case Room.create(%{
           id: id,
           name: room_name,
           description: room_description,
           creatorId: user_id,
           numPeopleInside: 1,
           voiceServerId: VoiceServerUtils.get_next_voice_server_id(),
           isPrivate: is_private
         }) do
      {:ok, room} ->
        {:ok, session} =
          GenRegistry.lookup_or_start(
            Kousa.Gen.RoomSession,
            id,
            [
              %{
                room_id: id,
                voice_server_id: room.voiceServerId
              }
            ]
          )

        GenServer.cast(
          session,
          {:join_room_no_fan, user_id, Gen.UserSession.send_call!(user_id, {:get, :muted})}
        )

        Kousa.Gen.VoiceRabbit.send(room.voiceServerId, %{
          op: "create-room",
          d: %{roomId: id},
          uid: user_id
        })

        join_vc_room(user_id, room, true)

        if not is_private do
          BL.Follow.notify_followers_you_created_a_room(user_id, room)
        end

        if not is_nil(user_id_to_invite) do
          Task.start(fn ->
            BL.Room.invite_to_room(user_id, user_id_to_invite)
          end)
        end

        {:ok, %{room: room}}

      {:error, x} ->
        {:error, Kousa.Errors.changeset_to_first_err_message_with_field_name(x)}
    end
  end

  # @decorate user_atomic()
  def join_room(user_id, room_id) do
    currentRoomId = Users.get_current_room_id(user_id)

    if currentRoomId == room_id do
      %{room: Room.get_room_by_id(room_id)}
    else
      case Room.can_join_room(room_id, user_id) do
        {:error, message} ->
          %{error: message}

        {:ok, room} ->
          private_check =
            if room.isPrivate do
              case Kousa.RegUtils.lookup_and_call(
                     Kousa.Gen.RoomSession,
                     room.id,
                     {:redeem_invite, user_id}
                   ) do
                {:ok, :error} -> {:err, "the room is private, ask someone inside to invite you"}
                {:ok, :ok} -> {:ok}
                _ -> {:err, "room session doesn't exist"}
              end
            else
              {:ok}
            end

          case private_check do
            {:err, m} ->
              %{error: m}

            _ ->
              if currentRoomId do
                leave_room(user_id, currentRoomId)
              end

              updated_user = Room.join_room(room, user_id)

              Kousa.Gen.RoomSession.send_cast(
                room_id,
                {:join_room, updated_user,
                 Kousa.Gen.UserSession.send_call!(user_id, {:get, :muted})}
              )

              canSpeak =
                with %{roomPermissions: %{isSpeaker: true}} <- updated_user do
                  true
                else
                  _ ->
                    false
                end

              join_vc_room(user_id, room, canSpeak || room.isPrivate)
              %{room: room}
          end
      end
    end
  end

  def leave_room(user_id, current_room_id \\ nil, blocked \\ false) do
    current_room_id =
      if is_nil(current_room_id),
        do: Users.get_current_room_id(user_id),
        else: current_room_id

    if current_room_id do
      case Room.leave_room(user_id, current_room_id) do
        # the room should be destroyed
        {:bye, room} ->
          Kousa.Gen.RoomSession.send_cast(current_room_id, {:destroy, user_id})

          Kousa.Gen.VoiceRabbit.send(room.voiceServerId, %{
            op: "destroy-room",
            uid: user_id,
            d: %{peerId: user_id, roomId: current_room_id}
          })

        # the room stays alive with new room creator
        x ->
          case x do
            {:new_creator_id, creator_id} ->
              Kousa.Gen.RoomSession.send_cast(
                current_room_id,
                {:send_ws_msg, :vscode,
                 %{op: "new_room_creator", d: %{roomId: current_room_id, userId: creator_id}}}
              )

            _ ->
              nil
          end

          Kousa.Gen.RoomSession.send_cast(
            current_room_id,
            {:leave_room, user_id}
          )
      end

      Kousa.Gen.UserSession.send_cast(
        user_id,
        {:send_ws_msg, :web,
         %{op: "you_left_room", d: %{roomId: current_room_id, blocked: blocked}}}
      )
    end
  end
end<|MERGE_RESOLUTION|>--- conflicted
+++ resolved
@@ -203,7 +203,6 @@
     end
   end
 
-<<<<<<< HEAD
   def edit_room(user_id, new_name, new_description, is_private) do
 
     with {:ok, room_id} <- Data.User.tuple_get_current_room_id(user_id) do
@@ -222,12 +221,7 @@
           {:error, any}
           | {:ok, %{room: atom | %{:id => any, :voiceServerId => any, optional(any) => any}}}
   def create_room(user_id, room_name, room_description, is_private, user_id_to_invite \\ nil) do
-    room_id = Kousa.Data.User.get_current_room_id(user_id)
-=======
-  # @decorate user_atomic()
-  def create_room(user_id, room_name, is_private, user_id_to_invite \\ nil) do
-    room_id = Users.get_current_room_id(user_id)
->>>>>>> ee55c38c
+    room_id = Users.get_current_room_id(user_id)(user_id)
 
     if not is_nil(room_id) do
       leave_room(user_id, room_id)
