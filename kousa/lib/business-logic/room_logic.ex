--- conflicted
+++ resolved
@@ -1,8 +1,5 @@
 defmodule Kousa.BL.Room do
   use Kousa.Dec.Atomic
-<<<<<<< HEAD
-  alias Kousa.{BL, Data, RegUtils, Gen, Caster, VoiceServerUtils, Errors}
-=======
   alias Kousa.BL
   alias Kousa.RegUtils
   alias Kousa.Gen
@@ -13,7 +10,6 @@
   alias Kousa.Data.Room
   alias Kousa.Data.RoomPermission
   alias Beef.Users
->>>>>>> e0c05e16
 
   def set_auto_speaker(user_id, value) do
     room = Room.get_room_by_creator_id(user_id)
@@ -205,17 +201,9 @@
     end
   end
 
-<<<<<<< HEAD
-  @spec create_room(String.t(), String.t(), boolean(), String.t() | nil) ::
-          {:error, any}
-          | {:ok, %{room: atom | %{:id => any, :voiceServerId => any, optional(any) => any}}}
+  # @decorate user_atomic()
   def create_room(user_id, room_name, is_private, user_id_to_invite \\ nil) do
-    room_id = Kousa.Data.User.get_current_room_id(user_id)
-=======
-  # @decorate user_atomic()
-  def create_room(user_id, room_name, is_private) do
     room_id = Users.get_current_room_id(user_id)
->>>>>>> e0c05e16
 
     if not is_nil(room_id) do
       leave_room(user_id, room_id)
