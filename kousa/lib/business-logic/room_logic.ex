defmodule Kousa.BL.Room do
  use Kousa.Dec.Atomic
  alias Kousa.BL
  alias Kousa.RegUtils
  alias Kousa.Gen
  alias Kousa.Caster
  alias Kousa.VoiceServerUtils
  # note the following three module aliases are on the chopping block!
  alias Kousa.Data.Follower
  alias Kousa.Data.Room
  alias Kousa.Data.RoomPermission
  alias Beef.Users

  def set_auto_speaker(user_id, value) do
    room = Room.get_room_by_creator_id(user_id)

    if not is_nil(room) do
      RegUtils.lookup_and_cast(Kousa.Gen.RoomSession, room.id, {:set_auto_speaker, value})
    end
  end

  @spec make_room_public(any, any) :: nil | :ok
  def make_room_public(user_id, new_name) do
    # this needs to be refactored if a user can have multiple rooms
<<<<<<< HEAD
    case Room.set_room_privacy_by_creator_id(user_id, false, new_name) do
=======
    case Data.Room.set_room_privacy_by_creator_id(user_id, false, new_name) do
>>>>>>> 2e909332
      {1, [room]} ->
        Gen.RoomSession.send_cast(
          room.id,
          {:send_ws_msg, :vscode,
           %{op: "room_privacy_change", d: %{roomId: room.id, name: room.name, isPrivate: false}}}
        )

      _ ->
        nil
    end
  end

  @spec make_room_private(any, any) :: nil | :ok
  def make_room_private(user_id, new_name) do
    # this needs to be refactored if a user can have multiple rooms
    case Room.set_room_privacy_by_creator_id(user_id, true, new_name) do
      {1, [room]} ->
        Kousa.Gen.RoomSession.send_cast(
          room.id,
          {:send_ws_msg, :vscode,
           %{op: "room_privacy_change", d: %{roomId: room.id, name: room.name, isPrivate: true}}}
        )

      _ ->
        nil
    end
  end

  def invite_to_room(user_id, user_id_to_invite) do
    user = Users.get_by_id(user_id)

    if not is_nil(user.currentRoomId) and
         Follower.is_following_me(user_id, user_id_to_invite) do
      # @todo store room name in RoomSession to avoid db lookups
      room = Room.get_room_by_id(user.currentRoomId)

      if not is_nil(room) do
        Gen.RoomSession.send_cast(
          user.currentRoomId,
          {:create_invite, user_id_to_invite,
           %{
             roomName: room.name,
             displayName: user.displayName,
             username: user.username,
             avatarUrl: user.avatarUrl,
             type: "invite"
           }}
        )
      end
    end
  end

  def block_from_room(user_id, user_id_to_block_from_room) do
    with {status, room} when status in [:creator, :mod] <-
           Room.get_room_status(user_id) do
      if room.creatorId != user_id_to_block_from_room do
        RoomBlock.insert(%{
          modId: user_id,
          userId: user_id_to_block_from_room,
          roomId: room.id
        })

        user_blocked = Users.get_by_id(user_id_to_block_from_room)

        if user_blocked.currentRoomId == room.id do
          leave_room(user_id_to_block_from_room, user_blocked.currentRoomId, true)
        end
      end
    end
  end

  defp internal_set_listener(user_id_to_make_listener, room_id) do
    RoomPermission.make_listener(user_id_to_make_listener, room_id)

    Kousa.RegUtils.lookup_and_cast(
      Kousa.Gen.RoomSession,
      room_id,
      {:speaker_removed, user_id_to_make_listener}
    )
  end

  def set_listener(user_id, user_id_to_set_listener) do
    if user_id == user_id_to_set_listener do
      internal_set_listener(
        user_id_to_set_listener,
        Users.get_current_room_id(user_id_to_set_listener)
      )
    else
      {status, room} = Room.get_room_status(user_id)
      is_creator = user_id_to_set_listener == not is_nil(room) and room.creatorId

      if not is_creator and (status == :creator or status == :mod) do
        internal_set_listener(
          user_id_to_set_listener,
          Users.get_current_room_id(user_id_to_set_listener)
        )
      end
    end
  end

  @spec internal_set_speaker(any, any) :: nil | :ok | {:err, {:error, :not_found}}
  def internal_set_speaker(user_id_to_make_speaker, room_id) do
    with {:ok, _} <-
           RoomPermission.set_is_speaker(user_id_to_make_speaker, room_id, true) do
      case GenRegistry.lookup(
             Kousa.Gen.RoomSession,
             room_id
           ) do
        {:ok, session} ->
          GenServer.cast(
            session,
            {:speaker_added, user_id_to_make_speaker,
             Kousa.Gen.UserSession.send_call!(user_id_to_make_speaker, {:get, :muted})}
          )

        err ->
          {:err, err}
      end
    end
  end

  def make_speaker(user_id, user_id_to_make_speaker) do
    with {status, room} when status in [:creator, :mod] <-
           Room.get_room_status(user_id) do
      internal_set_speaker(user_id_to_make_speaker, room.id)
    end
  end

  def change_mod(user_id, user_id_to_change, value) do
    room = Room.get_room_by_creator_id(user_id)

    if room do
      RoomPermission.set_is_mod(user_id_to_change, room.id, Caster.bool(value))

      Kousa.RegUtils.lookup_and_cast(
        Kousa.Gen.RoomSession,
        room.id,
        {:send_ws_msg, :vscode,
         %{
           op: "mod_changed",
           d: %{roomId: room.id, userId: user_id_to_change}
         }}
      )
    end
  end

  def join_vc_room(user_id, room, is_speaker \\ nil) do
    is_speaker =
      if is_nil(is_speaker),
        do:
          room.creatorId == user_id or
            RoomPermission.is_speaker(user_id, room.id),
        else: is_speaker

    op =
      if is_speaker,
        do: "join-as-speaker",
        else: "join-as-new-peer"

    Kousa.Gen.VoiceRabbit.send(room.voiceServerId, %{
      op: op,
      d: %{roomId: room.id, peerId: user_id},
      uid: user_id
    })
  end

  def rename_room(_user_id, new_name) when byte_size(new_name) > 255 do
    {:error, "name needs to be less than 255 characters"}
  end

  def rename_room(user_id, new_name) do
    with {:ok, room_id} <- Users.tuple_get_current_room_id(user_id),
         {1, _} <- Room.update_name(user_id, new_name) do
      nil
      RegUtils.lookup_and_cast(Gen.RoomSession, room_id, {:new_room_name, new_name})
    end
  end

  # @decorate user_atomic()
  def create_room(user_id, room_name, is_private) do
    room_id = Users.get_current_room_id(user_id)

    if not is_nil(room_id) do
      leave_room(user_id, room_id)
    end

    id = Ecto.UUID.generate()

    case Room.create(%{
           id: id,
           name: room_name,
           creatorId: user_id,
           numPeopleInside: 1,
           voiceServerId: VoiceServerUtils.get_next_voice_server_id(),
           isPrivate: is_private
         }) do
      {:ok, room} ->
        {:ok, session} =
          GenRegistry.lookup_or_start(
            Kousa.Gen.RoomSession,
            id,
            [
              %{
                room_id: id,
                voice_server_id: room.voiceServerId
              }
            ]
          )

        GenServer.cast(
          session,
          {:join_room_no_fan, user_id, Gen.UserSession.send_call!(user_id, {:get, :muted})}
        )

        Kousa.Gen.VoiceRabbit.send(room.voiceServerId, %{
          op: "create-room",
          d: %{roomId: id},
          uid: user_id
        })

        join_vc_room(user_id, room, true)

        if not is_private do
          BL.Follow.notify_followers_you_created_a_room(user_id, room)
        end

        {:ok, %{room: room}}

      {:error, x} ->
        {:error, Kousa.Errors.changeset_to_first_err_message(x)}
    end
  end

  # @decorate user_atomic()
  def join_room(user_id, room_id) do
    currentRoomId = Users.get_current_room_id(user_id)

    if currentRoomId == room_id do
      %{room: Room.get_room_by_id(room_id)}
    else
      case Room.can_join_room(room_id, user_id) do
        {:error, message} ->
          %{error: message}

        {:ok, room} ->
          private_check =
            if room.isPrivate do
              case Kousa.RegUtils.lookup_and_call(
                     Kousa.Gen.RoomSession,
                     room.id,
                     {:redeem_invite, user_id}
                   ) do
                {:ok, :error} -> {:err, "the room is private, ask someone inside to invite you"}
                {:ok, :ok} -> {:ok}
                _ -> {:err, "room session doesn't exist"}
              end
            else
              {:ok}
            end

          case private_check do
            {:err, m} ->
              %{error: m}

            _ ->
              if currentRoomId do
                leave_room(user_id, currentRoomId)
              end

              updated_user = Room.join_room(room, user_id)

              Kousa.Gen.RoomSession.send_cast(
                room_id,
                {:join_room, updated_user,
                 Kousa.Gen.UserSession.send_call!(user_id, {:get, :muted})}
              )

              canSpeak =
                with %{roomPermissions: %{isSpeaker: true}} <- updated_user do
                  true
                else
                  _ ->
                    false
                end

              join_vc_room(user_id, room, canSpeak || room.isPrivate)
              %{room: room}
          end
      end
    end
  end

  def leave_room(user_id, current_room_id \\ nil, blocked \\ false) do
    current_room_id =
      if is_nil(current_room_id),
        do: Users.get_current_room_id(user_id),
        else: current_room_id

    if current_room_id do
      case Room.leave_room(user_id, current_room_id) do
        # the room should be destroyed
        {:bye, room} ->
          Kousa.Gen.RoomSession.send_cast(current_room_id, {:destroy, user_id})

          Kousa.Gen.VoiceRabbit.send(room.voiceServerId, %{
            op: "destroy-room",
            uid: user_id,
            d: %{peerId: user_id, roomId: current_room_id}
          })

        # the room stays alive with new room creator
        x ->
          case x do
            {:new_creator_id, creator_id} ->
              Kousa.Gen.RoomSession.send_cast(
                current_room_id,
                {:send_ws_msg, :vscode,
                 %{op: "new_room_creator", d: %{roomId: current_room_id, userId: creator_id}}}
              )

            _ ->
              nil
          end

          Kousa.Gen.RoomSession.send_cast(
            current_room_id,
            {:leave_room, user_id}
          )
      end

      Kousa.Gen.UserSession.send_cast(
        user_id,
        {:send_ws_msg, :web,
         %{op: "you_left_room", d: %{roomId: current_room_id, blocked: blocked}}}
      )
    end
  end
end<|MERGE_RESOLUTION|>--- conflicted
+++ resolved
@@ -22,11 +22,7 @@
   @spec make_room_public(any, any) :: nil | :ok
   def make_room_public(user_id, new_name) do
     # this needs to be refactored if a user can have multiple rooms
-<<<<<<< HEAD
     case Room.set_room_privacy_by_creator_id(user_id, false, new_name) do
-=======
-    case Data.Room.set_room_privacy_by_creator_id(user_id, false, new_name) do
->>>>>>> 2e909332
       {1, [room]} ->
         Gen.RoomSession.send_cast(
           room.id,
