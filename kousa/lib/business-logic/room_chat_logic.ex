--- conflicted
+++ resolved
@@ -8,11 +8,8 @@
   @spec send_msg(String.t(), list(map), list(String.t())) :: any
   def send_msg(user_id, tokens, whispered_to) do
     tokens = validate_tokens(tokens)
-<<<<<<< HEAD
 
     # NB: length(list) is O(N) so use a match for stuff like this
-=======
->>>>>>> 2e909332
     if length(tokens) > 0 do
       case Users.get_current_room_id(user_id) do
         nil ->
