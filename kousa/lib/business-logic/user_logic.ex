--- conflicted
+++ resolved
@@ -1,16 +1,16 @@
 defmodule Kousa.BL.User do
-<<<<<<< HEAD
   alias Kousa.Gen
   alias Kousa.RegUtils
   alias Beef.Users
-=======
-  alias Kousa.{Gen, Data, RegUtils, BL}
+  alias Kousa.Gen
+  alias Kousa.Data
+  alias Kousa.RegUtils
+  alias Kousa.BL
 
   def delete(user_id) do
     BL.Room.leave_room(user_id)
-    Data.User.delete(user_id)
+    Users.delete(user_id)
   end
->>>>>>> 2e909332
 
   def edit_profile(user_id, data) do
     case Users.edit_profile(user_id, data) do
