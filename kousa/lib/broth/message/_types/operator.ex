--- conflicted
+++ resolved
@@ -21,12 +21,9 @@
     {User.Unfollow, 11},
     {User.CreateBot, 12},
     {User.Unblock, 13},
-<<<<<<< HEAD
-    {User.AdminUpdate, 14},
-=======
     {User.GetBots, 14},
     {User.RevokeApiKey, 15},
->>>>>>> 51d3bdcb
+    {User.AdminUpdate, 16},
     # room commands and casts: 64..127
     {Room.Invite, 65},
     {Room.Update, 66},
