--- conflicted
+++ resolved
@@ -19,12 +19,8 @@
     field(:description, :string)
     field(:isPrivate, :boolean, default: false)
     field(:userIdToInvite, {:array, :binary_id}, virtual: true)
-<<<<<<< HEAD
-    field(:autoSpeaker, :boolean, virtual: true)
+    field(:autoSpeaker, :boolean)
     field(:chatCooldown, :integer, default: 1, min: 1, virtual: true)
-=======
-    field(:autoSpeaker, :boolean)
->>>>>>> 3e59d04f
     field(:scheduledRoomId, :binary_id, virtual: true)
   end
 
