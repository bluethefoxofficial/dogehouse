--- conflicted
+++ resolved
@@ -1,26 +1,13 @@
 defmodule Broth.Message.Room.Update do
   alias Beef.Schemas.Room
 
-<<<<<<< HEAD
-  @derive {Jason.Encoder, only: [:name, :description, :isPrivate, :autoSpeaker, :chatDisabled]}
-
-  @primary_key {:id, :binary_id, []}
-  schema "rooms" do
-    field(:name, :string)
-    field(:description, :string, default: "")
-    field(:isPrivate, :boolean)
-    field(:autoSpeaker, :boolean, virtual: true)
-    field(:chatDisabled, :boolean, virtual: true)
-  end
-=======
   use Broth.Message.Call,
     schema: Room,
     reply: Room
 
   @derive {Jason.Encoder,
-           only: ~w(id name description numPeopleInside isPrivate chatMode autoSpeaker
+           only: ~w(id name description numPeopleInside isPrivate chatMode chatDisabled autoSpeaker
     creatorId voiceServerId inserted_at)a}
->>>>>>> 3e59d04f
 
   @impl true
   def initialize(state) do
@@ -37,11 +24,7 @@
   @impl true
   def changeset(initializer, data) do
     initializer
-<<<<<<< HEAD
-    |> cast(data, ~w(description isPrivate name autoSpeaker chatDisabled)a)
-=======
-    |> cast(data, ~w(description isPrivate name autoSpeaker chatMode)a)
->>>>>>> 3e59d04f
+    |> cast(data, ~w(description isPrivate name autoSpeaker chatMode chatDisabled)a)
     |> validate_required([:name])
   end
 
@@ -72,7 +55,6 @@
         )
       end
 
-<<<<<<< HEAD
       if Map.has_key?(changes, :chatDisabled) do
         Onion.RoomSession.set_chat_disabled(
           room.id,
@@ -89,7 +71,6 @@
       end
 
       {:reply, struct(__MODULE__, Map.from_struct(room)), state}
-=======
       if Map.has_key?(changes, :chatMode) do
         # send the room_privacy_change message.
         Onion.Chat.set(
@@ -100,7 +81,6 @@
       end
 
       {:reply, room, state}
->>>>>>> 3e59d04f
     end
   end
 end