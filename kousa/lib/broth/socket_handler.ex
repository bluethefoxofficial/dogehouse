--- conflicted
+++ resolved
@@ -15,19 +15,11 @@
           compression: nil | :zlib
         }
 
-<<<<<<< HEAD
   defstruct awaiting_init: true,
-            user_id: nil,
-            platform: nil,
-            encoding: :json,
-            compression: nil
-=======
-    defstruct awaiting_init: true,
               user_id: nil,
               encoding: nil,
               compression: nil
   end
->>>>>>> a85211f6
 
   @behaviour :cowboy_websocket
 
@@ -584,16 +576,12 @@
     end
   end
 
-<<<<<<< HEAD
-  def f_handler("fetch_following_online", %{"cursor" => cursor}, state) do
-=======
   def f_handler("follow", %{"userId" => userId, "value" => value}, state) do
     Kousa.Follow.follow(state.user_id, userId, value)
     {"you_left_room", %{}}
   end
 
   def f_handler("fetch_following_online", %{"cursor" => cursor}, %State{} = state) do
->>>>>>> a85211f6
     {users, next_cursor} = Follows.fetch_following_online(state.user_id, cursor)
 
     %{users: users, nextCursor: next_cursor}
@@ -605,28 +593,12 @@
     %{}
   end
 
-<<<<<<< HEAD
-  def f_handler("leave_room", _data, state) do
-    case Kousa.Room.leave_room(state.user_id) do
-      {:ok, x} -> x
-      _ -> %{}
-    end
-  end
-
-  def f_handler("get_room_users", %{"roomId" => room_id_to_join}, state) do
-    with true <- Beef.Users.get_current_room_id(state.user_id) != room_id_to_join,
-         %{error: err} <- Kousa.Room.join_room(state.user_id, room_id_to_join) do
-      %{error: err}
-    else
-      _ ->
-=======
   def f_handler("join_room_and_get_info", %{"roomId" => room_id_to_join}, %State{} = state) do
     case Kousa.Room.join_room(state.user_id, room_id_to_join) do
       %{error: err} ->
         %{error: err}
 
       %{room: room} ->
->>>>>>> a85211f6
         {room_id, users} = Beef.Users.get_users_in_current_room(state.user_id)
 
         {muteMap, autoSpeaker, activeSpeakerMap} =
@@ -829,11 +801,7 @@
     end
   end
 
-<<<<<<< HEAD
-  def f_handler("get_user_profile", %{"userId" => id_or_username}, _state) do
-=======
   def f_handler("get_user_profile", %{"userId" => id_or_username}, %State{} = state) do
->>>>>>> a85211f6
     case UUID.cast(id_or_username) do
       {:ok, uuid} ->
         Beef.Users.get_by_id_with_follow_info(state.user_id, uuid)
