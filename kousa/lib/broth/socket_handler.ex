defmodule Broth.SocketHandler do
  require Logger

  alias Beef.Users
  alias Beef.Rooms
  alias Beef.Follows
  alias Ecto.UUID
  alias Beef.RoomPermissions

  @type state :: %__MODULE__{
          awaiting_init: boolean(),
          user_id: String.t(),
          encoding: :etf | :json,
          compression: nil | :zlib
        }

  defstruct awaiting_init: true,
            user_id: nil,
            encoding: nil,
            compression: nil,
            callers: []

  @behaviour :cowboy_websocket

  def init(request, _state) do
    props = :cowboy_req.parse_qs(request)

    compression =
      case :proplists.get_value("compression", props) do
        p when p in ["zlib_json", "zlib"] -> :zlib
        _ -> nil
      end

    encoding =
      case :proplists.get_value("encoding", props) do
        "etf" -> :etf
        _ -> :json
      end

    state = %__MODULE__{
      awaiting_init: true,
      user_id: nil,
      encoding: encoding,
      compression: compression,
      callers: get_callers(request)
    }

    {:cowboy_websocket, request, state}
  end

  if Mix.env() == :test do
    defp get_callers(request) do
      request_bin = :cowboy_req.header("user-agent", request)

      List.wrap(
        if is_binary(request_bin) do
          request_bin
          |> Base.decode16!()
          |> :erlang.binary_to_term()
        end
      )
    end
  else
    defp get_callers(_), do: []
  end

  @auth_timeout Application.compile_env(:kousa, :websocket_auth_timeout)

  def websocket_init(state) do
    Process.send_after(self(), :auth_timeout, @auth_timeout)
    Process.put(:"$callers", state.callers)

    {:ok, state}
  end

  def websocket_info(:auth_timeout, state) do
    if state.awaiting_init do
      {:stop, state}
    else
      {:ok, state}
    end
  end

  def websocket_info({:remote_send, message}, state) do
    {:reply, prepare_socket_msg(message, state), state}
  end

  # @todo when we swap this to new design change this to 1000
  def websocket_info({:kill}, state) do
    {:reply, {:close, 4003, "killed_by_server"}, state}
  end

  # needed for Task.async not to crash things
  def websocket_info({:EXIT, _, _}, state) do
    {:ok, state}
  end

  def websocket_info({:send_to_linked_session, message}, state) do
    send(state.linked_session, message)
    {:ok, state}
  end

  def websocket_handle({:text, "ping"}, state) do
    {:reply, prepare_socket_msg("pong", state), state}
  end

  def websocket_handle({:ping, _}, state) do
    {:reply, prepare_socket_msg("pong", state), state}
  end

  @special_cases ~w(
    block_user_and_from_room
    fetch_follow_list
    join_room_and_get_info
    audio_autoplay_error
  )

  def websocket_handle({:text, command_json}, state) do
    with {:ok, message_map!} <- Jason.decode(command_json),
         # temporary trap mediasoup direct commands
         %{"op" => <<not_at>> <> _} when not_at != ?@ <- message_map!,
         # temporarily trap special cased commands
         %{"op" => not_special_case} when not_special_case not in @special_cases <- message_map!,
         # translation from legacy maps to new maps
         message_map! = Broth.Translator.translate_inbound(message_map!),
         {:ok, message = %{errors: nil}} <- validate(message_map!, state) do
      dispatch(message, state)
    else
      # special cases: mediasoup operations
      _mediasoup_op = %{"op" => "@" <> _} ->
        raise "foo"

      # legacy special cases
      msg = %{"op" => special_case} when special_case in @special_cases ->
        Broth.LegacyHandler.process(msg, state)

      {:error, %Jason.DecodeError{}} ->
        {:reply, {:close, 4001, "invalid input"}, state}

      # error validating the inner changeset.
      {:ok, error} ->
        reply =
          error
          |> Map.put(:operator, error.inbound_operator)
          |> prepare_socket_msg(state)

        {:reply, reply, state}

      {:error, changeset = %Ecto.Changeset{}} ->
        reply = %{errors: Kousa.Utils.Errors.changeset_errors(changeset)}
        {:reply, prepare_socket_msg(reply, state), state}
    end
  end

  import Ecto.Changeset

  def validate(message, state) do
    message
    |> Broth.Message.changeset(state)
    |> apply_action(:validate)
  end

  def dispatch(message, state) do
    case message.operator.execute(message.payload, state) do
      close = {:close, _, _} ->
        {:reply, close, state}

      {:error, changeset = %Ecto.Changeset{}} ->
        # hacky, we need to build a reverse lookup for the modules/operations.
        reply =
          message
          |> Map.merge(%{
            operator: message.inbound_operator,
            errors: Kousa.Utils.Errors.changeset_errors(changeset)
          })
          |> prepare_socket_msg(state)

        {:reply, reply, state}

      {:error, err} when is_binary(err) ->
        reply =
          message
          |> wrap_error(%{message: err})
          |> prepare_socket_msg(state)

        {:reply, reply, state}

      {:error, err} ->
        reply =
          message
          |> wrap_error(%{message: inspect(err)})
          |> prepare_socket_msg(state)

        {:reply, reply, state}

      {:error, errors, new_state} ->
        reply =
          message
          |> wrap_error(errors)
          |> prepare_socket_msg(new_state)

        {:reply, reply, new_state}

      {:noreply, new_state} ->
        {:ok, new_state}

      {:reply, payload, new_state} ->
        reply =
          message
          |> wrap(payload)
          |> prepare_socket_msg(new_state)

        {:reply, reply, new_state}
    end
  end

  def wrap(message, payload = %module{}) do
    %{message | operator: message.inbound_operator <> ":reply", payload: payload}
  end

  def wrap_error(message, error_map) do
    %{message | payload: %{}, errors: error_map, operator: message.inbound_operator}
  end

  def handler("set_auto_speaker", %{"value" => value}, state) do
    Kousa.Room.set_auto_speaker(state.user_id, value)

    {:ok, state}
  end

  def handler("speaking_change", %{"value" => value}, state) do
    if current_room_id = Beef.Users.get_current_room_id(state.user_id) do
      Onion.RoomSession.speaking_change(current_room_id, state.user_id, value)
    end

    {:ok, state}
  end

  # def handler("delete_account", _data, state) do
  #   Kousa.User.delete(state.user_id)
  #   # this will log the user out
  #   {:reply, {:close, 4001, "invalid_authentication"}, state}
  # end

  def handler(op, data, state) do
    with {:ok, room_id} <- Beef.Users.tuple_get_current_room_id(state.user_id) do
      voice_server_id = Onion.RoomSession.get(room_id, :voice_server_id)

      d =
        if String.first(op) == "@" do
          Map.merge(data, %{
            peerId: state.user_id,
            roomId: room_id
          })
        else
          data
        end

      Onion.VoiceRabbit.send(voice_server_id, %{
        op: op,
        d: d,
        uid: state.user_id
      })

      {:ok, state}
    else
      x ->
        IO.puts("you should never see this general rabbbitmq handler in socker_handler")
        IO.inspect(x)

        {:reply,
         prepare_socket_msg(
           %{
             op: "error",
             d: "you should never see this, if you do, try refreshing"
           },
           state
         ), state}
    end
  end

  def f_handler(
        "get_follow_list",
        %{"username" => username, "isFollowing" => get_following_list, "cursor" => cursor},
        state
      ) do
    {users, nextCursor} =
      Kousa.Follow.get_follow_list_by_username(
        state.user_id,
        username,
        get_following_list,
        cursor
      )

    %{
      users: users,
      nextCursor: nextCursor
    }
  end

<<<<<<< HEAD
=======
  def f_handler("search", %{"query" => query}, _state) do
    items = Kousa.Search.search(query)

    %{items: items, nextCursor: nil}
  end

  def f_handler("get_invite_list", %{"cursor" => cursor}, state) do
    {users, next_cursor} = Follows.fetch_invite_list(state.user_id, cursor)

    %{users: users, nextCursor: next_cursor}
  end

  def f_handler("follow", %{"userId" => userId, "value" => value}, state) do
    Kousa.Follow.follow(state.user_id, userId, value)
    %{}
  end

  def f_handler("get_my_following", %{"cursor" => cursor}, state) do
    {users, next_cursor} = Follows.get_my_following(state.user_id, cursor)

    %{users: users, nextCursor: next_cursor}
  end

>>>>>>> 7824cf1c
  def f_handler("mute", %{"value" => value}, state) do
    Onion.UserSession.set_mute(state.user_id, value)
    %{}
  end

  @spec f_handler(<<_::64, _::_*8>>, any, atom | map) :: any
  def f_handler("get_my_scheduled_rooms_about_to_start", _data, state) do
    %{scheduledRooms: Kousa.ScheduledRoom.get_my_scheduled_rooms_about_to_start(state.user_id)}
  end

  def f_handler(
        "edit_room",
        %{"name" => name, "description" => description, "privacy" => privacy},
        state
      ) do
    case Kousa.Room.edit_room(state.user_id, name, description, privacy == "private") do
      {:error, message} ->
        %{
          error: message
        }

      _ ->
        true
    end
  end

  def f_handler("get_scheduled_rooms", data, state) do
    {scheduled_rooms, nextCursor} =
      Kousa.ScheduledRoom.get_scheduled_rooms(
        state.user_id,
        Map.get(data, "getOnlyMyScheduledRooms") == true,
        Map.get(data, "cursor")
      )

    %{
      scheduledRooms: scheduled_rooms,
      nextCursor: nextCursor
    }
  end

  def f_handler("edit_scheduled_room", %{"id" => id, "data" => data}, state) do
    case Kousa.ScheduledRoom.edit(
           state.user_id,
           id,
           data
         ) do
      :ok ->
        %{}

      {:error, msg} ->
        %{error: msg}
    end
  end

  def f_handler("delete_scheduled_room", %{"id" => id}, state) do
    Kousa.ScheduledRoom.delete(
      state.user_id,
      id
    )

    %{}
  end

  def f_handler(
        "create_room_from_scheduled_room",
        %{
          "id" => scheduled_room_id,
          "name" => name,
          "description" => description
        },
        state
      ) do
    case Kousa.ScheduledRoom.create_room_from_scheduled_room(
           state.user_id,
           scheduled_room_id,
           name,
           description
         ) do
      {:ok, d} ->
        d

      {:error, d} ->
        %{
          error: d
        }
    end
  end

  def f_handler("schedule_room", data, state) do
    case Kousa.ScheduledRoom.schedule(state.user_id, data) do
      {:ok, scheduledRoom} ->
        %{scheduledRoom: scheduledRoom}

      {:error, msg} ->
        %{error: msg}
    end
  end

  def f_handler("unban_from_room", %{"userId" => user_id}, state) do
    Kousa.RoomBlock.unban(state.user_id, user_id)
    %{}
  end

  def f_handler("get_blocked_from_room_users", %{"offset" => offset}, state) do
    case Kousa.RoomBlock.get_blocked_users(state.user_id, offset) do
      {users, nextCursor} ->
        %{users: users, nextCursor: nextCursor}

      _ ->
        %{users: [], nextCursor: nil}
    end
  end

  def f_handler("get_user_profile", %{"userId" => id_or_username}, state) do
    case UUID.cast(id_or_username) do
      {:ok, uuid} ->
        Beef.Users.get_by_id_with_follow_info(state.user_id, uuid)

      _ ->
        Beef.Users.get_by_username_with_follow_info(state.user_id, id_or_username)
    end
  end

  def prepare_socket_msg(data, state) do
    data
    |> encode_data(state)
    |> prepare_data(state)
  end

  defp encode_data(data, %{encoding: :etf}) do
    data
    |> Map.from_struct()
    |> :erlang.term_to_binary()
  end

  defp encode_data(data, %{encoding: :json}) do
    Jason.encode!(data)
  end

  defp prepare_data(data, %{compression: :zlib}) do
    z = :zlib.open()

    :zlib.deflateInit(z)
    data = :zlib.deflate(z, data, :finish)
    :zlib.deflateEnd(z)

    {:binary, data}
  end

  defp prepare_data(data, %{encoding: :etf}) do
    {:binary, data}
  end

  defp prepare_data(data, %{encoding: :json}) do
    {:text, data}
  end
end<|MERGE_RESOLUTION|>--- conflicted
+++ resolved
@@ -222,230 +222,11 @@
     %{message | payload: %{}, errors: error_map, operator: message.inbound_operator}
   end
 
-  def handler("set_auto_speaker", %{"value" => value}, state) do
-    Kousa.Room.set_auto_speaker(state.user_id, value)
-
-    {:ok, state}
-  end
-
-  def handler("speaking_change", %{"value" => value}, state) do
-    if current_room_id = Beef.Users.get_current_room_id(state.user_id) do
-      Onion.RoomSession.speaking_change(current_room_id, state.user_id, value)
-    end
-
-    {:ok, state}
-  end
-
-  # def handler("delete_account", _data, state) do
-  #   Kousa.User.delete(state.user_id)
-  #   # this will log the user out
-  #   {:reply, {:close, 4001, "invalid_authentication"}, state}
-  # end
-
-  def handler(op, data, state) do
-    with {:ok, room_id} <- Beef.Users.tuple_get_current_room_id(state.user_id) do
-      voice_server_id = Onion.RoomSession.get(room_id, :voice_server_id)
-
-      d =
-        if String.first(op) == "@" do
-          Map.merge(data, %{
-            peerId: state.user_id,
-            roomId: room_id
-          })
-        else
-          data
-        end
-
-      Onion.VoiceRabbit.send(voice_server_id, %{
-        op: op,
-        d: d,
-        uid: state.user_id
-      })
-
-      {:ok, state}
-    else
-      x ->
-        IO.puts("you should never see this general rabbbitmq handler in socker_handler")
-        IO.inspect(x)
-
-        {:reply,
-         prepare_socket_msg(
-           %{
-             op: "error",
-             d: "you should never see this, if you do, try refreshing"
-           },
-           state
-         ), state}
-    end
-  end
-
-  def f_handler(
-        "get_follow_list",
-        %{"username" => username, "isFollowing" => get_following_list, "cursor" => cursor},
-        state
-      ) do
-    {users, nextCursor} =
-      Kousa.Follow.get_follow_list_by_username(
-        state.user_id,
-        username,
-        get_following_list,
-        cursor
-      )
-
-    %{
-      users: users,
-      nextCursor: nextCursor
-    }
-  end
-
-<<<<<<< HEAD
-=======
-  def f_handler("search", %{"query" => query}, _state) do
-    items = Kousa.Search.search(query)
-
-    %{items: items, nextCursor: nil}
-  end
-
-  def f_handler("get_invite_list", %{"cursor" => cursor}, state) do
-    {users, next_cursor} = Follows.fetch_invite_list(state.user_id, cursor)
-
-    %{users: users, nextCursor: next_cursor}
-  end
-
-  def f_handler("follow", %{"userId" => userId, "value" => value}, state) do
-    Kousa.Follow.follow(state.user_id, userId, value)
-    %{}
-  end
-
-  def f_handler("get_my_following", %{"cursor" => cursor}, state) do
-    {users, next_cursor} = Follows.get_my_following(state.user_id, cursor)
-
-    %{users: users, nextCursor: next_cursor}
-  end
-
->>>>>>> 7824cf1c
-  def f_handler("mute", %{"value" => value}, state) do
-    Onion.UserSession.set_mute(state.user_id, value)
-    %{}
-  end
-
-  @spec f_handler(<<_::64, _::_*8>>, any, atom | map) :: any
-  def f_handler("get_my_scheduled_rooms_about_to_start", _data, state) do
-    %{scheduledRooms: Kousa.ScheduledRoom.get_my_scheduled_rooms_about_to_start(state.user_id)}
-  end
-
-  def f_handler(
-        "edit_room",
-        %{"name" => name, "description" => description, "privacy" => privacy},
-        state
-      ) do
-    case Kousa.Room.edit_room(state.user_id, name, description, privacy == "private") do
-      {:error, message} ->
-        %{
-          error: message
-        }
-
-      _ ->
-        true
-    end
-  end
-
-  def f_handler("get_scheduled_rooms", data, state) do
-    {scheduled_rooms, nextCursor} =
-      Kousa.ScheduledRoom.get_scheduled_rooms(
-        state.user_id,
-        Map.get(data, "getOnlyMyScheduledRooms") == true,
-        Map.get(data, "cursor")
-      )
-
-    %{
-      scheduledRooms: scheduled_rooms,
-      nextCursor: nextCursor
-    }
-  end
-
-  def f_handler("edit_scheduled_room", %{"id" => id, "data" => data}, state) do
-    case Kousa.ScheduledRoom.edit(
-           state.user_id,
-           id,
-           data
-         ) do
-      :ok ->
-        %{}
-
-      {:error, msg} ->
-        %{error: msg}
-    end
-  end
-
-  def f_handler("delete_scheduled_room", %{"id" => id}, state) do
-    Kousa.ScheduledRoom.delete(
-      state.user_id,
-      id
-    )
-
-    %{}
-  end
-
-  def f_handler(
-        "create_room_from_scheduled_room",
-        %{
-          "id" => scheduled_room_id,
-          "name" => name,
-          "description" => description
-        },
-        state
-      ) do
-    case Kousa.ScheduledRoom.create_room_from_scheduled_room(
-           state.user_id,
-           scheduled_room_id,
-           name,
-           description
-         ) do
-      {:ok, d} ->
-        d
-
-      {:error, d} ->
-        %{
-          error: d
-        }
-    end
-  end
-
-  def f_handler("schedule_room", data, state) do
-    case Kousa.ScheduledRoom.schedule(state.user_id, data) do
-      {:ok, scheduledRoom} ->
-        %{scheduledRoom: scheduledRoom}
-
-      {:error, msg} ->
-        %{error: msg}
-    end
-  end
-
-  def f_handler("unban_from_room", %{"userId" => user_id}, state) do
-    Kousa.RoomBlock.unban(state.user_id, user_id)
-    %{}
-  end
-
-  def f_handler("get_blocked_from_room_users", %{"offset" => offset}, state) do
-    case Kousa.RoomBlock.get_blocked_users(state.user_id, offset) do
-      {users, nextCursor} ->
-        %{users: users, nextCursor: nextCursor}
-
-      _ ->
-        %{users: [], nextCursor: nil}
-    end
-  end
-
-  def f_handler("get_user_profile", %{"userId" => id_or_username}, state) do
-    case UUID.cast(id_or_username) do
-      {:ok, uuid} ->
-        Beef.Users.get_by_id_with_follow_info(state.user_id, uuid)
-
-      _ ->
-        Beef.Users.get_by_username_with_follow_info(state.user_id, id_or_username)
-    end
-  end
+  #def f_handler("search", %{"query" => query}, _state) do
+  #  items = Kousa.Search.search(query)
+#
+  #  %{items: items, nextCursor: nil}
+  #end
 
   def prepare_socket_msg(data, state) do
     data
