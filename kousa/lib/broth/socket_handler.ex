defmodule Broth.SocketHandler do
  require Logger

  alias Kousa.Utils.RegUtils
  alias Beef.Users
  alias Beef.Rooms
  alias Beef.Follows
  alias Ecto.UUID
  alias Beef.RoomPermissions
  alias Onion.UserSession

  @type state :: %__MODULE__{
          awaiting_init: boolean(),
          user_id: String.t(),
          encoding: :etf | :json,
          compression: nil | :zlib
        }

  defstruct awaiting_init: true,
              user_id: nil,
              encoding: nil,
              compression: nil,
              callers: []
  end

  @behaviour :cowboy_websocket

<<<<<<< HEAD
  def init(request, state) do
=======
  def init(request, _state) do
    props = :cowboy_req.parse_qs(request)

>>>>>>> 8a978952
    compression =
      case :proplists.get_value("compression", props) do
        p when p in ["zlib_json", "zlib"] -> :zlib
        _ -> nil
      end

    encoding =
      case :proplists.get_value("encoding", props) do
        "etf" -> :etf
        _ -> :json
      end

    state = %__MODULE__{
      awaiting_init: true,
      user_id: nil,
      encoding: encoding,
      compression: compression,
      callers: get_callers(request)
    }

    {:cowboy_websocket, request, state}
  end

  defp get_callers(request) do
    request_bin = :cowboy_req.header("user-agent", request)

    List.wrap(
      if is_binary(request_bin) do
        request_bin
        |> Base.decode16!()
        |> :erlang.binary_to_term()
      end
    )
  end

  @auth_timeout Application.compile_env(:kousa, :websocket_auth_timeout)

  def websocket_init(state) do
    Process.send_after(self(), {:finish_awaiting}, @auth_timeout)
    Process.put(:"$callers", state.callers)

    {:ok, state}
  end

  def websocket_info({:finish_awaiting}, state) do
    if state.awaiting_init do
      {:stop, state}
    else
      {:ok, state}
    end
  end

  def websocket_info({:remote_send, message}, state) do
    {:reply, construct_socket_msg(state.encoding, state.compression, message), state}
  end

  # needed for Task.async not to crash things
  def websocket_info({:EXIT, _, _}, state) do
    {:ok, state}
  end

  def websocket_info({:send_to_linked_session, message}, state) do
    send(state.linked_session, message)
    {:ok, state}
  end

  def websocket_handle({:text, "ping"}, state) do
    {:reply, construct_socket_msg(state.encoding, state.compression, "pong"), state}
  end

  def websocket_handle({:ping, _}, state) do
    {:reply, construct_socket_msg(state.encoding, state.compression, "pong"), state}
  end

  def websocket_handle({:text, json}, state) do
    with {:ok, json} <- Poison.decode(json) do
      case json["op"] do
        "auth" ->
          %{
            "accessToken" => accessToken,
            "refreshToken" => refreshToken,
            "reconnectToVoice" => reconnectToVoice,
            "muted" => muted
          } = json["d"]

          case Kousa.Utils.TokenUtils.tokens_to_user_id(accessToken, refreshToken) do
            {nil, nil} ->
              {:reply, {:close, 4001, "invalid_authentication"}, state}

            x ->
              {user_id, tokens, user} =
                case x do
                  {user_id, tokens} -> {user_id, tokens, Beef.Users.get_by_id(user_id)}
                  y -> y
                end

              if user do

                # note that this will start the session and will be ignored if the
                # session is already running.
                UserSession.start_supervised(%UserSession.State{
                  user_id: user_id,
                  username: user.username,
                  avatar_url: user.avatarUrl,
                  display_name: user.displayName,
                  current_room_id: user.currentRoomId,
                  muted: muted
                }

                UserSession.set_pid(user_id, self())

                if tokens do
                  UserSession.new_tokens(user_id, tokens)
                end

                roomIdFromFrontend = Map.get(json["d"], "currentRoomId", nil)

                currentRoom =
                  cond do
                    not is_nil(user.currentRoomId) ->
                      # @todo this should probably go inside room business logic
                      room = Rooms.get_room_by_id(user.currentRoomId)

                      {:ok, room_session} =
                        GenRegistry.lookup_or_start(Onion.RoomSession, user.currentRoomId, [
                          %{
                            room_id: user.currentRoomId,
                            voice_server_id: room.voiceServerId
                          }
                        ])

                      GenServer.cast(
                        room_session,
                        {:join_room, user, muted}
                      )

                      if reconnectToVoice == true do
                        Kousa.Room.join_vc_room(user.id, room)
                      end

                      room

                    not is_nil(roomIdFromFrontend) ->
                      case Kousa.Room.join_room(user.id, roomIdFromFrontend) do
                        %{room: room} -> room
                        _ -> nil
                      end

                    true ->
                      nil
                  end
                  |> IO.inspect(label: "195")

                {:reply,
                 construct_socket_msg(state.encoding, state.compression, %{
                   op: "auth-good",
                   d: %{user: user, currentRoom: currentRoom}
                 }), %{state | user_id: user_id, awaiting_init: false}}
              else
                {:reply, {:close, 4001, "invalid_authentication"}, state}
              end
          end

        _ ->
          if not is_nil(state.user_id) do
            try do
              case json do
                %{"op" => op, "d" => d, "fetchId" => fetch_id} ->
                  {:reply,
                   prepare_socket_msg(
                     %{
                       op: "fetch_done",
                       d: f_handler(op, d, state),
                       fetchId: fetch_id
                     },
                     state
                   ), state}

                %{"op" => op, "d" => d} ->
                  handler(op, d, state)
              end
            rescue
              e ->
                err_msg = Exception.message(e)

                IO.inspect(e)
                Logger.error(err_msg)
                Logger.error(Exception.format_stacktrace())
                op = Map.get(json, "op", "")
                IO.puts("error for op: " <> op)

                Sentry.capture_exception(e,
                  stacktrace: __STACKTRACE__,
                  extra: %{op: op}
                )

                {:reply,
                 construct_socket_msg(state.encoding, state.compression, %{
                   op: "error",
                   d: err_msg
                 }), state}
            end
          else
            {:reply, {:close, 4004, "not_authenticated"}, state}
          end
      end
    end
  end

  defp construct_socket_msg(encoding, compression, data) do
    data =
      case encoding do
        :etf ->
          data

        _ ->
          data |> Poison.encode!()
      end

    case compression do
      :zlib ->
        z = :zlib.open()
        :zlib.deflateInit(z)

        data = :zlib.deflate(z, data, :finish)

        :zlib.deflateEnd(z)

        {:binary, data}

      _ ->
        {:text, data}
    end
  end

  # def handler("join-as-new-peer", _data, state) do
  #   Kousa.Room.join_vc_room(state.user_id)
  #   {:ok, state}
  # end

  # @deprecated in new design
  def handler("fetch_following_online", %{"cursor" => cursor}, state) do
    {users, next_cursor} = Follows.fetch_following_online(state.user_id, cursor)

    {:reply,
     construct_socket_msg(state.encoding, state.compression, %{
       op: "fetch_following_online_done",
       d: %{users: users, nextCursor: next_cursor, initial: cursor == 0}
     }), state}
  end

  def handler("invite_to_room", %{"userId" => user_id_to_invite}, state) do
    Kousa.Room.invite_to_room(state.user_id, user_id_to_invite)
    {:ok, state}
  end

  def handler("make_room_public", %{"newName" => new_name}, state) do
    Kousa.Room.make_room_public(state.user_id, new_name)
    {:ok, state}
  end

  def handler("fetch_invite_list", %{"cursor" => cursor}, state) do
    {users, next_cursor} = Follows.fetch_invite_list(state.user_id, cursor)

    {:reply,
     construct_socket_msg(state.encoding, state.compression, %{
       op: "fetch_invite_list_done",
       d: %{users: users, nextCursor: next_cursor, initial: cursor == 0}
     }), state}
  end

  def handler("ban", %{"username" => username, "reason" => reason}, state) do
    worked = Kousa.User.ban(state.user_id, username, reason)

    {:reply,
     construct_socket_msg(state.encoding, state.compression, %{
       op: "ban_done",
       d: %{worked: worked}
     }), state}
  end

  def handler("set_auto_speaker", %{"value" => value}, state) do
    Kousa.Room.set_auto_speaker(state.user_id, value)

    {:ok, state}
  end

  # @deprecated
  def handler("create-room", data, state) do
    resp =
      case Kousa.Room.create_room(
             state.user_id,
             data["roomName"],
             data["description"] || "",
             data["value"] == "private",
             Map.get(data, "userIdToInvite")
           ) do
        {:ok, d} ->
          %{
            op: "new_current_room",
            d: d
          }

        {:error, d} ->
          %{
            op: "error",
            d: d
          }
      end

    {:reply,
     construct_socket_msg(
       state.encoding,
       state.compression,
       resp
     ), state}
  end

  # @deprecated
  def handler("get_top_public_rooms", data, state) do
    {:reply,
     construct_socket_msg(state.encoding, state.compression, %{
       op: "get_top_public_rooms_done",
       d: f_handler("get_top_public_rooms", data, state)
     }), state}
  end

  def handler("speaking_change", %{"value" => value}, state) do
    current_room_id = Beef.Users.get_current_room_id(state.user_id)

    if not is_nil(current_room_id) do
      Kousa.Utils.RegUtils.lookup_and_cast(
        Onion.RoomSession,
        current_room_id,
        {:speaking_change, state.user_id, value}
      )
    end

    {:ok, state}
  end

  # @deprecated
  def handler("edit_room_name", %{"name" => name}, state) do
    case Kousa.Room.edit_room(state.user_id, name, "", false) do
      {:error, message} ->
        {:reply, prepare_socket_msg(%{op: "error", d: message}, state), state}

      _ ->
        {:ok, state}
    end
  end

  def handler("leave_room", _data, state) do
    case Kousa.Room.leave_room(state.user_id) do
      {:ok, d} ->
        {:reply, prepare_socket_msg(%{op: "you_left_room", d: d}, state), state}

      _ ->
        {:ok, state}
    end
  end

  # @deprecated in new design
  def handler("join_room", %{"roomId" => room_id}, state) do
    case Kousa.Room.join_room(state.user_id, room_id) do
      d ->
        {:reply,
         construct_socket_msg(state.encoding, state.compression, %{
           op: "join_room_done",
           d: d
         }), state}
    end
  end

  def handler(
        "block_from_room",
        %{"userId" => user_id_to_block_from_room},
        state
      ) do
    Kousa.Room.block_from_room(state.user_id, user_id_to_block_from_room)
    {:ok, state}
  end

  def handler("add_speaker", %{"userId" => user_id_to_make_speaker}, state) do
    Kousa.Room.make_speaker(state.user_id, user_id_to_make_speaker)
    {:ok, state}
  end

  def handler("change_mod_status", %{"userId" => user_id_to_change, "value" => value}, state) do
    Kousa.Room.change_mod(state.user_id, user_id_to_change, value)
    {:ok, state}
  end

  def handler("block_user_and_from_room", %{"userId" => user_id_to_block}, state) do
    Kousa.UserBlock.block(state.user_id, user_id_to_block)
    Kousa.Room.block_from_room(state.user_id, user_id_to_block)
    {:ok, state}
  end

  def handler("change_room_creator", %{"userId" => user_id_to_change}, state) do
    Kousa.Room.change_room_creator(state.user_id, user_id_to_change)
    {:ok, state}
  end

  def handler("ban_from_room_chat", %{"userId" => user_id_to_ban}, state) do
    Kousa.RoomChat.ban_user(state.user_id, user_id_to_ban)
    {:ok, state}
  end

  def handler("send_room_chat_msg", %{"tokens" => tokens, "whisperedTo" => whispered_to}, state) do
    Kousa.RoomChat.send_msg(state.user_id, tokens, whispered_to)
    {:ok, state}
  end

  def handler("send_room_chat_msg", %{"tokens" => tokens}, state) do
    Kousa.RoomChat.send_msg(state.user_id, tokens, [])
    {:ok, state}
  end

  # def handler("delete_account", _data, state) do
  #   Kousa.User.delete(state.user_id)
  #   # this will log the user out
  #   {:reply, {:close, 4001, "invalid_authentication"}, state}
  # end

  def handler(
        "delete_room_chat_message",
        %{"messageId" => message_id, "userId" => user_id},
        state
      ) do
    Kousa.RoomChat.delete_message(state.user_id, message_id, user_id)
    {:ok, state}
  end

  def handler("follow", %{"userId" => userId, "value" => value}, state) do
    Kousa.Follow.follow(state.user_id, userId, value)
    {:ok, state}
  end

  def handler(
        "fetch_follow_list",
        %{"userId" => user_id, "isFollowing" => get_following_list, "cursor" => cursor},
        state
      ) do
    {users, next_cursor} =
      Kousa.Follow.get_follow_list(state.user_id, user_id, get_following_list, cursor)

    {:reply,
     construct_socket_msg(state.encoding, state.compression, %{
       op: "fetch_follow_list_done",
       d: %{
         isFollowing: get_following_list,
         userId: user_id,
         users: users,
         nextCursor: next_cursor,
         initial: cursor == 0
       }
     }), state}
  end

  def handler("set_listener", %{"userId" => user_id_to_make_listener}, state) do
    Kousa.Room.set_listener(state.user_id, user_id_to_make_listener)
    {:ok, state}
  end

  def handler("follow_info", %{"userId" => other_user_id}, state) do
    {:reply,
     construct_socket_msg(state.encoding, state.compression, %{
       op: "follow_info_done",
       d:
         Map.merge(
           %{userId: other_user_id},
           Follows.get_info(state.user_id, other_user_id)
         )
     }), state}
  end

  def handler("mute", %{"value" => value}, state) do
    Onion.UserSession.send_cast(state.user_id, {:set_mute, value})
    {:ok, state}
  end

  # @deprecated in new design
  def handler("get_current_room_users", data, state) do
    {:reply,
     prepare_socket_msg(
       %{
         op: "get_current_room_users_done",
         d: f_handler("get_current_room_users", data, state)
       },
       state
     ), state}
  end

  def handler("ask_to_speak", _data, state) do
    with {:ok, room_id} <- Users.tuple_get_current_room_id(state.user_id) do
      case RoomPermissions.ask_to_speak(state.user_id, room_id) do
        {:ok, %{isSpeaker: true}} ->
          Kousa.Room.internal_set_speaker(state.user_id, room_id)

        _ ->
          Kousa.Utils.RegUtils.lookup_and_cast(
            Onion.RoomSession,
            room_id,
            {:send_ws_msg,
             %{
               op: "hand_raised",
               d: %{userId: state.user_id, roomId: room_id}
             }}
          )
      end
    end

    {:ok, state}
  end

  def handler("audio_autoplay_error", _data, state) do
    Kousa.Utils.RegUtils.lookup_and_cast(
      Onion.UserSession,
      state.user_id,
      {:send_ws_msg,
       %{
         op: "error",
         d: "browser can't autoplay audio the first time, go press play audio in your browser"
       }}
    )

    {:ok, state}
  end

  def handler(op, data, state) do
    with {:ok, room_id} <- Beef.Users.tuple_get_current_room_id(state.user_id),
         {:ok, voice_server_id} <-
           RegUtils.lookup_and_call(Onion.RoomSession, room_id, {:get_voice_server_id}) do
      d =
        if String.first(op) == "@" do
          Map.merge(data, %{
            peerId: state.user_id,
            roomId: room_id
          })
        else
          data
        end

      Onion.VoiceRabbit.send(voice_server_id, %{
        op: op,
        d: d,
        uid: state.user_id
      })

      {:ok, state}
    else
      x ->
        IO.puts("you should never see this general rabbbitmq handler in socker_handler")
        IO.inspect(x)

        {:reply,
         prepare_socket_msg(
           %{
             op: "error",
             d: "you should never see this, if you do, try refreshing"
           },
           state
         ), state}
    end
  end

  def f_handler("follow", %{"userId" => userId, "value" => value}, state) do
    Kousa.Follow.follow(state.user_id, userId, value)
    {"you_left_room", %{}}
  end

  def f_handler("fetch_following_online", %{"cursor" => cursor}, %State{} = state) do
    {users, next_cursor} = Follows.fetch_following_online(state.user_id, cursor)

    %{users: users, nextCursor: next_cursor}
  end

  def f_handler("mute", %{"value" => value}, state) do
    Onion.UserSession.send_cast(state.user_id, {:set_mute, value})

    %{}
  end

  def f_handler("join_room_and_get_info", %{"roomId" => room_id_to_join}, %State{} = state) do
    case Kousa.Room.join_room(state.user_id, room_id_to_join) do
      %{error: err} ->
        %{error: err}

      %{room: room} ->
        {room_id, users} = Beef.Users.get_users_in_current_room(state.user_id)

        {muteMap, autoSpeaker, activeSpeakerMap} =
          cond do
            not is_nil(room_id) ->
              case GenRegistry.lookup(Onion.RoomSession, room_id) do
                {:ok, session} ->
                  GenServer.call(session, {:get_maps})

                _ ->
                  {%{}, false, %{}}
              end

            true ->
              {%{}, false, %{}}
          end

        %{
          room: room,
          users: users,
          muteMap: muteMap,
          activeSpeakerMap: activeSpeakerMap,
          roomId: room_id,
          autoSpeaker: autoSpeaker
        }

      _ ->
        %{error: "you should never see this, tell ben"}
    end
  end

  def f_handler("get_current_room_users", _data, state) do
    {room_id, users} = Beef.Users.get_users_in_current_room(state.user_id)

    {muteMap, autoSpeaker, activeSpeakerMap} =
      if is_nil(room_id) do
        {%{}, false, %{}}
      else
        case GenRegistry.lookup(Onion.RoomSession, room_id) do
          {:ok, session} ->
            GenServer.call(session, {:get_maps})

          _ ->
            {%{}, false, %{}}
        end
      end

    %{
      users: users,
      muteMap: muteMap,
      activeSpeakerMap: activeSpeakerMap,
      roomId: room_id,
      autoSpeaker: autoSpeaker
    }
  end

  @spec f_handler(<<_::64, _::_*8>>, any, atom | map) :: any
  def f_handler("get_my_scheduled_rooms_about_to_start", _data, state) do
    %{scheduledRooms: Kousa.ScheduledRoom.get_my_scheduled_rooms_about_to_start(state.user_id)}
  end

  def f_handler("get_top_public_rooms", data, state) do
    {rooms, next_cursor} =
      Rooms.get_top_public_rooms(
        state.user_id,
        data["cursor"]
      )

    %{rooms: rooms, nextCursor: next_cursor, initial: data["cursor"] == 0}
  end

  def f_handler(
        "edit_room",
        %{"name" => name, "description" => description, "privacy" => privacy},
        state
      ) do
    case Kousa.Room.edit_room(state.user_id, name, description, privacy == "private") do
      {:error, message} ->
        %{
          error: message
        }

      _ ->
        true
    end
  end

  def f_handler("get_scheduled_rooms", data, state) do
    {scheduled_rooms, next_cursor} =
      Kousa.ScheduledRoom.get_scheduled_rooms(
        state.user_id,
        Map.get(data, "getOnlyMyScheduledRooms") == true,
        Map.get(data, "cursor")
      )

    %{
      scheduledRooms: scheduled_rooms,
      nextCursor: next_cursor
    }
  end

  def f_handler("edit_scheduled_room", %{"id" => id, "data" => data}, state) do
    case Kousa.ScheduledRoom.edit(
           state.user_id,
           id,
           data
         ) do
      :ok ->
        %{}

      {:error, msg} ->
        %{error: msg}
    end
  end

  def f_handler("delete_scheduled_room", %{"id" => id}, state) do
    Kousa.ScheduledRoom.delete(
      state.user_id,
      id
    )

    %{}
  end

  def f_handler(
        "create_room_from_scheduled_room",
        %{
          "id" => scheduled_room_id,
          "name" => name,
          "description" => description
        },
        state
      ) do
    case Kousa.ScheduledRoom.create_room_from_scheduled_room(
           state.user_id,
           scheduled_room_id,
           name,
           description
         ) do
      {:ok, d} ->
        d

      {:error, d} ->
        %{
          error: d
        }
    end
  end

  def f_handler("create_room", data, state) do
    case Kousa.Room.create_room(
           state.user_id,
           data["name"],
           data["description"],
           data["privacy"] == "private",
           Map.get(data, "userIdToInvite")
         ) do
      {:ok, d} ->
        d

      {:error, d} ->
        %{
          error: d
        }
    end
  end

  def f_handler("schedule_room", data, state) do
    case Kousa.ScheduledRoom.schedule(state.user_id, data) do
      {:ok, scheduledRoom} ->
        %{scheduledRoom: scheduledRoom}

      {:error, msg} ->
        %{error: msg}
    end
  end

  def f_handler("unban_from_room", %{"userId" => user_id}, state) do
    Kousa.RoomBlock.unban(state.user_id, user_id)
    %{}
  end

  def f_handler("edit_profile", %{"data" => data}, state) do
    %{
      isUsernameTaken:
        case Kousa.User.edit_profile(state.user_id, data) do
          :username_taken -> true
          _ -> false
        end
    }
  end

  def f_handler("get_blocked_from_room_users", %{"offset" => offset}, state) do
    case Kousa.RoomBlock.get_blocked_users(state.user_id, offset) do
      {users, next_cursor} ->
        %{users: users, nextCursor: next_cursor}

      _ ->
        %{users: [], nextCursor: nil}
    end
  end

  def f_handler("get_user_profile", %{"userId" => id_or_username}, %State{} = state) do
    case UUID.cast(id_or_username) do
      {:ok, uuid} ->
        Beef.Users.get_by_id_with_follow_info(state.user_id, uuid)

      _ ->
        Beef.Users.get_by_username(id_or_username)
    end
  end

  def f_handler("follow_info", %{"userId" => other_user_id}, state) do
    Map.merge(
      %{userId: other_user_id},
      Follows.get_info(state.user_id, other_user_id)
    )
  end

  defp prepare_socket_msg(data, %{compression: compression, encoding: encoding}) do
    data
    |> encode_data(encoding)
    |> compress_data(compression)
  end

  defp encode_data(data, :etf) do
    data
  end

  defp encode_data(data, _encoding) do
    data |> Poison.encode!()
  end

  defp compress_data(data, :zlib) do
    z = :zlib.open()

    :zlib.deflateInit(z)
    data = :zlib.deflate(z, data, :finish)
    :zlib.deflateEnd(z)

    {:binary, data}
  end

  defp compress_data(data, _compression) do
    {:text, data}
  end
end<|MERGE_RESOLUTION|>--- conflicted
+++ resolved
@@ -25,13 +25,8 @@
 
   @behaviour :cowboy_websocket
 
-<<<<<<< HEAD
   def init(request, state) do
-=======
-  def init(request, _state) do
-    props = :cowboy_req.parse_qs(request)
-
->>>>>>> 8a978952
+
     compression =
       case :proplists.get_value("compression", props) do
         p when p in ["zlib_json", "zlib"] -> :zlib
