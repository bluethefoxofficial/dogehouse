defmodule Broth.SocketHandler do
  require Logger

  alias Kousa.Utils.RegUtils
  alias Beef.Users
  alias Beef.Rooms
  alias Beef.Follows
  alias Ecto.UUID
  alias Beef.RoomPermissions
  alias Onion.UserSession

  @type state :: %__MODULE__{
          awaiting_init: boolean(),
          user_id: String.t(),
          encoding: :etf | :json,
          compression: nil | :zlib
        }

  defstruct awaiting_init: true,
            user_id: nil,
            encoding: nil,
            compression: nil,
            callers: []

  @behaviour :cowboy_websocket

  def init(request, _state) do
    props = :cowboy_req.parse_qs(request)

    compression =
      case :proplists.get_value("compression", props) do
        p when p in ["zlib_json", "zlib"] -> :zlib
        _ -> nil
      end

    encoding =
      case :proplists.get_value("encoding", props) do
        "etf" -> :etf
        _ -> :json
      end

    state = %__MODULE__{
      awaiting_init: true,
      user_id: nil,
      encoding: encoding,
      compression: compression,
      callers: get_callers(request)
    }

    {:cowboy_websocket, request, state}
  end

  if Mix.env() == :test do
    defp get_callers(request) do
      request_bin = :cowboy_req.header("user-agent", request)

      List.wrap(
        if is_binary(request_bin) do
          request_bin
          |> Base.decode16!()
          |> :erlang.binary_to_term()
        end
      )
    end
  else
    defp get_callers(_), do: []
  end

  @auth_timeout Application.compile_env(:kousa, :websocket_auth_timeout)

  def websocket_init(state) do
    Process.send_after(self(), {:finish_awaiting}, @auth_timeout)
    Process.put(:"$callers", state.callers)

    {:ok, state}
  end

  def websocket_info({:finish_awaiting}, state) do
    if state.awaiting_init do
      {:stop, state}
    else
      {:ok, state}
    end
  end

  def websocket_info({:remote_send, message}, state) do
    {:reply, construct_socket_msg(state.encoding, state.compression, message), state}
  end

  # needed for Task.async not to crash things
  def websocket_info({:EXIT, _, _}, state) do
    {:ok, state}
  end

  def websocket_info({:send_to_linked_session, message}, state) do
    send(state.linked_session, message)
    {:ok, state}
  end

  def websocket_handle({:text, "ping"}, state) do
    {:reply, construct_socket_msg(state.encoding, state.compression, "pong"), state}
  end

  def websocket_handle({:ping, _}, state) do
    {:reply, construct_socket_msg(state.encoding, state.compression, "pong"), state}
  end

  def websocket_handle({:text, json}, state) do
    with {:ok, json} <- Poison.decode(json) do
      case json["op"] do
        "auth" ->
          %{
            "accessToken" => accessToken,
            "refreshToken" => refreshToken,
            "reconnectToVoice" => reconnectToVoice,
            "muted" => muted
          } = json["d"]

          case Kousa.Utils.TokenUtils.tokens_to_user_id(accessToken, refreshToken) do
            {nil, nil} ->
              {:reply, {:close, 4001, "invalid_authentication"}, state}

            x ->
              {user_id, tokens, user} =
                case x do
                  {user_id, tokens} -> {user_id, tokens, Beef.Users.get_by_id(user_id)}
                  y -> y
                end

              if user do
                # note that this will start the session and will be ignored if the
                # session is already running.
                UserSession.start_supervised(
                  %UserSession.State{
                    user_id: user_id,
                    username: user.username,
                    avatar_url: user.avatarUrl,
                    display_name: user.displayName,
                    current_room_id: user.currentRoomId,
                    muted: muted
                  },
                  callers: Process.get(:"$callers")
                )

                UserSession.set_pid(user_id, self())

                if tokens do
                  UserSession.new_tokens(user_id, tokens)
                end

                roomIdFromFrontend = Map.get(json["d"], "currentRoomId", nil)

                currentRoom =
                  cond do
                    not is_nil(user.currentRoomId) ->
                      # @todo this should probably go inside room business logic
                      room = Rooms.get_room_by_id(user.currentRoomId)

                      {:ok, room_session} =
                        GenRegistry.lookup_or_start(Onion.RoomSession, user.currentRoomId, [
                          %{
                            room_id: user.currentRoomId,
                            voice_server_id: room.voiceServerId
                          }
                        ])

                      GenServer.cast(
                        room_session,
                        {:join_room, user, muted}
                      )

                      if reconnectToVoice == true do
                        Kousa.Room.join_vc_room(user.id, room)
                      end

                      room

                    not is_nil(roomIdFromFrontend) ->
                      case Kousa.Room.join_room(user.id, roomIdFromFrontend) do
                        %{room: room} -> room
                        _ -> nil
                      end

                    true ->
                      nil
                  end

                {:reply,
                 construct_socket_msg(state.encoding, state.compression, %{
                   op: "auth-good",
                   d: %{user: user, currentRoom: currentRoom}
                 }), %{state | user_id: user_id, awaiting_init: false}}
              else
                {:reply, {:close, 4001, "invalid_authentication"}, state}
              end
          end

        _ ->
          if not is_nil(state.user_id) do
            try do
              case json do
                %{"op" => op, "d" => d, "fetchId" => fetch_id} ->
                  {:reply,
                   prepare_socket_msg(
                     %{
                       op: "fetch_done",
                       d: f_handler(op, d, state),
                       fetchId: fetch_id
                     },
                     state
                   ), state}

                %{"op" => op, "d" => d} ->
                  handler(op, d, state)
              end
            rescue
              e ->
                err_msg = Exception.message(e)

                IO.inspect(e)
                Logger.error(err_msg)
                Logger.error(Exception.format_stacktrace())
                op = Map.get(json, "op", "")
                IO.puts("error for op: " <> op)

                Sentry.capture_exception(e,
                  stacktrace: __STACKTRACE__,
                  extra: %{op: op}
                )

                {:reply,
                 construct_socket_msg(state.encoding, state.compression, %{
                   op: "error",
                   d: err_msg
                 }), state}
            end
          else
            {:reply, {:close, 4004, "not_authenticated"}, state}
          end
      end
    end
  end

  defp construct_socket_msg(encoding, compression, data) do
    data =
      case encoding do
        :etf ->
          data

        _ ->
          data |> Poison.encode!()
      end

    case compression do
      :zlib ->
        z = :zlib.open()
        :zlib.deflateInit(z)

        data = :zlib.deflate(z, data, :finish)

        :zlib.deflateEnd(z)

        {:binary, data}

      _ ->
        {:text, data}
    end
  end

<<<<<<< HEAD
=======
  # def handler("join-as-new-peer", _data, state) do
  #   Kousa.Room.join_vc_room(state.user_id)
  #   {:ok, state}
  # end

  # @deprecated in new design
  def handler("fetch_following_online", %{"cursor" => cursor}, state) do
    {users, next_cursor} = Follows.get_my_following(state.user_id, cursor)

    {:reply,
     construct_socket_msg(state.encoding, state.compression, %{
       op: "fetch_following_online_done",
       d: %{users: users, nextCursor: next_cursor, initial: cursor == 0}
     }), state}
  end

>>>>>>> 4937ec60
  def handler("invite_to_room", %{"userId" => user_id_to_invite}, state) do
    Kousa.Room.invite_to_room(state.user_id, user_id_to_invite)
    {:ok, state}
  end

  def handler("make_room_public", %{"newName" => new_name}, state) do
    Kousa.Room.make_room_public(state.user_id, new_name)
    {:ok, state}
  end

  def handler("fetch_invite_list", %{"cursor" => cursor}, state) do
    {users, next_cursor} = Follows.fetch_invite_list(state.user_id, cursor)

    {:reply,
     construct_socket_msg(state.encoding, state.compression, %{
       op: "fetch_invite_list_done",
       d: %{users: users, nextCursor: next_cursor, initial: cursor == 0}
     }), state}
  end

  def handler("ban", %{"username" => username, "reason" => reason}, state) do
    worked = Kousa.User.ban(state.user_id, username, reason)

    {:reply,
     construct_socket_msg(state.encoding, state.compression, %{
       op: "ban_done",
       d: %{worked: worked}
     }), state}
  end

  def handler("set_auto_speaker", %{"value" => value}, state) do
    Kousa.Room.set_auto_speaker(state.user_id, value)

    {:ok, state}
  end

  # @deprecated
  def handler("create-room", data, state) do
    resp =
      case Kousa.Room.create_room(
             state.user_id,
             data["roomName"],
             data["description"] || "",
             data["value"] == "private",
             Map.get(data, "userIdToInvite")
           ) do
        {:ok, d} ->
          %{
            op: "new_current_room",
            d: d
          }

        {:error, d} ->
          %{
            op: "error",
            d: d
          }
      end

    {:reply,
     construct_socket_msg(
       state.encoding,
       state.compression,
       resp
     ), state}
  end

  # @deprecated
  def handler("get_top_public_rooms", data, state) do
    {:reply,
     construct_socket_msg(state.encoding, state.compression, %{
       op: "get_top_public_rooms_done",
       d: f_handler("get_top_public_rooms", data, state)
     }), state}
  end

  def handler("speaking_change", %{"value" => value}, state) do
    current_room_id = Beef.Users.get_current_room_id(state.user_id)

    if not is_nil(current_room_id) do
      Kousa.Utils.RegUtils.lookup_and_cast(
        Onion.RoomSession,
        current_room_id,
        {:speaking_change, state.user_id, value}
      )
    end

    {:ok, state}
  end

  # @deprecated
  def handler("edit_room_name", %{"name" => name}, state) do
    case Kousa.Room.edit_room(state.user_id, name, "", false) do
      {:error, message} ->
        {:reply, prepare_socket_msg(%{op: "error", d: message}, state), state}

      _ ->
        {:ok, state}
    end
  end

  def handler("leave_room", _data, state) do
    case Kousa.Room.leave_room(state.user_id) do
      {:ok, d} ->
        {:reply, prepare_socket_msg(%{op: "you_left_room", d: d}, state), state}

      _ ->
        {:ok, state}
    end
  end

  # @deprecated in new design
  def handler("join_room", %{"roomId" => room_id}, state) do
    case Kousa.Room.join_room(state.user_id, room_id) do
      d ->
        {:reply,
         construct_socket_msg(state.encoding, state.compression, %{
           op: "join_room_done",
           d: d
         }), state}
    end
  end

  def handler(
        "block_from_room",
        %{"userId" => user_id_to_block_from_room},
        state
      ) do
    Kousa.Room.block_from_room(state.user_id, user_id_to_block_from_room)
    {:ok, state}
  end

  def handler("add_speaker", %{"userId" => user_id_to_make_speaker}, state) do
    Kousa.Room.make_speaker(state.user_id, user_id_to_make_speaker)
    {:ok, state}
  end

  def handler("change_mod_status", %{"userId" => user_id_to_change, "value" => value}, state) do
    Kousa.Room.change_mod(state.user_id, user_id_to_change, value)
    {:ok, state}
  end

  def handler("block_user_and_from_room", %{"userId" => user_id_to_block}, state) do
    Kousa.UserBlock.block(state.user_id, user_id_to_block)
    Kousa.Room.block_from_room(state.user_id, user_id_to_block)
    {:ok, state}
  end

  def handler("change_room_creator", %{"userId" => user_id_to_change}, state) do
    Kousa.Room.change_room_creator(state.user_id, user_id_to_change)
    {:ok, state}
  end

  def handler("ban_from_room_chat", %{"userId" => user_id_to_ban}, state) do
    Kousa.RoomChat.ban_user(state.user_id, user_id_to_ban)
    {:ok, state}
  end

  def handler("send_room_chat_msg", %{"tokens" => tokens, "whisperedTo" => whispered_to}, state) do
    Kousa.RoomChat.send_msg(state.user_id, tokens, whispered_to)
    {:ok, state}
  end

  def handler("send_room_chat_msg", %{"tokens" => tokens}, state) do
    Kousa.RoomChat.send_msg(state.user_id, tokens, [])
    {:ok, state}
  end

  # def handler("delete_account", _data, state) do
  #   Kousa.User.delete(state.user_id)
  #   # this will log the user out
  #   {:reply, {:close, 4001, "invalid_authentication"}, state}
  # end

  def handler(
        "delete_room_chat_message",
        %{"messageId" => message_id, "userId" => user_id},
        state
      ) do
    Kousa.RoomChat.delete_message(state.user_id, message_id, user_id)
    {:ok, state}
  end

  def handler("follow", %{"userId" => userId, "value" => value}, state) do
    Kousa.Follow.follow(state.user_id, userId, value)
    {:ok, state}
  end

  def handler(
        "fetch_follow_list",
        %{"userId" => user_id, "isFollowing" => get_following_list, "cursor" => cursor},
        state
      ) do
    {users, next_cursor} =
      Kousa.Follow.get_follow_list(state.user_id, user_id, get_following_list, cursor)

    {:reply,
     construct_socket_msg(state.encoding, state.compression, %{
       op: "fetch_follow_list_done",
       d: %{
         isFollowing: get_following_list,
         userId: user_id,
         users: users,
         nextCursor: next_cursor,
         initial: cursor == 0
       }
     }), state}
  end

  def handler("set_listener", %{"userId" => user_id_to_make_listener}, state) do
    Kousa.Room.set_listener(state.user_id, user_id_to_make_listener)
    {:ok, state}
  end

  # deprecated??
  def handler("follow_info", %{"userId" => other_user_id}, state) do
    {:reply,
     construct_socket_msg(state.encoding, state.compression, %{
       op: "follow_info_done",
       d:
         Map.merge(
           %{userId: other_user_id},
           Follows.get_info(state.user_id, other_user_id)
         )
     }), state}
  end

  def handler("mute", %{"value" => value}, state) do
    Onion.UserSession.set_mute(state.user_id, value)
    {:ok, state}
  end

  # @deprecated in new design
  def handler("get_current_room_users", data, state) do
    {:reply,
     prepare_socket_msg(
       %{
         op: "get_current_room_users_done",
         d: f_handler("get_current_room_users", data, state)
       },
       state
     ), state}
  end

  def handler("ask_to_speak", _data, state) do
    with {:ok, room_id} <- Users.tuple_get_current_room_id(state.user_id) do
      case RoomPermissions.ask_to_speak(state.user_id, room_id) do
        {:ok, %{isSpeaker: true}} ->
          Kousa.Room.internal_set_speaker(state.user_id, room_id)

        _ ->
          Kousa.Utils.RegUtils.lookup_and_cast(
            Onion.RoomSession,
            room_id,
            {:send_ws_msg,
             %{
               op: "hand_raised",
               d: %{userId: state.user_id, roomId: room_id}
             }}
          )
      end
    end

    {:ok, state}
  end

  def handler("audio_autoplay_error", _data, state) do
    Onion.UserSession.send_ws_msg(
      state.user_id,
      nil,
      %{
        op: "error",
        d: "browser can't autoplay audio the first time, go press play audio in your browser"
      }
    )

    {:ok, state}
  end

  def handler(op, data, state) do
    with {:ok, room_id} <- Beef.Users.tuple_get_current_room_id(state.user_id),
         {:ok, voice_server_id} <-
           RegUtils.lookup_and_call(Onion.RoomSession, room_id, {:get_voice_server_id}) do
      d =
        if String.first(op) == "@" do
          Map.merge(data, %{
            peerId: state.user_id,
            roomId: room_id
          })
        else
          data
        end

      Onion.VoiceRabbit.send(voice_server_id, %{
        op: op,
        d: d,
        uid: state.user_id
      })

      {:ok, state}
    else
      x ->
        IO.puts("you should never see this general rabbbitmq handler in socker_handler")
        IO.inspect(x)

        {:reply,
         prepare_socket_msg(
           %{
             op: "error",
             d: "you should never see this, if you do, try refreshing"
           },
           state
         ), state}
    end
  end

<<<<<<< HEAD
  # TODO: rename this "call_handler"
  def f_handler("fetch_following_online", %{"cursor" => cursor}, state) do
    {users, next_cursor} = Follows.fetch_following_online(state.user_id, cursor)
=======
  def f_handler("follow", %{"userId" => userId, "value" => value}, state) do
    Kousa.Follow.follow(state.user_id, userId, value)
    %{}
  end

  def f_handler("get_my_following", %{"cursor" => cursor}, %State{} = state) do
    {users, next_cursor} = Follows.get_my_following(state.user_id, cursor)
>>>>>>> 4937ec60

    %{users: users, nextCursor: next_cursor}
  end

  def f_handler("mute", %{"value" => value}, state) do
    Onion.UserSession.set_mute(state.user_id, value)
    %{}
  end

  def f_handler("join_room_and_get_info", %{"roomId" => room_id_to_join}, state) do
    case Kousa.Room.join_room(state.user_id, room_id_to_join) do
      %{error: err} ->
        %{error: err}

      %{room: room} ->
        {room_id, users} = Beef.Users.get_users_in_current_room(state.user_id)

        {muteMap, autoSpeaker, activeSpeakerMap} =
          cond do
            not is_nil(room_id) ->
              case GenRegistry.lookup(Onion.RoomSession, room_id) do
                {:ok, session} ->
                  GenServer.call(session, {:get_maps})

                _ ->
                  {%{}, false, %{}}
              end

            true ->
              {%{}, false, %{}}
          end

        %{
          room: room,
          users: users,
          muteMap: muteMap,
          activeSpeakerMap: activeSpeakerMap,
          roomId: room_id,
          autoSpeaker: autoSpeaker
        }

      _ ->
        %{error: "you should never see this, tell ben"}
    end
  end

  def f_handler("get_current_room_users", _data, state) do
    {room_id, users} = Beef.Users.get_users_in_current_room(state.user_id)

    {muteMap, autoSpeaker, activeSpeakerMap} =
      if room_id do
        case GenRegistry.lookup(Onion.RoomSession, room_id) do
          {:ok, session} ->
            GenServer.call(session, {:get_maps})

          _ ->
            {%{}, false, %{}}
        end
      else
        {%{}, false, %{}}
      end

    %{
      users: users,
      muteMap: muteMap,
      activeSpeakerMap: activeSpeakerMap,
      roomId: room_id,
      autoSpeaker: autoSpeaker
    }
  end

  @spec f_handler(<<_::64, _::_*8>>, any, atom | map) :: any
  def f_handler("get_my_scheduled_rooms_about_to_start", _data, state) do
    %{scheduledRooms: Kousa.ScheduledRoom.get_my_scheduled_rooms_about_to_start(state.user_id)}
  end

  def f_handler("get_top_public_rooms", data, state) do
    {rooms, next_cursor} =
      Rooms.get_top_public_rooms(
        state.user_id,
        data["cursor"]
      )

    %{rooms: rooms, nextCursor: next_cursor, initial: data["cursor"] == 0}
  end

  def f_handler(
        "edit_room",
        %{"name" => name, "description" => description, "privacy" => privacy},
        state
      ) do
    case Kousa.Room.edit_room(state.user_id, name, description, privacy == "private") do
      {:error, message} ->
        %{
          error: message
        }

      _ ->
        true
    end
  end

  def f_handler("get_scheduled_rooms", data, state) do
    {scheduled_rooms, next_cursor} =
      Kousa.ScheduledRoom.get_scheduled_rooms(
        state.user_id,
        Map.get(data, "getOnlyMyScheduledRooms") == true,
        Map.get(data, "cursor")
      )

    %{
      scheduledRooms: scheduled_rooms,
      nextCursor: next_cursor
    }
  end

  def f_handler("edit_scheduled_room", %{"id" => id, "data" => data}, state) do
    case Kousa.ScheduledRoom.edit(
           state.user_id,
           id,
           data
         ) do
      :ok ->
        %{}

      {:error, msg} ->
        %{error: msg}
    end
  end

  def f_handler("delete_scheduled_room", %{"id" => id}, state) do
    Kousa.ScheduledRoom.delete(
      state.user_id,
      id
    )

    %{}
  end

  def f_handler(
        "create_room_from_scheduled_room",
        %{
          "id" => scheduled_room_id,
          "name" => name,
          "description" => description
        },
        state
      ) do
    case Kousa.ScheduledRoom.create_room_from_scheduled_room(
           state.user_id,
           scheduled_room_id,
           name,
           description
         ) do
      {:ok, d} ->
        d

      {:error, d} ->
        %{
          error: d
        }
    end
  end

  def f_handler("create_room", data, state) do
    case Kousa.Room.create_room(
           state.user_id,
           data["name"],
           data["description"],
           data["privacy"] == "private",
           Map.get(data, "userIdToInvite")
         ) do
      {:ok, d} ->
        d

      {:error, d} ->
        %{
          error: d
        }
    end
  end

  def f_handler("schedule_room", data, state) do
    case Kousa.ScheduledRoom.schedule(state.user_id, data) do
      {:ok, scheduledRoom} ->
        %{scheduledRoom: scheduledRoom}

      {:error, msg} ->
        %{error: msg}
    end
  end

  def f_handler("unban_from_room", %{"userId" => user_id}, state) do
    Kousa.RoomBlock.unban(state.user_id, user_id)
    %{}
  end

  def f_handler("edit_profile", %{"data" => data}, state) do
    %{
      isUsernameTaken:
        case Kousa.User.edit_profile(state.user_id, data) do
          :username_taken -> true
          _ -> false
        end
    }
  end

  def f_handler("get_blocked_from_room_users", %{"offset" => offset}, state) do
    case Kousa.RoomBlock.get_blocked_users(state.user_id, offset) do
      {users, next_cursor} ->
        %{users: users, nextCursor: next_cursor}

      _ ->
        %{users: [], nextCursor: nil}
    end
  end

  def f_handler("get_user_profile", %{"userId" => id_or_username}, state) do
    case UUID.cast(id_or_username) do
      {:ok, uuid} ->
        Beef.Users.get_by_id_with_follow_info(state.user_id, uuid)

      _ ->
        Beef.Users.get_by_username_with_follow_info(state.user_id, id_or_username)
    end
  end

  def f_handler("follow_info", %{"userId" => other_user_id}, state) do
    Map.merge(
      %{userId: other_user_id},
      Follows.get_info(state.user_id, other_user_id)
    )
  end

  defp prepare_socket_msg(data, %{compression: compression, encoding: encoding}) do
    data
    |> encode_data(encoding)
    |> compress_data(compression)
  end

  defp encode_data(data, :etf) do
    data
  end

  defp encode_data(data, _encoding) do
    data |> Poison.encode!()
  end

  defp compress_data(data, :zlib) do
    z = :zlib.open()

    :zlib.deflateInit(z)
    data = :zlib.deflate(z, data, :finish)
    :zlib.deflateEnd(z)

    {:binary, data}
  end

  defp compress_data(data, _compression) do
    {:text, data}
  end
end<|MERGE_RESOLUTION|>--- conflicted
+++ resolved
@@ -267,13 +267,6 @@
     end
   end
 
-<<<<<<< HEAD
-=======
-  # def handler("join-as-new-peer", _data, state) do
-  #   Kousa.Room.join_vc_room(state.user_id)
-  #   {:ok, state}
-  # end
-
   # @deprecated in new design
   def handler("fetch_following_online", %{"cursor" => cursor}, state) do
     {users, next_cursor} = Follows.get_my_following(state.user_id, cursor)
@@ -285,7 +278,6 @@
      }), state}
   end
 
->>>>>>> 4937ec60
   def handler("invite_to_room", %{"userId" => user_id_to_invite}, state) do
     Kousa.Room.invite_to_room(state.user_id, user_id_to_invite)
     {:ok, state}
@@ -602,19 +594,14 @@
     end
   end
 
-<<<<<<< HEAD
-  # TODO: rename this "call_handler"
-  def f_handler("fetch_following_online", %{"cursor" => cursor}, state) do
-    {users, next_cursor} = Follows.fetch_following_online(state.user_id, cursor)
-=======
+
   def f_handler("follow", %{"userId" => userId, "value" => value}, state) do
     Kousa.Follow.follow(state.user_id, userId, value)
     %{}
   end
 
-  def f_handler("get_my_following", %{"cursor" => cursor}, %State{} = state) do
+  def f_handler("get_my_following", %{"cursor" => cursor}, state) do
     {users, next_cursor} = Follows.get_my_following(state.user_id, cursor)
->>>>>>> 4937ec60
 
     %{users: users, nextCursor: next_cursor}
   end
