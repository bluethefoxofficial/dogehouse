--- conflicted
+++ resolved
@@ -4,12 +4,8 @@
   @fetch_limit 21
 
   alias Beef.Schemas.User
-<<<<<<< HEAD
-  alias Beef.Schemas.Users
-=======
   alias Beef.Schemas.Room
   alias Beef.Users
->>>>>>> 10012dfd
 
   @spec get_followers_online_and_not_in_a_room(String.t()) :: [Beef.Follow.t()]
   def get_followers_online_and_not_in_a_room(user_id) do
