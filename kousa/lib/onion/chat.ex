--- conflicted
+++ resolved
@@ -248,13 +248,8 @@
   @spec should_throttle?(UUID.t(), state) :: boolean
   defp should_throttle?(user_id, %__MODULE__{last_message_map: m, chat_throttle: ct})
        when is_map_key(m, user_id) do
-<<<<<<< HEAD
-    DateTime.diff(m[user_id], DateTime.utc_now(), :millisecond) <
+    DateTime.diff(DateTime.utc_now(), m[user_id], :millisecond) <
       ct
-=======
-    DateTime.diff(DateTime.utc_now(), m[user_id], :millisecond) <
-      @message_time_limit_milliseconds
->>>>>>> d62de244
   end
 
   defp should_throttle?(_, _), do: false
