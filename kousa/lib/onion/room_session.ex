--- conflicted
+++ resolved
@@ -217,14 +217,10 @@
         false -> Map.delete(state.muteMap, user.id)
       end
 
-<<<<<<< HEAD
-    ws_fan(state.users, %{op: "new_user_join_room", d: %{user: user, muteMap: muteMap}})
-=======
-    ws_fan(state.users, :vscode, %{
+    ws_fan(state.users, %{
       op: "new_user_join_room",
       d: %{user: user, muteMap: muteMap, roomId: state.room_id}
     })
->>>>>>> 26e662a0
 
     {:noreply,
      %{
