defmodule BrothTest.FollowTest do
  use ExUnit.Case, async: true
  use KousaTest.Support.EctoSandbox

  alias Beef.Schemas.User
  alias BrothTest.WsClient
  alias BrothTest.WsClientFactory
  alias KousaTest.Support.Factory

  require WsClient

  setup do
    user = Factory.create(User)
    client_ws = WsClientFactory.create_client_for(user)

    {:ok, user: user, client_ws: client_ws}
  end

  describe "the follow operation" do
    test "causes you to follow", t do
      followed = Factory.create(User)

      refute Beef.Follows.following_me?(followed.id, t.user.id)

      WsClient.send_call_legacy(t.client_ws, "follow", %{
        "userId" => followed.id,
        "value" => true
      })

<<<<<<< HEAD
      WsClient.assert_frame(_, _)
=======
      WsClient.assert_frame_legacy(_, _payload)
>>>>>>> b5e549e0

      assert Beef.Follows.following_me?(followed.id, t.user.id)
    end

    test "causes you to to unfollow", t do
      followed = Factory.create(User)

      Beef.Follows.insert(%{
        userId: followed.id,
        followerId: t.user.id
      })

      assert Beef.Follows.following_me?(followed.id, t.user.id)

      WsClient.send_call_legacy(t.client_ws, "follow", %{
        "userId" => followed.id,
        "value" => false
      })

<<<<<<< HEAD
      WsClient.assert_frame(_, _)
=======
      WsClient.assert_frame_legacy(_, _payload)
>>>>>>> b5e549e0

      refute Beef.Follows.following_me?(followed.id, t.user.id)
    end

    @tag :skip
    test "you can't follow yourself?"
  end
end<|MERGE_RESOLUTION|>--- conflicted
+++ resolved
@@ -27,11 +27,7 @@
         "value" => true
       })
 
-<<<<<<< HEAD
-      WsClient.assert_frame(_, _)
-=======
       WsClient.assert_frame_legacy(_, _payload)
->>>>>>> b5e549e0
 
       assert Beef.Follows.following_me?(followed.id, t.user.id)
     end
@@ -51,11 +47,7 @@
         "value" => false
       })
 
-<<<<<<< HEAD
-      WsClient.assert_frame(_, _)
-=======
       WsClient.assert_frame_legacy(_, _payload)
->>>>>>> b5e549e0
 
       refute Beef.Follows.following_me?(followed.id, t.user.id)
     end
