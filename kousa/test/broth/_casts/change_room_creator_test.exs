defmodule BrothTest.ChangeRoomCreatorTest do
  use ExUnit.Case, async: true
  use KousaTest.Support.EctoSandbox

  alias Beef.Schemas.User
  alias Beef.Users
  alias BrothTest.WsClient
  alias BrothTest.WsClientFactory
  alias KousaTest.Support.Factory

  require WsClient

  setup do
    user = Factory.create(User)
    client_ws = WsClientFactory.create_client_for(user)

    {:ok, user: user, client_ws: client_ws}
  end

  describe "the websocket change_room_creator operation" do
    test "makes the person a room_creator", t do
      %{"id" => room_id} =
        WsClient.do_call(
          t.client_ws,
          "room:create",
          %{"name" => "foo room", "description" => "foo"}
        )

      # make sure the user is in there.
      assert %{currentRoomId: ^room_id} = Users.get_by_id(t.user.id)

      # create a user that is logged in.
      speaker = %{id: speaker_id} = Factory.create(User)
      speaker_ws = WsClientFactory.create_client_for(speaker)

      # join the speaker user into the room
      WsClient.do_call(speaker_ws, "room:join", %{"roomId" => room_id})

<<<<<<< HEAD
      Kousa.Room.set_role(speaker_id, :raised_hand, by: t.user.id)

      WsClient.assert_frame("new_user_join_room", %{"user" => %{"id" => ^speaker_id}})
=======
      WsClient.assert_frame_legacy("new_user_join_room", %{"user" => %{"id" => ^speaker_id}})
>>>>>>> b5e549e0

      # add the person as a speaker.
      WsClient.send_msg_legacy(t.client_ws, "add_speaker", %{"userId" => speaker_id})

      # both clients get notified
      WsClient.assert_frame_legacy(
        "speaker_added",
        %{"userId" => ^speaker_id, "roomId" => ^room_id},
        t.client_ws
      )

      WsClient.assert_frame_legacy(
        "speaker_added",
        %{"userId" => ^speaker_id, "roomId" => ^room_id},
        speaker_ws
      )

      # make the person a mod
      WsClient.send_msg_legacy(t.client_ws, "change_mod_status", %{
        "userId" => speaker_id,
        "value" => true
      })

      # both clients get notified
      WsClient.assert_frame_legacy(
        "mod_changed",
        %{"userId" => ^speaker_id, "roomId" => ^room_id},
        t.client_ws
      )

      WsClient.assert_frame_legacy(
        "mod_changed",
        %{"userId" => ^speaker_id, "roomId" => ^room_id},
        speaker_ws
      )

      # make the person a room creator.
      WsClient.send_msg_legacy(t.client_ws, "change_room_creator", %{
        "userId" => speaker_id
      })

      # NB: we get an extraneous speaker_added message here.
      WsClient.assert_frame_legacy(
        "new_room_creator",
        %{"userId" => ^speaker_id, "roomId" => ^room_id}
      )

      assert Beef.Rooms.get_room_by_id(room_id).creatorId == speaker_id
      assert Process.alive?(t.client_ws)
    end

    @tag :skip
    test "a non-owner can't make someone a room creator"
  end
end<|MERGE_RESOLUTION|>--- conflicted
+++ resolved
@@ -36,13 +36,8 @@
       # join the speaker user into the room
       WsClient.do_call(speaker_ws, "room:join", %{"roomId" => room_id})
 
-<<<<<<< HEAD
+      WsClient.assert_frame_legacy("new_user_join_room", %{"user" => %{"id" => ^speaker_id}})
       Kousa.Room.set_role(speaker_id, :raised_hand, by: t.user.id)
-
-      WsClient.assert_frame("new_user_join_room", %{"user" => %{"id" => ^speaker_id}})
-=======
-      WsClient.assert_frame_legacy("new_user_join_room", %{"user" => %{"id" => ^speaker_id}})
->>>>>>> b5e549e0
 
       # add the person as a speaker.
       WsClient.send_msg_legacy(t.client_ws, "add_speaker", %{"userId" => speaker_id})
