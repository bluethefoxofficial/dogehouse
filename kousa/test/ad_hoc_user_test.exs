defmodule KousaTest.AdHocUserTest do
  use ExUnit.Case, async: true
  use Kousa.Support.EctoSandbox

  @moduledoc """
  ad-hoc test set to give coverage for all modules
  that have 'alias Beef.Schemas.User', prior to refactoring.
  """

  # TODO: recategorize into appropriate test cases over
  # time.

  alias Beef.Schemas.User
<<<<<<< HEAD
  alias Beef.Schemas.Users
=======
  alias Beef.Schemas.Room
  alias Beef.Users
>>>>>>> 10012dfd

  alias Beef.Repo
  alias Kousa.Support.Factory

  describe "for Beef.Follow" do
    alias Beef.Follow

    test "you can safely insert a beef users into follows table" do
      %{id: id1} = Factory.create(User)
      %{id: id2} = Factory.create(User)

      assert {:ok, %Follow{userId: ^id1, followerId: ^id2}} =
               %Follow{}
               |> Follow.insert_changeset(%{userId: id1, followerId: id2})
               |> Repo.insert()

      assert [follow] = Repo.all(Follow)

      assert %Follow{
               userId: ^id1,
               user: %User{id: ^id1},
               followerId: ^id2,
               follower: %User{id: ^id2}
             } = Repo.preload(follow, [:user, :follower])
    end
  end

  describe "Beef.RoomBlock" do
    alias Beef.RoomBlock

    test "you can add a room blocker into the roomblock table" do
      %{id: uid} = Factory.create(User)
      %{id: rid} = Factory.create(Room)
      %{id: mid} = Factory.create(User)

      assert {:ok, %RoomBlock{userId: ^uid, roomId: ^rid, modId: ^mid}} =
               %RoomBlock{}
               |> RoomBlock.insert_changeset(%{userId: uid, roomId: rid, modId: mid})
               |> Repo.insert()

      assert [roomblock] = Repo.all(RoomBlock)

      assert %RoomBlock{
               userId: ^uid,
               user: %User{id: ^uid},
               roomId: ^rid,
               # TODO: insert room assoc here.
               modId: ^mid,
               mod: %User{id: ^mid}
             } = Repo.preload(roomblock, [:user, :mod])
    end
  end

  describe "Beef.UserBlock" do
    alias Beef.UserBlock

    test "you can add a room into the room table" do
      %{id: uid} = Factory.create(User)
      %{id: bid} = Factory.create(User)

      assert {:ok,
              %UserBlock{
                userId: ^uid,
                userIdBlocked: ^bid
              }} =
               %UserBlock{}
               |> UserBlock.insert_changeset(%{
                 userId: uid,
                 userIdBlocked: bid
               })
               |> Repo.insert()

      assert [user_block] = Repo.all(UserBlock)

      assert %UserBlock{
               userId: ^uid,
               user: %User{id: ^uid},
               ####################################
               # NOTE these two don't match up.
               userIdBlocked: ^bid,
               blockedUser: %User{id: ^bid}
               ####################################
             } = Repo.preload(user_block, [:user, :blockedUser])
    end
  end

  describe "Kousa.Data.Follower" do
    alias Kousa.Data.Follower
    alias Beef.Follow

    test "get_followers_online_and_not_in_a_room/1" do
      user = Factory.create(User)
      follower = Factory.create(User)

      # no followers
      assert [] = Follower.get_followers_online_and_not_in_a_room(user.id)

      # make id1 a follower of id2
      %Follow{}
      |> Follow.insert_changeset(%{
        userId: user.id,
        followerId: follower.id
      })
      |> Repo.insert()

      # still no followers
      assert [] = Follower.get_followers_online_and_not_in_a_room(user.id)

      # make user online
      Users.set_online(follower.id)

      uid = user.id
      fid = follower.id

      assert [follower] = Follower.get_followers_online_and_not_in_a_room(user.id)

      assert %Follow{
               userId: ^uid,
               user: %User{id: ^uid},
               followerId: ^fid,
               follower: %User{id: ^fid}
             } = Repo.preload(follower, [:user, :follower])
    end

    test "bulk_insert/1" do
      uid = Factory.create(User).id
      fid1 = Factory.create(User).id
      fid2 = Factory.create(User).id

      assert {2, _} =
               Follower.bulk_insert([
                 %{userId: uid, followerId: fid1},
                 %{userId: uid, followerId: fid2}
               ])

      assert [
               %Follow{
                 user: %User{id: ^uid},
                 follower: %User{id: ^fid1}
               },
               %Follow{
                 user: %User{id: ^uid},
                 follower: %User{id: ^fid2}
               }
             ] =
               Follow
               |> Repo.all()
               |> Repo.preload([:user, :follower])
    end

    test "is_following_me" do
      uid = Factory.create(User).id
      fid = Factory.create(User).id

      refute Follower.is_following_me(uid, fid)

      Follower.insert(%{userId: uid, followerId: fid})

      assert Follower.is_following_me(uid, fid)
    end

    # TEST IS FAILING: somehow this function is returning
    # offline follows
    @tag :skip
    test "fetch_following_online" do
      uid = Factory.create(User).id
      fid1 = Factory.create(User).id
      fid2 = Factory.create(User).id

      Follower.bulk_insert([
        %{userId: fid1, followerId: uid},
        %{userId: fid2, followerId: uid}
      ])

      assert {[], _} = Follower.fetch_following_online(uid)

      # but only make follower1 online

      Users.set_online(fid1)

      assert {[_], _} = Follower.fetch_following_online(uid)
    end

    test "fetch_invite_list/2" do
      uid = Factory.create(User).id
      fid1 = Factory.create(User).id
      fid2 = Factory.create(User).id

      Follower.bulk_insert([
        %{userId: uid, followerId: fid1},
        %{userId: uid, followerId: fid2}
      ])

      assert {[], _} = Follower.fetch_invite_list(uid)

      # but only make follower1 online
      Users.set_online(fid1)

      assert {[%User{id: ^fid1}], _} = Follower.fetch_invite_list(uid)
    end

    @tag :skip
    test "get followers/2" do
      uid = Factory.create(User).id
      fid1 = Factory.create(User).id
      fid2 = Factory.create(User).id

      Follower.bulk_insert([
        %{userId: uid, followerId: fid1},
        %{userId: uid, followerId: fid2}
      ])

      # not really sure how the call signature here works.
      Follower.get_followers(uid, uid)
    end

    @tag :skip
    test "get_following/2" do
      # same issue as before.
    end

    test "delete/2" do
      uid = Factory.create(User).id
      fid1 = Factory.create(User).id
      fid2 = Factory.create(User).id

      Follower.bulk_insert([
        %{userId: uid, followerId: fid1},
        %{userId: uid, followerId: fid2}
      ])

      # not really sure how the call signature here works.
      assert [_, _] = Repo.all(Follow)

      Follower.delete(uid, fid2)

      assert [
               %{
                 userId: ^uid,
                 followerId: ^fid1
               }
             ] = Repo.all(Follow)
    end

    test "insert/1" do
      uid = Factory.create(User).id
      fid = Factory.create(User).id

      Follower.insert(%{userId: uid, followerId: fid})

      assert [
               %Follow{
                 userId: ^uid,
                 followerId: ^fid
               }
             ] = Repo.all(Follow)
    end

    test "get_info" do
      uid = Factory.create(User).id
      fid = Factory.create(User).id

      assert %{followsYou: false, youAreFollowing: false} = Follower.get_info(uid, fid)

      Follower.insert(%{userId: uid, followerId: fid})

      assert %{followsYou: true, youAreFollowing: false} = Follower.get_info(uid, fid)

      Follower.insert(%{userId: fid, followerId: uid})

      assert %{followsYou: true, youAreFollowing: true} = Follower.get_info(uid, fid)

      Follower.delete(uid, fid)

      assert %{followsYou: false, youAreFollowing: true} = Follower.get_info(uid, fid)
    end
  end

  describe "Kousa.TokenUtils" do
  end
end<|MERGE_RESOLUTION|>--- conflicted
+++ resolved
@@ -11,12 +11,8 @@
   # time.
 
   alias Beef.Schemas.User
-<<<<<<< HEAD
-  alias Beef.Schemas.Users
-=======
   alias Beef.Schemas.Room
   alias Beef.Users
->>>>>>> 10012dfd
 
   alias Beef.Repo
   alias Kousa.Support.Factory
