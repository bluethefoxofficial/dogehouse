defmodule Kousa.Support.Factory do
<<<<<<< HEAD
  alias Beef.{User, Repo, Room, ScheduledRoom}

=======

  @moduledoc """
  defines the `create/2` function.

  Parameter 1:  The module for the schema representing the database table
  You are trying to populate.

  Parameter 2: any fields we would like to override.
  """

  alias Beef.Repo
  alias Beef.Schemas.User
  alias Beef.Room

>>>>>>> e0c05e16
  def create(struct, data \\ [])

  def create(User, data) do
    merged_data =
      Keyword.merge(
        [
          githubId: Faker.Internet.user_name(),
          twitterId: Faker.Internet.user_name(),
          displayName: Faker.Internet.user_name(),
          username: Faker.Internet.user_name(),
          email: Faker.Internet.free_email(),
          githubAccessToken: "ntoaunthanuheoh",
          avatarUrl: "https://example.com/abc.jpg",
          bio: "a dogehouse user",
          tokenVersion: 1,
          numFollowing: 0,
          numFollowers: 0
        ],
        data
      )

    User
    |> struct(merged_data)
    |> Repo.insert!(returning: true)
  end

  def create(Room, data) do
<<<<<<< HEAD
    # build a userId by creating a user id, if it
    # doesn't exist
    creator_id =
      Keyword.get_lazy(
        data,
        :creatorId,
        fn -> create(User).id end
      )
=======
    # if we don't specify the creatorId, then pre-emptively
    # create a new user to be the creator.
    creator_id = Keyword.get_lazy(data, :creatorId, fn ->
      create(User).id
    end)
>>>>>>> e0c05e16

    merged_data =
      Keyword.merge(
        [
          name: Faker.Company.buzzword(),
          numPeopleInside: 0,
          isPrivate: false,
          voiceServerId: UUID.uuid4(),
          creatorId: creator_id,
<<<<<<< HEAD
          peoplePreviewList: []
=======
          numPeopleInside: 1,
          voiceServerId: UUID.uuid4(),
          isPrivate: false
>>>>>>> e0c05e16
        ],
        data
      )

    Room
    |> struct(merged_data)
    |> Repo.insert!(returning: true)
  end

  def create(ScheduledRoom, data) do
    # build a userId by creating a user id, if it
    # doesn't exist
    creator_id =
      Keyword.get_lazy(
        data,
        :creatorId,
        fn -> create(User).id end
      )

    merged_data =
      Keyword.merge(
        [
          name: Faker.Company.buzzword(),
          description: "",
          numAttendees: 0,
          creatorId: creator_id,
          scheduledFor: DateTime.utc_now() |> Timex.shift(days: 1)
        ],
        data
      )

    ScheduledRoom
    |> struct(merged_data)
    |> Repo.insert!(returning: true)
  end
end<|MERGE_RESOLUTION|>--- conflicted
+++ resolved
@@ -1,9 +1,4 @@
 defmodule Kousa.Support.Factory do
-<<<<<<< HEAD
-  alias Beef.{User, Repo, Room, ScheduledRoom}
-
-=======
-
   @moduledoc """
   defines the `create/2` function.
 
@@ -16,8 +11,8 @@
   alias Beef.Repo
   alias Beef.Schemas.User
   alias Beef.Room
+  alias Beef.ScheduledRoom
 
->>>>>>> e0c05e16
   def create(struct, data \\ [])
 
   def create(User, data) do
@@ -45,38 +40,22 @@
   end
 
   def create(Room, data) do
-<<<<<<< HEAD
-    # build a userId by creating a user id, if it
-    # doesn't exist
-    creator_id =
-      Keyword.get_lazy(
-        data,
-        :creatorId,
-        fn -> create(User).id end
-      )
-=======
     # if we don't specify the creatorId, then pre-emptively
     # create a new user to be the creator.
-    creator_id = Keyword.get_lazy(data, :creatorId, fn ->
-      create(User).id
-    end)
->>>>>>> e0c05e16
+    creator_id =
+      Keyword.get_lazy(data, :creatorId, fn ->
+        create(User).id
+      end)
 
     merged_data =
       Keyword.merge(
         [
           name: Faker.Company.buzzword(),
-          numPeopleInside: 0,
+          numPeopleInside: 1,
           isPrivate: false,
           voiceServerId: UUID.uuid4(),
           creatorId: creator_id,
-<<<<<<< HEAD
           peoplePreviewList: []
-=======
-          numPeopleInside: 1,
-          voiceServerId: UUID.uuid4(),
-          isPrivate: false
->>>>>>> e0c05e16
         ],
         data
       )
