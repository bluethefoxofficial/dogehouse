--- conflicted
+++ resolved
@@ -10,12 +10,8 @@
 
   alias Beef.Repo
   alias Beef.Schemas.User
-<<<<<<< HEAD
-  alias Beef.Room
   alias Beef.Schemas.ScheduledRoom
-=======
   alias Beef.Schemas.Room
->>>>>>> 10012dfd
 
   def create(struct, data \\ [])
 
