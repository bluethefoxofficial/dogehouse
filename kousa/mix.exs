defmodule Kousa.MixProject do
  use Mix.Project

  def project do
    [
      app: :kousa,
      version: "0.1.0",
      elixir: "~> 1.9",
      start_permanent: Mix.env() == :prod,
      deps: deps(),
      test_coverage: [tool: ExCoveralls],
      preferred_cli_env: [
        coveralls: :test,
        "coveralls.html": :test
      ],
      elixirc_paths: elixirc_paths(Mix.env()),
      aliases: aliases()
    ]
  end

  def application do
    dev_only_apps = if Mix.env() == :dev, do: [:remix], else: []

    [
      mod: {Kousa, []},
      extra_applications: [:logger, :amqp, :ueberauth_github, :prometheus_ex] ++ dev_only_apps
    ]
  end

  defp deps do
    [
      {:amqp, "~> 1.0"},
      # TODO: consider switching to Registry
      {:gen_registry, "~> 1.0"},
      {:plug_cowboy, "~> 2.0"},
      # TODO: switch from poison to jason everywhere
      {:poison, "~> 3.1"},
      {:ecto_sql, "~> 3.0"},
      {:jason, "~> 1.2"},
      {:joken, "~> 2.0"},
      {:elixir_uuid, "~> 1.2"},
      # TODO: switch off of httpoison to, e.g. Mojito or Finch
      {:httpoison, "~> 1.8"},
      {:decorator, "~> 1.2"},
      {:sentry, "~> 8.0"},
      {:postgrex, ">= 0.0.0"},
      {:remix, "~> 0.0.1", only: :dev},
      {:ueberauth, "~> 0.6"},
      {:ueberauth_github, "~> 0.7"},
      {:oauther, "~> 1.1"},
      {:extwitter, "~> 0.12"},
      {:ueberauth_twitter, "~> 0.3"},
      {:prometheus_ex, "~> 3.0"},
      {:prometheus_plugs, "~> 1.1.1"},
<<<<<<< HEAD
      {:faker, "~> 0.16.0", only: :test},
      {:timex, "~> 3.6"}
=======
      # style ENFORCEMENT
      {:credo, "~> 1.5.5"},
      # test helpers
      {:faker, "~> 0.16.0", only: :test},
      {:excoveralls, "~> 0.10", only: :test}
>>>>>>> e0c05e16
    ]
  end

  defp elixirc_paths(:test), do: ["lib", "test/_support"]
  defp elixirc_paths(_), do: ["lib"]

  defp aliases do
    [
      "ecto.setup": ["ecto.create", "ecto.migrate"],
      "ecto.reset": ["ecto.drop", "ecto.setup"],
      test: ["ecto.create --quiet", "ecto.migrate", "test"]
    ]
  end
end<|MERGE_RESOLUTION|>--- conflicted
+++ resolved
@@ -52,16 +52,12 @@
       {:ueberauth_twitter, "~> 0.3"},
       {:prometheus_ex, "~> 3.0"},
       {:prometheus_plugs, "~> 1.1.1"},
-<<<<<<< HEAD
-      {:faker, "~> 0.16.0", only: :test},
       {:timex, "~> 3.6"}
-=======
       # style ENFORCEMENT
       {:credo, "~> 1.5.5"},
       # test helpers
       {:faker, "~> 0.16.0", only: :test},
       {:excoveralls, "~> 0.10", only: :test}
->>>>>>> e0c05e16
     ]
   end
 
