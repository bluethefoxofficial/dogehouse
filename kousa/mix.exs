defmodule Kousa.MixProject do
  use Mix.Project

  def project do
    [
      app: :kousa,
      version: "0.1.0",
      elixir: "~> 1.11",
      start_permanent: Mix.env() == :prod,
      deps: deps(),
      test_coverage: [tool: ExCoveralls],
      preferred_cli_env: [
        coveralls: :test,
        "coveralls.html": :test
      ],
      elixirc_paths: elixirc_paths(Mix.env()),
      aliases: aliases()
    ]
  end

  def application do
    dev_only_apps = List.wrap(if Mix.env() == :dev, do: :remix)
    test_only_apps = List.wrap(if Mix.env() == :test, do: :websockex)

    [
      mod: {Kousa, []},
      extra_applications:
        [:logger, :amqp, :ueberauth_github, :prometheus_ex] ++ dev_only_apps ++ test_only_apps
    ]
  end

  defp deps do
    [
      {:amqp, "~> 2.1"},
      {:plug_cowboy, "~> 2.0"},
      # TODO: switch from poison to jason everywhere
      {:poison, "~> 3.1"},
      {:ecto_sql, "~> 3.0"},
      {:jason, "~> 1.2"},
      {:joken, "~> 2.0"},
      {:elixir_uuid, "~> 1.2"},
      # TODO: switch off of httpoison to, e.g. Mojito or Finch
      {:httpoison, "~> 1.8"},
      {:sentry, "~> 8.0"},
      {:postgrex, ">= 0.0.0"},
      {:remix, "~> 0.0.1", only: :dev},
      {:ueberauth, "~> 0.6"},
      {:ueberauth_github, "~> 0.7"},
      {:oauther, "~> 1.1"},
      {:extwitter, "~> 0.12"},
      {:ueberauth_twitter, "~> 0.3"},
      {:prometheus_ex, "~> 3.0"},
      {:prometheus_plugs, "~> 1.1.1"},
      {:timex, "~> 3.6"},
      # style ENFORCEMENT
      {:credo, "~> 1.5.5"},
      # test helpers
      {:faker, "~> 0.16.0", only: :test},
      {:excoveralls, "~> 0.10", only: :test},
<<<<<<< HEAD
      {:ueberauth_discord, "~> 0.5.2"}
=======
      {:websockex, "~> 0.4.3", only: :test}
>>>>>>> 68173968
    ]
  end

  defp elixirc_paths(:test), do: ["lib", "test/_support"]
  defp elixirc_paths(_), do: ["lib"]

  defp aliases do
    [
      "ecto.setup": ["ecto.create", "ecto.migrate"],
      "ecto.reset": ["ecto.drop", "ecto.setup"],
      test: ["ecto.create --quiet", "ecto.migrate", "test"]
    ]
  end
end<|MERGE_RESOLUTION|>--- conflicted
+++ resolved
@@ -57,11 +57,8 @@
       # test helpers
       {:faker, "~> 0.16.0", only: :test},
       {:excoveralls, "~> 0.10", only: :test},
-<<<<<<< HEAD
-      {:ueberauth_discord, "~> 0.5.2"}
-=======
+      {:ueberauth_discord, "~> 0.5.2"},
       {:websockex, "~> 0.4.3", only: :test}
->>>>>>> 68173968
     ]
   end
 
