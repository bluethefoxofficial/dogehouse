--- conflicted
+++ resolved
@@ -9,14 +9,9 @@
 config :kousa, Beef.Repo, url: database_url
 
 config :kousa,
-<<<<<<< HEAD
   web_url: System.get_env("WEB_URL") || "http://localhost:3000",
   api_url: System.get_env("API_URL") || "http://localhost:4001",
-=======
   env: :dev,
-  web_url: "http://localhost:3000",
-  api_url: "http://localhost:4001",
->>>>>>> e39d4b4b
   ben_github_id:
     System.get_env("BEN_GITHUB_ID") ||
       raise("""
