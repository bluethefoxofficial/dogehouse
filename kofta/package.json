{
  "name": "kofta",
  "version": "0.1.0",
  "private": true,
  "dependencies": {
    "@craco/craco": "^6.1.1",
    "@sentry/react": "^6.2.0",
    "@testing-library/jest-dom": "^5.11.4",
    "@testing-library/react": "^11.1.0",
    "@testing-library/user-event": "^12.1.10",
    "@types/jest": "^26.0.15",
    "@types/node": "^12.0.0",
    "@types/react": "^16.9.53",
    "@types/react-dom": "^16.9.8",
    "emoji-mart": "^3.0.0",
    "formik": "^2.2.6",
    "hark": "^1.2.3",
    "jotai": "^0.12.7",
    "mediasoup-client": "^3.6.27",
    "normalize-url": "^4.5.0",
    "query-string": "^6.13.8",
    "react": "^17.0.1",
    "react-dom": "^17.0.1",
    "react-feather": "^2.0.9",
    "react-hotkeys": "^2.0.0",
    "react-modal": "^3.12.1",
    "react-query": "^3.6.0",
    "react-responsive": "^8.2.0",
    "react-router-dom": "^5.2.0",
    "react-scripts": "4.0.1",
    "react-toastify": "^7.0.2",
    "reconnecting-websocket": "^4.4.0",
    "superstruct": "^0.14.2",
    "typescript": "^3.2.1npm",
    "web-vitals": "^0.2.4",
    "zustand": "^3.3.1"
  },
  "scripts": {
<<<<<<< HEAD
    "start": "react-scripts start",
    "build": "PUBLIC_URL=https://dogehouse.tv react-scripts build",
    "test": "react-scripts test",
=======
    "start": "craco start",
    "build": "craco build",
    "test": "craco test",
>>>>>>> 1eb042ae
    "vscode": "webpack --config src/vscode-webview/webpack.config.js --watch --mode development",
    "vscode:prod": "webpack --config src/vscode-webview/webpack.config.js --mode production",
    "eject": "react-scripts eject"
  },
  "browserslist": {
    "production": [
      ">0.2%",
      "not dead",
      "not op_mini all"
    ],
    "development": [
      "last 1 chrome version",
      "last 1 firefox version",
      "last 1 safari version"
    ]
  },
  "devDependencies": {
<<<<<<< HEAD
    "@types/emoji-mart": "^3.0.4",
=======
    "@tailwindcss/postcss7-compat": "^2.0.3",
>>>>>>> 1eb042ae
    "@types/hark": "^1.2.1",
    "@types/react-modal": "^3.12.0",
    "@types/react-responsive": "^8.0.2",
    "@types/react-router-dom": "^5.1.7",
    "autoprefixer": "^9.8.6",
    "css-loader": "^5.0.1",
    "postcss": "^7.0.35",
    "style-loader": "^2.0.0",
    "tailwindcss": "npm:@tailwindcss/postcss7-compat@^2.0.3",
    "ts-loader": "^8.0.14",
    "webpack-cli": "^4.4.0"
  }
}<|MERGE_RESOLUTION|>--- conflicted
+++ resolved
@@ -36,15 +36,9 @@
     "zustand": "^3.3.1"
   },
   "scripts": {
-<<<<<<< HEAD
-    "start": "react-scripts start",
-    "build": "PUBLIC_URL=https://dogehouse.tv react-scripts build",
-    "test": "react-scripts test",
-=======
     "start": "craco start",
     "build": "craco build",
     "test": "craco test",
->>>>>>> 1eb042ae
     "vscode": "webpack --config src/vscode-webview/webpack.config.js --watch --mode development",
     "vscode:prod": "webpack --config src/vscode-webview/webpack.config.js --mode production",
     "eject": "react-scripts eject"
@@ -62,11 +56,8 @@
     ]
   },
   "devDependencies": {
-<<<<<<< HEAD
     "@types/emoji-mart": "^3.0.4",
-=======
     "@tailwindcss/postcss7-compat": "^2.0.3",
->>>>>>> 1eb042ae
     "@types/hark": "^1.2.1",
     "@types/react-modal": "^3.12.0",
     "@types/react-responsive": "^8.0.2",
