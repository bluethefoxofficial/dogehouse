--- conflicted
+++ resolved
@@ -9,15 +9,10 @@
 export const VoiceSettingsPage: React.FC<VoiceSettingsPageProps> = () => {
   return (
     <Wrapper>
-<<<<<<< HEAD
-      <Backbar />
+      <Backbar actuallyGoBack />
       <BodyWrapper>
         <VoiceSettings />
       </BodyWrapper>
-=======
-      <Backbar actuallyGoBack />
-      <VoiceSettings />
->>>>>>> 6b68572a
     </Wrapper>
   );
 };