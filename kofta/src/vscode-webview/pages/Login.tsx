import React, { useEffect } from "react";
import { tw } from "twind";
import { Button } from "../components/Button";
import { Footer } from "../components/Footer";
import { Wrapper } from "../components/Wrapper";
import { apiBaseUrl } from "../constants";
import { Logo } from "../svgs/Logo";
import { useTokenStore } from "../utils/useTokenStore";
import qs from "query-string";
import { showErrorToast } from "../utils/showErrorToast";
import { CenterLayout } from "../components/CenterLayout";
import { modalPrompt, PromptModal } from "../components/PromptModal";
import { AlertModal } from "../components/AlertModal";
import { ConfirmModal } from "../components/ConfirmModal";
import { BodyWrapper } from "../components/BodyWrapper";

interface LoginProps {}

export const Login: React.FC<LoginProps> = () => {
  useEffect(() => {
    const { error } = qs.parse(window.location.search);
    if (error && typeof error === "string") {
      showErrorToast(error);
    }
  }, []);
  return (
    <CenterLayout>
      <Wrapper>
        <BodyWrapper>
          <div className={tw`my-8`}>
            <Logo />
          </div>
          <div className={tw`text-2xl`}>The home for voice conversations.</div>
          <ul className={tw`my-4 mb-8 text-xl`}>
            <li>- Dark theme</li>
            <li>- Open sign ups</li>
            <li>- Cross platform support</li>
            <li>
              -
              <a
                style={{ color: "var(--vscode-textLink-foreground)" }}
                href="https://github.com/benawad/dogehouse"
              >
                Open Source
              </a>
            </li>
            <li>- Text chat</li>
            <li>- Powered by Ɖoge</li>
          </ul>
          <div className={tw`mb-8`}>
            <Button
              onClick={() =>
                (window.location.href =
                  apiBaseUrl +
                  "/auth/github/web" +
                  (process.env.REACT_APP_IS_STAGING === "true"
                    ? "?redirect_after_base=" + window.location.origin
                    : ""))
              }
            >
<<<<<<< HEAD
              Open Source
            </a>
          </li>
          <li>- Text chat</li>
          <li>- Powered by Ɖoge</li>
        </ul>
        <div>
          <div className={tw`mb-8`}>
            <Button
              variant="slim"
              onClick={() =>
                (window.location.href =
                  apiBaseUrl +
                  "/auth/github/web" +
                  (process.env.REACT_APP_IS_STAGING === "true"
                    ? "?redirect_after_base=" + window.location.origin
                    : ""))
              }
            >
=======
>>>>>>> babfa7e6
              login with GitHub
            </Button>
          </div>
          <Button
            variant="slim"
            onClick={() =>
              (window.location.href =
                apiBaseUrl +
                "/auth/twitter/web" +
                (process.env.REACT_APP_IS_STAGING === "true"
                  ? "?redirect_after_base=" + window.location.origin
                  : ""))
            }
          >
            login with Twitter
          </Button>
          {process.env.NODE_ENV === "development" ? (
            <Button
<<<<<<< HEAD
              variant="slim"
=======
>>>>>>> babfa7e6
              style={{ marginTop: 32 }}
              onClick={() => {
                modalPrompt("username", async (name) => {
                  if (!name) {
                    return;
                  }
                  const r = await fetch(
                    `${apiBaseUrl}/dev/test-info?username=` + name
                  );
                  const d = await r.json();
                  useTokenStore.getState().setTokens({
                    accessToken: d.accessToken,
                    refreshToken: d.refreshToken,
                  });
                });
              }}
            >
              create test user
            </Button>
          ) : null}
<<<<<<< HEAD
        </div>
=======
        </BodyWrapper>
>>>>>>> babfa7e6
      </Wrapper>
      <div
        style={{
          padding: "0 var(--container-paddding)",
        }}
        className={tw`mb-6`}
      >
        <Footer isLogin />
      </div>
      <AlertModal />
      <PromptModal />
      <ConfirmModal />
    </CenterLayout>
  );
};<|MERGE_RESOLUTION|>--- conflicted
+++ resolved
@@ -49,25 +49,6 @@
           </ul>
           <div className={tw`mb-8`}>
             <Button
-              onClick={() =>
-                (window.location.href =
-                  apiBaseUrl +
-                  "/auth/github/web" +
-                  (process.env.REACT_APP_IS_STAGING === "true"
-                    ? "?redirect_after_base=" + window.location.origin
-                    : ""))
-              }
-            >
-<<<<<<< HEAD
-              Open Source
-            </a>
-          </li>
-          <li>- Text chat</li>
-          <li>- Powered by Ɖoge</li>
-        </ul>
-        <div>
-          <div className={tw`mb-8`}>
-            <Button
               variant="slim"
               onClick={() =>
                 (window.location.href =
@@ -78,8 +59,6 @@
                     : ""))
               }
             >
-=======
->>>>>>> babfa7e6
               login with GitHub
             </Button>
           </div>
@@ -98,10 +77,7 @@
           </Button>
           {process.env.NODE_ENV === "development" ? (
             <Button
-<<<<<<< HEAD
               variant="slim"
-=======
->>>>>>> babfa7e6
               style={{ marginTop: 32 }}
               onClick={() => {
                 modalPrompt("username", async (name) => {
@@ -122,11 +98,7 @@
               create test user
             </Button>
           ) : null}
-<<<<<<< HEAD
-        </div>
-=======
         </BodyWrapper>
->>>>>>> babfa7e6
       </Wrapper>
       <div
         style={{
