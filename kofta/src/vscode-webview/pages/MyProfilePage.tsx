--- conflicted
+++ resolved
@@ -35,20 +35,14 @@
           </Button>
         </div>
       </Backbar>
-<<<<<<< HEAD
-      <BodyWrapper>
-        {me ? <UserProfile profile={me} /> : <div>probably loading...</div>}
-        <h1 className={tw`py-8 text-4xl`}>Voice Settings</h1>
-        <VoiceSettings />
-      </BodyWrapper>
-=======
+              <BodyWrapper>
       {me ? <UserProfile profile={me} /> : <div>probably loading...</div>}
       <div className={tw`pt-6`}>
         <Button variant="small" onClick={() => history.push(`/voice-settings`)}>
           go to voice settings
         </Button>
       </div>
->>>>>>> 6b68572a
+              </BodyWrapper>
     </Wrapper>
   );
 };