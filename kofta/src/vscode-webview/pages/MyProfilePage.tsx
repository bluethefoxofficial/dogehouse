--- conflicted
+++ resolved
@@ -34,26 +34,24 @@
           </Button>
         </div>
       </Backbar>
-              <BodyWrapper>
-      {me ? <UserProfile profile={me} /> : <div>probably loading...</div>}
-<<<<<<< HEAD
-      <div className={tw`pt-6 flex`}>
-        <Button
-          style={{ marginRight: "10px" }}
-          variant="small"
-          onClick={() => history.push(`/voice-settings`)}
-        >
-=======
-      <div className={`pt-6`}>
-        <Button variant="small" onClick={() => history.push(`/voice-settings`)}>
->>>>>>> 1eb042ae
-          go to voice settings
-        </Button>
-        <Button variant="small" onClick={() => history.push(`/chat-settings`)}>
-          go to chat settings
-        </Button>
-      </div>
-              </BodyWrapper>
+      <BodyWrapper>
+        {me ? <UserProfile profile={me} /> : <div>probably loading...</div>}
+        <div className={`pt-6 flex`}>
+          <Button
+            style={{ marginRight: "10px" }}
+            variant="small"
+            onClick={() => history.push(`/voice-settings`)}
+          >
+            go to voice settings
+          </Button>
+          <Button
+            variant="small"
+            onClick={() => history.push(`/chat-settings`)}
+          >
+            go to chat settings
+          </Button>
+        </div>
+      </BodyWrapper>
     </Wrapper>
   );
 };