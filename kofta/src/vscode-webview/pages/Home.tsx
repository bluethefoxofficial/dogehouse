<<<<<<< HEAD
import React, {  useState } from "react";
=======
import React, { useState } from "react";
>>>>>>> ea20944f
import { Calendar } from "react-feather";
import { useQuery, useQueryClient } from "react-query";
import { useHistory } from "react-router-dom";
import { wsend, wsFetch } from "../../createWebsocket";
import { useCurrentRoomStore } from "../../webrtc/stores/useCurrentRoomStore";
import { useSocketStatus } from "../../webrtc/stores/useSocketStatus";
import { BodyWrapper } from "../components/BodyWrapper";
import { BottomVoiceControl } from "../components/BottomVoiceControl";
import { Button } from "../components/Button";
import { CircleButton } from "../components/CircleButton";
import { CreateRoomModal } from "../components/CreateRoomModal";
import { ProfileButton } from "../components/ProfileButton";
import { RoomCard } from "../components/RoomCard";
import { Spinner } from "../components/Spinner";
import { Wrapper } from "../components/Wrapper";
import { EditScheduleRoomModalController } from "../modules/scheduled-rooms/EditScheduleRoomModalController";
import { ScheduledRoomCard } from "../modules/scheduled-rooms/ScheduledRoomCard";
import { GET_SCHEDULED_ROOMS } from "../modules/scheduled-rooms/ScheduledRoomsPage";
import { Logo } from "../svgs/Logo";
import { PeopleIcon } from "../svgs/PeopleIcon";
import { CurrentRoom, PublicRoomsQuery, ScheduledRoom } from "../types";
import { useTypeSafeTranslation } from "../utils/useTypeSafeTranslation";

interface HomeProps {}

const get_top_public_rooms = "get_top_public_rooms";

const Page = ({
	currentRoom,
	cursor,
	isLastPage,
	isOnlyPage,
}: {
	currentRoom: CurrentRoom | null;
	cursor: number;
	isLastPage: boolean;
	isOnlyPage: boolean;
	onLoadMore: (o: number) => void;
}) => {
	const { t } = useTypeSafeTranslation();
	const history = useHistory();
	const { status } = useSocketStatus();
	const { isLoading, data } = useQuery<PublicRoomsQuery>(
		[get_top_public_rooms, cursor],
		() =>
			wsFetch<any>({
				op: get_top_public_rooms,
				d: { cursor },
			}),
		{
			staleTime: Infinity,
			enabled: status === "auth-good",
			refetchOnMount: "always",
		}
	);

	if (isLoading) {
		return <Spinner />;
	}

	if (!data) {
		return null;
	}

	if (isOnlyPage && data.rooms.length === 0) {
		return null;
	}

	return (
		<>
			{data.rooms.map((r) =>
				r.id === currentRoom?.id ? null : (
					<div className={`mt-4`} key={r.id}>
						<RoomCard
							onClick={() => {
								wsend({ op: "join_room", d: { roomId: r.id } });
								history.push("/room/" + r.id);
							}}
							room={r}
							currentRoomId={currentRoom?.id}
						/>
					</div>
				)
			)}
			{isLastPage && data.nextCursor ? (
				<div className={`flex justify-center my-10`}>
					<Button
						variant="small"
						onClick={() =>
							wsend({
								op: "get_top_public_rooms",
								d: { cursor: data.nextCursor },
							})
						}
					>
						{t("common.loadMore")}
					</Button>
				</div>
			) : null}
		</>
	);
};

const get_my_scheduled_rooms_about_to_start =
	"get_my_scheduled_rooms_about_to_start";

export type GetMyScheduledRoomsAboutToStartQuery = {
	scheduledRooms: ScheduledRoom[];
};

export const Home: React.FC<HomeProps> = () => {
	const { t } = useTypeSafeTranslation();
	const history = useHistory();
	const { currentRoom } = useCurrentRoomStore();
	const [cursors, setCursors] = useState([0]);
	const [showCreateRoomModal, setShowCreateRoomModal] = useState(false);
	const queryClient = useQueryClient();
	const { status } = useSocketStatus();
	const { data } = useQuery<GetMyScheduledRoomsAboutToStartQuery>(
		get_my_scheduled_rooms_about_to_start,
		() => wsFetch<any>({ op: get_my_scheduled_rooms_about_to_start, d: {} }),
		{
			staleTime: Infinity,
			enabled: status === "auth-good",
			refetchOnMount: "always",
		}
	);

	return (
		<div className={`flex flex-col flex-1`}>
			<Wrapper>
				<BodyWrapper>
					<div className={`mb-10 mt-8`}>
						<Logo />
					</div>
					<div className={`mb-6 flex justify-center`}>
						<div className={`mr-4`}>
							<CircleButton
								onClick={() => {
									wsend({ op: "fetch_following_online", d: { cursor: 0 } });
									history.push("/following-online");
								}}
							>
								<PeopleIcon width={30} height={30} fill="#fff" />
							</CircleButton>
						</div>
						<div className={`ml-2`}>
							<CircleButton
								onClick={() => {
									queryClient.prefetchQuery(
										[GET_SCHEDULED_ROOMS, "", false],
										() =>
											wsFetch({
												op: GET_SCHEDULED_ROOMS,
												d: {
													cursor: "",
													getOnlyMyScheduledRooms: false,
												},
											}),
										{ staleTime: 0 }
									);
									history.push("/scheduled-rooms");
								}}
							>
								<Calendar width={30} height={30} color="#fff" />
							</CircleButton>
						</div>
						<div className={`ml-2`}>
							<ProfileButton circle size={60} />
						</div>
					</div>
					<EditScheduleRoomModalController
						onScheduledRoom={(editInfo, data, _resp) => {
							queryClient.setQueryData<GetMyScheduledRoomsAboutToStartQuery>(
								get_my_scheduled_rooms_about_to_start,
								(d) => {
									return {
										scheduledRooms: (d?.scheduledRooms || []).map((x) =>
											x.id === editInfo.scheduleRoomToEdit.id
												? {
														...x,
														name: data.name,
														description: data.description,
														scheduledFor: data.scheduledFor.toISOString(),
												  }
												: x
										),
									};
								}
							);
						}}
					>
						{({ onEdit }) =>
							data?.scheduledRooms.map((sr) => (
								<ScheduledRoomCard
									key={sr.id}
									info={sr}
									onEdit={() => onEdit({ scheduleRoomToEdit: sr, cursor: "" })}
									onDeleteComplete={() => {
										queryClient.setQueryData<GetMyScheduledRoomsAboutToStartQuery>(
											get_my_scheduled_rooms_about_to_start,
											(d) => {
												return {
													scheduledRooms: d?.scheduledRooms.filter(
														(x) => x.id !== sr.id
													) as ScheduledRoom[],
												};
											}
										);
									}}
								/>
							))
						}
					</EditScheduleRoomModalController>
					{currentRoom ? (
						<div className={`my-8`}>
							<RoomCard
								active
								onClick={() => history.push("/room/" + currentRoom.id)}
								room={currentRoom}
								currentRoomId={currentRoom.id}
							/>
						</div>
					) : null}
					{cursors.map((cursor, i) => (
						<Page
							key={cursor}
							currentRoom={currentRoom}
							cursor={cursor}
							isOnlyPage={cursors.length === 1}
							onLoadMore={(c) => setCursors([...cursors, c])}
							isLastPage={i === cursors.length - 1}
						/>
					))}
					<div style={{ height: 40 }} />
				</BodyWrapper>
			</Wrapper>
			<BottomVoiceControl>
				<div className={`mb-8 flex px-5`}>
					<Button
						variant="slim"
						dogeProbability={0.01}
						onClick={() => {
							setShowCreateRoomModal(true);
						}}
					>
						<h3 className={`text-2xl`}>{t("pages.home.createRoom")}</h3>
					</Button>
				</div>
			</BottomVoiceControl>
			{showCreateRoomModal ? (
				<CreateRoomModal onRequestClose={() => setShowCreateRoomModal(false)} />
			) : null}
		</div>
	);
};<|MERGE_RESOLUTION|>--- conflicted
+++ resolved
@@ -1,8 +1,4 @@
-<<<<<<< HEAD
 import React, {  useState } from "react";
-=======
-import React, { useState } from "react";
->>>>>>> ea20944f
 import { Calendar } from "react-feather";
 import { useQuery, useQueryClient } from "react-query";
 import { useHistory } from "react-router-dom";
