import { useAtom } from "jotai";
import React, { useState } from "react";
import { Redirect, useRouteMatch } from "react-router-dom";
import { wsend } from "../../createWebsocket";
import { useCurrentRoomStore } from "../../webrtc/stores/useCurrentRoomStore";
import { useMuteStore } from "../../webrtc/stores/useMuteStore";
import { meAtom, useCurrentRoomInfo } from "../atoms";
import { Backbar } from "../components/Backbar";
import { BodyWrapper } from "../components/BodyWrapper";
import { BottomVoiceControl } from "../components/BottomVoiceControl";
import { CircleButton } from "../components/CircleButton";
import { modalConfirm } from "../components/ConfirmModal";
import { ProfileButton } from "../components/ProfileButton";
import { ProfileModal } from "../components/ProfileModal";
import { RoomUserNode } from "../components/RoomUserNode";
import { Wrapper } from "../components/Wrapper";
import { useShouldFullscreenChat } from "../modules/room-chat/useShouldFullscreenChat";
import { Codicon } from "../svgs/Codicon";
import { BaseUser } from "../types";
import { isUuid } from "../utils/isUuid";
<<<<<<< HEAD
import { CreateRoomModal } from "../components/CreateRoomModal";
=======
import { useTranslation } from 'react-i18next';
>>>>>>> 24e37451

interface RoomPageProps {}

export const RoomPage: React.FC<RoomPageProps> = () => {
  const {
    params: { id },
  } = useRouteMatch<{ id: string }>();
  const [userProfileId, setUserProfileId] = useState("");
  const { currentRoom: room } = useCurrentRoomStore();
  const { muted } = useMuteStore();
  const [me] = useAtom(meAtom);
  const {
    isMod: iAmMod,
    isCreator: iAmCreator,
    canSpeak: iCanSpeak,
  } = useCurrentRoomInfo();
  const fullscreenChatOpen = useShouldFullscreenChat();
<<<<<<< HEAD
  const [showCreateRoomModal, setShowCreateRoomModal] = useState(false);

=======
  const { t } = useTranslation();
>>>>>>> 24e37451
  // useEffect(() => {
  //   if (room?.users.length) {
  //     setUserProfileId(room.users[0].id);
  //     wsend({ op: "follow_info", d: { userId: room.users[0].id } });
  //   }
  // }, []);

  if (!isUuid(id)) {
    return <Redirect to="/" />;
  }

  if (!room) {
    return (
      <Wrapper>
        <Backbar />
        <BodyWrapper>
          <div>{t("common.loading")}</div>
        </BodyWrapper>
      </Wrapper>
    );
  }

  const profile = room.users.find((x) => x.id === userProfileId);

  const speakers: BaseUser[] = [];
  const unansweredHands: BaseUser[] = [];
  const listeners: BaseUser[] = [];
  let canIAskToSpeak = false;

  room.users.forEach((u) => {
    if (u.id === room.creatorId || u.roomPermissions?.isSpeaker) {
      speakers.push(u);
    } else if (u.roomPermissions?.askedToSpeak) {
      unansweredHands.push(u);
    } else {
      canIAskToSpeak = true;
      listeners.push(u);
    }
  });

  return (
    <>
      <ProfileModal
        iAmCreator={iAmCreator}
        iAmMod={iAmMod}
        isMe={profile?.id === me?.id}
        room={room}
        onClose={() => setUserProfileId("")}
        profile={profile}
      />
      {fullscreenChatOpen ? null : (
        <Backbar>
          <button
            disabled={!iAmCreator}
            onClick={() => setShowCreateRoomModal(true)}
            className={`font-xl truncate flex-1 text-center flex items-center justify-center text-2xl`}
          >
            <span className={"px-2 truncate"}>{room.name}</span>
          </button>
          <ProfileButton />
        </Backbar>
      )}
      <Wrapper>
        <BodyWrapper>
          <div
            style={{
              gridTemplateColumns: "repeat(auto-fit, 90px)",
            }}
            className={`w-full grid gap-5`}
          >
            <div className={`col-span-full text-xl ml-2.5 text-white`}>
              {t("pages.room.speakers")} ({speakers.length})
            </div>
            {speakers.map((u) => (
              <RoomUserNode
                key={u.id}
                room={room}
                u={u}
                muted={muted}
                setUserProfileId={setUserProfileId}
                me={me}
                profile={profile}
              />
            ))}
            {!iCanSpeak && me && canIAskToSpeak ? (
              <div className={`flex flex-col items-center`}>
                <CircleButton
                  title="Request to speak"
                  size={70}
                  onClick={() => {
                    modalConfirm("Would you like to ask to speak?", () => {
                      wsend({ op: "ask_to_speak", d: {} });
                    });
                  }}
                >
                  <Codicon width={36} height={36} name="megaphone" />
                </CircleButton>
              </div>
            ) : null}
            {unansweredHands.length ? (
              <div className={`col-span-full text-xl ml-2.5 text-white`}>
                {t("pages.room.requestingToSpeak")} ({unansweredHands.length})
              </div>
            ) : null}
            {unansweredHands.map((u) => (
              <RoomUserNode
                key={u.id}
                room={room}
                u={u}
                muted={muted}
                setUserProfileId={setUserProfileId}
                me={me}
                profile={profile}
              />
            ))}
            {listeners.length ? (
              <div className={`col-span-full text-xl mt-2.5 ml-2.5 text-white`}>
                {t("pages.room.listeners")} ({listeners.length})
              </div>
            ) : null}
            {listeners.map((u) => (
              <RoomUserNode
                key={u.id}
                room={room}
                u={u}
                muted={muted}
                setUserProfileId={setUserProfileId}
                me={me}
                profile={profile}
              />
            ))}
          </div>
        </BodyWrapper>
      </Wrapper>
      <BottomVoiceControl />

      {/* Edit room */}
      {showCreateRoomModal ? (
        <CreateRoomModal
          onRequestClose={() => setShowCreateRoomModal(false)}
          name={room.name}
          description={room.description}
          isPrivate={room.isPrivate}
          edit={true}
        />
      ) : null}
    </>
  );
};<|MERGE_RESOLUTION|>--- conflicted
+++ resolved
@@ -18,11 +18,8 @@
 import { Codicon } from "../svgs/Codicon";
 import { BaseUser } from "../types";
 import { isUuid } from "../utils/isUuid";
-<<<<<<< HEAD
 import { CreateRoomModal } from "../components/CreateRoomModal";
-=======
 import { useTranslation } from 'react-i18next';
->>>>>>> 24e37451
 
 interface RoomPageProps {}
 
@@ -40,12 +37,8 @@
     canSpeak: iCanSpeak,
   } = useCurrentRoomInfo();
   const fullscreenChatOpen = useShouldFullscreenChat();
-<<<<<<< HEAD
   const [showCreateRoomModal, setShowCreateRoomModal] = useState(false);
-
-=======
   const { t } = useTranslation();
->>>>>>> 24e37451
   // useEffect(() => {
   //   if (room?.users.length) {
   //     setUserProfileId(room.users[0].id);
