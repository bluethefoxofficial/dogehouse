--- conflicted
+++ resolved
@@ -137,21 +137,6 @@
         />
       ) : null}
       <div>
-<<<<<<< HEAD
-=======
-        <div
-          style={{
-            color: "rgb(167, 167, 167)",
-          }}
-          className={`absolute mt-3 right-12 cursor-pointer`}
-          onClick={() => {
-            setIsEmoji(!isEmoji);
-            position = 0;
-          }}
-        >
-          <Smile style={{ inlineSize: '23px' }} />
-        </div>
->>>>>>> f46be7ff
         <input
           maxLength={512}
           placeholder="Send a message"
