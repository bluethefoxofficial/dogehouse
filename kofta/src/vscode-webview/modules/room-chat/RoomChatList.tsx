import { useAtom } from "jotai";
import React, { useState } from "react";

import { Avatar } from "../../components/Avatar";
import { ProfileModalFetcher } from "./ProfileModalFetcher";
import { useRoomChatStore } from "./useRoomChatStore";
// @ts-ignore
import normalizeUrl from "normalize-url";
import { meAtom } from "../../atoms";
import { RoomChatMessageMenu } from "./RoomChatMessageMenu";

interface ChatListProps {}

export const RoomChatList: React.FC<ChatListProps> = ({}) => {
  const [profileId, setProfileId] = useState("");
  const messages = useRoomChatStore((s) => s.messages);
  const [me] = useAtom(meAtom);

  const [menuIconId, setMenuIconId] = useState("");

  return (
    <div
      className={`bg-simple-gray-26 px-8 pt-8 flex-1 overflow-y-auto flex-col-reverse flex`}
    >
      {profileId ? (
        <ProfileModalFetcher
          userId={profileId}
          onClose={() => {
            setProfileId("");
          }}
        />
      ) : null}
      <div className={`pb-6`} />
      {messages.map((m) => (
<<<<<<< HEAD
        <div
          className="flex items-center"
          onMouseEnter={() => setMenuIconId(m.id)}
          onMouseLeave={() => setMenuIconId("")}
          key={m.id}
        >
          <div className={`flex py-1 break-all items-start flex-1`} key={m.id}>
            <span className={`pr-2`}>
              <Avatar size={20} src={m.avatarUrl} />
            </span>

            <button
              onClick={() => {
                setProfileId(m.userId);
              }}
              className={`hover:underline focus:outline-none`}
              style={{ textDecorationColor: m.color, color: m.color }}
            >
              {m.displayName}
            </button>

            <span className={`mr-1`}>: </span>

            {m.deleted ? (
              <span className="text-gray-500">
                [message {m.deleterId === m.userId ? "retracted" : "deleted"}]
              </span>
            ) : (
              m.tokens.map(({ t, v }, i) => {
                switch (t) {
                  case "text":
                    return (
                      <span className={`flex-1 m-0`} key={i}>
                        {v}
                      </span>
                    );
=======
        <div className={`py-1 block break-words`} key={m.id}>
          <span className={`pr-2 inline`}>
            <Avatar size={20} src={m.avatarUrl} className="inline" />
          </span>

          <button
            onClick={() => {
              setProfileId(m.userId);
            }}
            className={`hover:underline focus:outline-none`}
            style={{ textDecorationColor: m.color, color: m.color }}
          >
            {m.displayName}
          </button>
          <span className={`mr-1`}>: </span>
>>>>>>> bf2d68a2

                  case "mention":
                    return (
                      <button
                        onClick={() => {
                          setProfileId(v);
                        }}
                        key={i}
                        className={`hover:underline flex-1 focus:outline-none ml-1 mr-2 ${
                          v === me?.username
                            ? "bg-simple-gray-fe text-white px-2 rounded text-md"
                            : ""
                        }`}
                        style={{
                          textDecorationColor: m.color,
                          color: v === me?.username ? "" : m.color,
                        }}
                      >
                        @{v}{" "}
                      </button>
                    );

<<<<<<< HEAD
                  case "link":
                    return (
                      <a
                        target="_blank"
                        rel="noreferrer"
                        href={v}
                        className={`flex-1 hover:underline text-blue-500`}
                        key={i}
                      >
                        {normalizeUrl(v, { stripProtocol: true })}{" "}
                      </a>
                    );
                  default:
                    return null;
                }
              })
            )}
          </div>
=======
              case "mention":
                return (
                  <button
                    onClick={() => {
                      setProfileId(v);
                    }}
                    key={i}
                    className={`hover:underline flex-1 focus:outline-none ml-1 mr-2 ${
                      v === me?.username
                        ? "bg-blue-500 text-white px-2 rounded text-md"
                        : ""
                    }`}
                    style={{
                      textDecorationColor: m.color,
                      color: v === me?.username ? "" : m.color,
                    }}
                  >
                    @{v}{" "}
                  </button>
                );
>>>>>>> bf2d68a2

          {!m.deleted ? (
            <RoomChatMessageMenu message={m} menuIconId={menuIconId} />
          ) : null}
        </div>
      ))}
      {messages.length === 0 ? <div>Welcome to chat!</div> : null}
    </div>
  );
};<|MERGE_RESOLUTION|>--- conflicted
+++ resolved
@@ -32,16 +32,18 @@
       ) : null}
       <div className={`pb-6`} />
       {messages.map((m) => (
-<<<<<<< HEAD
         <div
           className="flex items-center"
           onMouseEnter={() => setMenuIconId(m.id)}
           onMouseLeave={() => setMenuIconId("")}
           key={m.id}
         >
-          <div className={`flex py-1 break-all items-start flex-1`} key={m.id}>
+          <div
+            className={`flex py-1 break-words items-start flex-1`}
+            key={m.id}
+          >
             <span className={`pr-2`}>
-              <Avatar size={20} src={m.avatarUrl} />
+              <Avatar size={20} src={m.avatarUrl} className="inline" />
             </span>
 
             <button
@@ -69,23 +71,6 @@
                         {v}
                       </span>
                     );
-=======
-        <div className={`py-1 block break-words`} key={m.id}>
-          <span className={`pr-2 inline`}>
-            <Avatar size={20} src={m.avatarUrl} className="inline" />
-          </span>
-
-          <button
-            onClick={() => {
-              setProfileId(m.userId);
-            }}
-            className={`hover:underline focus:outline-none`}
-            style={{ textDecorationColor: m.color, color: m.color }}
-          >
-            {m.displayName}
-          </button>
-          <span className={`mr-1`}>: </span>
->>>>>>> bf2d68a2
 
                   case "mention":
                     return (
@@ -96,7 +81,7 @@
                         key={i}
                         className={`hover:underline flex-1 focus:outline-none ml-1 mr-2 ${
                           v === me?.username
-                            ? "bg-simple-gray-fe text-white px-2 rounded text-md"
+                            ? "bg-blue-500 text-white px-2 rounded text-md"
                             : ""
                         }`}
                         style={{
@@ -107,8 +92,6 @@
                         @{v}{" "}
                       </button>
                     );
-
-<<<<<<< HEAD
                   case "link":
                     return (
                       <a
@@ -127,29 +110,6 @@
               })
             )}
           </div>
-=======
-              case "mention":
-                return (
-                  <button
-                    onClick={() => {
-                      setProfileId(v);
-                    }}
-                    key={i}
-                    className={`hover:underline flex-1 focus:outline-none ml-1 mr-2 ${
-                      v === me?.username
-                        ? "bg-blue-500 text-white px-2 rounded text-md"
-                        : ""
-                    }`}
-                    style={{
-                      textDecorationColor: m.color,
-                      color: v === me?.username ? "" : m.color,
-                    }}
-                  >
-                    @{v}{" "}
-                  </button>
-                );
->>>>>>> bf2d68a2
-
           {!m.deleted ? (
             <RoomChatMessageMenu message={m} menuIconId={menuIconId} />
           ) : null}
