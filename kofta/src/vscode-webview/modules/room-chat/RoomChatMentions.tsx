--- conflicted
+++ resolved
@@ -72,11 +72,7 @@
 
   if (queriedUsernames.length) {
     return (
-<<<<<<< HEAD
-      <div className={tw`flex flex-col pb-1 bg-tmpBg1`}>
-=======
-      <div className={`flex flex-col pb-1`}>
->>>>>>> 1eb042ae
+      <div className={`flex flex-col pb-1 bg-simple-gray-26`}>
         {queriedUsernames.map((m) => (
           <button
             className={`flex py-3 items-center px-8 focus:outline-none ${
@@ -86,10 +82,7 @@
             onClick={() => addMention(m)}
           >
             <span className={`pr-3 inline`}>
-              <Avatar
-                size={20}
-                src={m.avatarUrl}
-              />
+              <Avatar size={20} src={m.avatarUrl} />
             </span>
             <p className={`m-0 mt-1`}>
               {m.displayName}
