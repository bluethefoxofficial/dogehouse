--- conflicted
+++ resolved
@@ -1,10 +1,7 @@
 import create from "zustand";
 import { combine } from "zustand/middleware";
-<<<<<<< HEAD
 import { useRoomChatMentionStore } from "./useRoomChatMentionStore";
-=======
 import { BaseUser } from "../../types";
->>>>>>> bae7a9e6
 
 interface TextToken {
   t: "text";
@@ -57,13 +54,6 @@
       messages: [] as RoomChatMessage[],
       newUnreadMessages: false,
       message: "" as string,
-<<<<<<< HEAD
-=======
-      mentions: [] as BaseUser[],
-      queriedUsernames: [] as BaseUser[],
-      activeUsername: "",
-      iAmMentioned: false,
->>>>>>> bae7a9e6
     },
     (set) => ({
       addBannedUser: (userId: string) =>
@@ -96,12 +86,8 @@
         }),
       toggleOpen: () =>
         set((s) => {
-<<<<<<< HEAD
           // Reset mention state
           useRoomChatMentionStore.getState().setIAmMentioned(0);
-
-=======
->>>>>>> bae7a9e6
           if (s.open) {
             return {
               open: false,
@@ -118,25 +104,6 @@
         set({
           message,
         }),
-<<<<<<< HEAD
-=======
-      setMentions: (mentions: BaseUser[]) =>
-        set({
-          mentions,
-        }),
-      setQueriedUsernames: (queriedUsernames: BaseUser[]) =>
-        set({
-          queriedUsernames,
-        }),
-      setActiveUsername: (activeUsername: string) =>
-        set({
-          activeUsername,
-        }),
-      setIAmMentioned: (iAmMentioned: boolean) =>
-        set({
-          iAmMentioned,
-        }),
->>>>>>> bae7a9e6
     })
   )
 );