import { useAtom } from "jotai";
import React, { useEffect, useRef } from "react";
import { Route, Switch, useHistory, useLocation } from "react-router-dom";
import { toast } from "react-toastify";
import { closeWebSocket, wsend } from "../createWebsocket";
import { useMuteStore } from "../webrtc/stores/useMuteStore";
import { useWsHandlerStore } from "../webrtc/stores/useWsHandlerStore";
import { mergeRoomPermission } from "../webrtc/utils/mergeRoomPermission";
import {
  meAtom,
  setFollowerMapAtom,
  setFollowingMapAtom,
  setFollowingOnlineAtom,
  setInviteListAtom,
  setMeAtom,
  setPublicRoomsAtom,
} from "./atoms";
import { useRoomChatMentionStore } from "./modules/room-chat/useRoomChatMentionStore";
import {
  RoomChatMessageToken,
  useRoomChatStore,
} from "./modules/room-chat/useRoomChatStore";
import { BanUsersPage } from "./pages/BanUsersPage";
import { SoundEffectSettingsPage } from "./pages/SoundEffectSettingsPage";
import { FollowingOnlineList } from "./pages/FollowingOnlineList";
import { FollowListPage } from "./pages/FollowListPage";
import { Home } from "./pages/Home";
import { InviteList } from "./pages/InviteList";
import { MyProfilePage } from "./pages/MyProfilePage";
import { NotFoundPage } from "./pages/NotFoundPage";
import { RoomPage } from "./pages/RoomPage";
import { SearchUsersPage } from "./pages/SearchUsersPage";
import { ViewUserPage } from "./pages/ViewUserPage";
import { VoiceSettingsPage } from "./pages/VoiceSettingsPage";
import { isUuid } from "./utils/isUuid";
import { roomToCurrentRoom } from "./utils/roomToCurrentRoom";
import { showErrorToast } from "./utils/showErrorToast";
import { useTokenStore } from "./utils/useTokenStore";
import { invitedToRoomConfirm } from "./components/InvitedToJoinRoomModal";
import { useCurrentRoomStore } from "../webrtc/stores/useCurrentRoomStore";
<<<<<<< HEAD
import { useShouldBeSidebar } from "./modules/room-chat/useShouldFullscreenChat";
=======
import { RoomUser } from "./types";
>>>>>>> 1ec30f58

interface RoutesProps {}

export const Routes: React.FC<RoutesProps> = () => {
  const location = useLocation();
  const history = useHistory();
  const addMultipleWsListener = useWsHandlerStore(
    (s) => s.addMultipleWsListener
  );
  const [, setMe] = useAtom(setMeAtom);
  const [, setPublicRooms] = useAtom(setPublicRoomsAtom);
  const [, setFollowerMap] = useAtom(setFollowerMapAtom);
  const [, setFollowingMap] = useAtom(setFollowingMapAtom);
  const [, setFollowingOnline] = useAtom(setFollowingOnlineAtom);
  const [, setInviteList] = useAtom(setInviteListAtom);
  const setCurrentRoom = useCurrentRoomStore((x) => x.setCurrentRoom);

  const [me] = useAtom(meAtom);
  const meRef = useRef(me);
  meRef.current = me;

  const shouldUseSidebar = useShouldBeSidebar();

  useEffect(() => {
    addMultipleWsListener({
      new_room_details: ({ name, description, isPrivate, roomId }) => {
        setCurrentRoom((cr) =>
          !cr || cr.id !== roomId
            ? cr
            : {
                ...cr,
                name,
                description,
                isPrivate,
              }
        );
      },
      chat_user_banned: ({ userId }) => {
        useRoomChatStore.getState().addBannedUser(userId);
      },
      new_chat_msg: ({ msg }) => {
        const { open } = useRoomChatStore.getState();
        useRoomChatStore.getState().addMessage(msg);
        if (
          (!open || !document.hasFocus()) &&
          !!msg.tokens.filter(
            (t: RoomChatMessageToken) =>
              t.t === "mention" &&
              t.v?.toLowerCase() === meRef?.current?.username?.toLowerCase()
          ).length
        ) {
          useRoomChatMentionStore.getState().incrementIAmMentioned();
        }
      },
      message_deleted({ messageId, deleterId }) {
        const { messages, setMessages } = useRoomChatStore.getState();
        setMessages(
          messages.map((m) => ({
            ...m,
            deleted: m.id === messageId || !!m.deleted,
            deleterId: m.id === messageId ? deleterId : m.deleterId,
          }))
        );
      },
      room_privacy_change: ({ roomId, isPrivate, name }) => {
        setCurrentRoom((cr) =>
          !cr || cr.id !== roomId ? cr : { ...cr, name, isPrivate }
        );
        toast(`Room is now ${isPrivate ? "private" : "public"}`, {
          type: "info",
        });
      },
      banned: () => {
        toast("you got banned", { type: "error" });
        closeWebSocket();
        useTokenStore
          .getState()
          .setTokens({ accessToken: "", refreshToken: "" });
      },
      ban_done: ({ worked }) => {
        if (worked) {
          toast("ban worked", { type: "success" });
        } else {
          toast("ban failed", { type: "error" });
        }
      },
      someone_you_follow_created_a_room: (value) => {
        invitedToRoomConfirm(value, history);
      },
      invitation_to_room: (value) => {
        invitedToRoomConfirm(value, history);
      },
      fetch_invite_list_done: ({ users, nextCursor, initial }) => {
        setInviteList((x) => ({
          users: initial ? users : [...x.users, ...users],
          nextCursor,
        }));
      },
      fetch_following_online_done: ({ users, nextCursor, initial }) => {
        setFollowingOnline((x) => ({
          users: initial ? users : [...x.users, ...users],
          nextCursor,
        }));
      },
      get_top_public_rooms_done: ({ rooms, nextCursor, initial }) => {
        setPublicRooms((r) => ({
          publicRooms: initial ? rooms : [...r.publicRooms, ...rooms],
          nextCursor,
        }));
      },
      fetch_follow_list_done: ({
        userId,
        users,
        isFollowing,
        nextCursor,
        initial,
      }) => {
        const fn = isFollowing ? setFollowingMap : setFollowerMap;
        fn((m) => ({
          ...m,
          [userId]: {
            users: initial ? users : [...m[userId].users, ...users],
            nextCursor,
          },
        }));
      },
      follow_info_done: ({ userId, followsYou, youAreFollowing }) => {
        setCurrentRoom((c) =>
          !c
            ? c
            : {
                ...c,
                users: c.users.map((x) =>
                  x.id === userId ? { ...x, followsYou, youAreFollowing } : x
                ),
              }
        );
      },
      active_speaker_change: ({ roomId, activeSpeakerMap }) => {
        setCurrentRoom((c) =>
          !c || c.id !== roomId ? c : { ...c, activeSpeakerMap }
        );
      },
      room_destroyed: ({ roomId }) => {
        setCurrentRoom((c) => {
          if (c && c.id === roomId) {
            history.replace("/");
            return null;
          }
          return c;
        });
      },
      new_room_creator: ({ userId, roomId }) => {
        setCurrentRoom((cr) =>
          cr && cr.id === roomId ? { ...cr, creatorId: userId } : cr
        );
      },
      speaker_removed: ({ userId, roomId, muteMap }) => {
        setCurrentRoom((c) =>
          !c || c.id !== roomId
            ? c
            : {
                ...c,
                muteMap,
                users: c.users.map((x) =>
                  userId === x.id
                    ? {
                        ...x,
                        roomPermissions: mergeRoomPermission(
                          x.roomPermissions,
                          { isSpeaker: false, askedToSpeak: false }
                        ),
                      }
                    : x
                ),
              }
        );
      },
      speaker_added: ({ userId, roomId, muteMap }) => {
        // Mute user upon added as speaker
        if (meRef.current?.id === userId) {
          const { setMute } = useMuteStore.getState();
          wsend({
            op: "mute",
            d: { value: true },
          });
          setMute(true);
        }

        setCurrentRoom((c) =>
          !c || c.id !== roomId
            ? c
            : {
                ...c,
                muteMap,
                users: c.users.map((x) =>
                  userId === x.id
                    ? {
                        ...x,
                        roomPermissions: mergeRoomPermission(
                          x.roomPermissions,
                          {
                            isSpeaker: true,
                          }
                        ),
                      }
                    : x
                ),
              }
        );
      },
      mod_changed: ({ userId, roomId }) => {
        setCurrentRoom((c) =>
          !c || c.id !== roomId
            ? c
            : {
                ...c,
                users: c.users.map((x) =>
                  userId === x.id
                    ? {
                        ...x,
                        roomPermissions: mergeRoomPermission(
                          x.roomPermissions,
                          { isMod: true }
                        ),
                      }
                    : x
                ),
              }
        );
      },
      user_left_room: ({ userId }) => {
        setCurrentRoom((cr) => {
          if (!cr) {
            return cr;
          }
          const { [userId]: _, ...asm } = cr.activeSpeakerMap;
          return {
            ...cr,
            activeSpeakerMap: asm,
            peoplePreviewList: cr.peoplePreviewList.filter(
              (x) => x.id !== userId
            ),
            numPeopleInside: cr.numPeopleInside - 1,
            users: cr.users.filter((x) => x.id !== userId),
          };
        });
      },
      new_user_join_room: ({ user, muteMap }) => {
        setCurrentRoom((cr) =>
          !cr || cr.users.some((u) => u.id === user.id)
            ? cr
            : {
                ...cr,
                muteMap,
                peoplePreviewList:
                  cr.peoplePreviewList.length < 10
                    ? [
                        ...cr.peoplePreviewList,
                        {
                          id: user.id,
                          displayName: user.displayName,
                          numFollowers: user.numFollowers,
                        },
                      ]
                    : cr.peoplePreviewList,
                numPeopleInside: cr.numPeopleInside + 1,
                users: [...cr.users.filter((x) => x.id !== user.id), user],
              }
        );
      },
      hand_raised: ({ roomId, userId }) => {
        setCurrentRoom((c) => {
          if (!c || c.id !== roomId) {
            return c;
          }
          return {
            ...c,
            users: c.users.map((u) =>
              u.id === userId
                ? {
                    ...u,
                    roomPermissions: mergeRoomPermission(u.roomPermissions, {
                      askedToSpeak: true,
                    }),
                  }
                : u
            ),
          };
        });
      },
      mute_changed: ({ userId, value, roomId }) => {
        setCurrentRoom((c) => {
          if (!c || c.id !== roomId) {
            return c;
          }
          if (value) {
            return {
              ...c,
              muteMap: { ...c.muteMap, [userId]: true },
            };
          } else {
            const { [userId]: _, ...newMm } = c.muteMap;
            return {
              ...c,
              muteMap: newMm,
            };
          }
        });
      },
      get_current_room_users_done: ({
        users,
        muteMap,
        roomId,
        activeSpeakerMap,
        autoSpeaker,
      }) => {
        // Mute when rejoin and if speaker
        if (
          !!users.find(
            (u: RoomUser) =>
              u.id === meRef.current?.id && u.roomPermissions?.isSpeaker
          )
        ) {
          const { setMute } = useMuteStore.getState();
          wsend({
            op: "mute",
            d: { value: true },
          });
          setMute(true);
        }

        setCurrentRoom((c) => {
          if (!c || c.id !== roomId) {
            return c;
          }
          return {
            ...c,
            activeSpeakerMap,
            users,
            muteMap,
            autoSpeaker,
          };
        });
      },
      new_current_room: ({ room }) => {
        if (room) {
          console.log("new room voice server id: " + room.voiceServerId);
          useRoomChatStore.getState().clearChat();
          wsend({ op: "get_current_room_users", d: {} });
          history.push("/room/" + room.id);
        }
        setCurrentRoom(() => roomToCurrentRoom(room));
      },
      initial_home_load_done: ({ me, publicRooms, nextCursor }) => {
        setMe(me);
        if (me.currentRoom) {
          setCurrentRoom(() => roomToCurrentRoom(me.currentRoom));
        }
        setPublicRooms(() => ({ publicRooms, nextCursor }));
      },
      join_room_done: (d) => {
        // Auto open chat for description if sidebar
        if (shouldUseSidebar) useRoomChatStore.getState().toggleOpen();

        if (d.error) {
          if (window.location.pathname.startsWith("/room")) {
            history.push("/");
          }
          showErrorToast(d.error);
        } else if (d.room) {
          console.log("join with voice server id: " + d.room.voiceServerId);
          useRoomChatStore.getState().clearChat();
          setCurrentRoom(() => roomToCurrentRoom(d.room));

          wsend({ op: "get_current_room_users", d: {} });
        }
      },
    });
    // eslint-disable-next-line react-hooks/exhaustive-deps
  }, []);

  useEffect(() => {
    if (location.pathname.startsWith("/room/")) {
      let found = false;
      const parts = location.pathname.split("/");
      const id = parts.find((x) => {
        if (found) {
          return true;
        }
        if (x === "room") {
          found = true;
        }

        return false;
      });

      if (id && isUuid(id)) {
        wsend({ op: "join_room", d: { roomId: id } });
      }
    }
    // eslint-disable-next-line react-hooks/exhaustive-deps
  }, []);
  return (
    <Switch>
      <Route exact path="/" component={Home} />
      <Route exact path="/room/:id" component={RoomPage} />
      <Route exact path="/user" component={ViewUserPage} />
      <Route exact path="/me" component={MyProfilePage} />
      <Route exact path="/invite" component={InviteList} />
      <Route exact path="/search/users" component={SearchUsersPage} />
      <Route exact path="/ban/users" component={BanUsersPage} />
      <Route exact path="/voice-settings" component={VoiceSettingsPage} />
      <Route
        exact
        path="/sound-effect-settings"
        component={SoundEffectSettingsPage}
      />
      <Route exact path="/following-online" component={FollowingOnlineList} />
      <Route
        exact
        path={["/followers/:userId", "/following/:userId"]}
        component={FollowListPage}
      />
      <Route component={NotFoundPage} />
    </Switch>
  );
};<|MERGE_RESOLUTION|>--- conflicted
+++ resolved
@@ -7,18 +7,18 @@
 import { useWsHandlerStore } from "../webrtc/stores/useWsHandlerStore";
 import { mergeRoomPermission } from "../webrtc/utils/mergeRoomPermission";
 import {
-  meAtom,
-  setFollowerMapAtom,
-  setFollowingMapAtom,
-  setFollowingOnlineAtom,
-  setInviteListAtom,
-  setMeAtom,
-  setPublicRoomsAtom,
+	meAtom,
+	setFollowerMapAtom,
+	setFollowingMapAtom,
+	setFollowingOnlineAtom,
+	setInviteListAtom,
+	setMeAtom,
+	setPublicRoomsAtom,
 } from "./atoms";
 import { useRoomChatMentionStore } from "./modules/room-chat/useRoomChatMentionStore";
 import {
-  RoomChatMessageToken,
-  useRoomChatStore,
+	RoomChatMessageToken,
+	useRoomChatStore,
 } from "./modules/room-chat/useRoomChatStore";
 import { BanUsersPage } from "./pages/BanUsersPage";
 import { SoundEffectSettingsPage } from "./pages/SoundEffectSettingsPage";
@@ -38,436 +38,432 @@
 import { useTokenStore } from "./utils/useTokenStore";
 import { invitedToRoomConfirm } from "./components/InvitedToJoinRoomModal";
 import { useCurrentRoomStore } from "../webrtc/stores/useCurrentRoomStore";
-<<<<<<< HEAD
 import { useShouldBeSidebar } from "./modules/room-chat/useShouldFullscreenChat";
-=======
 import { RoomUser } from "./types";
->>>>>>> 1ec30f58
-
 interface RoutesProps {}
 
 export const Routes: React.FC<RoutesProps> = () => {
-  const location = useLocation();
-  const history = useHistory();
-  const addMultipleWsListener = useWsHandlerStore(
-    (s) => s.addMultipleWsListener
-  );
-  const [, setMe] = useAtom(setMeAtom);
-  const [, setPublicRooms] = useAtom(setPublicRoomsAtom);
-  const [, setFollowerMap] = useAtom(setFollowerMapAtom);
-  const [, setFollowingMap] = useAtom(setFollowingMapAtom);
-  const [, setFollowingOnline] = useAtom(setFollowingOnlineAtom);
-  const [, setInviteList] = useAtom(setInviteListAtom);
-  const setCurrentRoom = useCurrentRoomStore((x) => x.setCurrentRoom);
-
-  const [me] = useAtom(meAtom);
-  const meRef = useRef(me);
-  meRef.current = me;
-
-  const shouldUseSidebar = useShouldBeSidebar();
-
-  useEffect(() => {
-    addMultipleWsListener({
-      new_room_details: ({ name, description, isPrivate, roomId }) => {
-        setCurrentRoom((cr) =>
-          !cr || cr.id !== roomId
-            ? cr
-            : {
-                ...cr,
-                name,
-                description,
-                isPrivate,
-              }
-        );
-      },
-      chat_user_banned: ({ userId }) => {
-        useRoomChatStore.getState().addBannedUser(userId);
-      },
-      new_chat_msg: ({ msg }) => {
-        const { open } = useRoomChatStore.getState();
-        useRoomChatStore.getState().addMessage(msg);
-        if (
-          (!open || !document.hasFocus()) &&
-          !!msg.tokens.filter(
-            (t: RoomChatMessageToken) =>
-              t.t === "mention" &&
-              t.v?.toLowerCase() === meRef?.current?.username?.toLowerCase()
-          ).length
-        ) {
-          useRoomChatMentionStore.getState().incrementIAmMentioned();
-        }
-      },
-      message_deleted({ messageId, deleterId }) {
-        const { messages, setMessages } = useRoomChatStore.getState();
-        setMessages(
-          messages.map((m) => ({
-            ...m,
-            deleted: m.id === messageId || !!m.deleted,
-            deleterId: m.id === messageId ? deleterId : m.deleterId,
-          }))
-        );
-      },
-      room_privacy_change: ({ roomId, isPrivate, name }) => {
-        setCurrentRoom((cr) =>
-          !cr || cr.id !== roomId ? cr : { ...cr, name, isPrivate }
-        );
-        toast(`Room is now ${isPrivate ? "private" : "public"}`, {
-          type: "info",
-        });
-      },
-      banned: () => {
-        toast("you got banned", { type: "error" });
-        closeWebSocket();
-        useTokenStore
-          .getState()
-          .setTokens({ accessToken: "", refreshToken: "" });
-      },
-      ban_done: ({ worked }) => {
-        if (worked) {
-          toast("ban worked", { type: "success" });
-        } else {
-          toast("ban failed", { type: "error" });
-        }
-      },
-      someone_you_follow_created_a_room: (value) => {
-        invitedToRoomConfirm(value, history);
-      },
-      invitation_to_room: (value) => {
-        invitedToRoomConfirm(value, history);
-      },
-      fetch_invite_list_done: ({ users, nextCursor, initial }) => {
-        setInviteList((x) => ({
-          users: initial ? users : [...x.users, ...users],
-          nextCursor,
-        }));
-      },
-      fetch_following_online_done: ({ users, nextCursor, initial }) => {
-        setFollowingOnline((x) => ({
-          users: initial ? users : [...x.users, ...users],
-          nextCursor,
-        }));
-      },
-      get_top_public_rooms_done: ({ rooms, nextCursor, initial }) => {
-        setPublicRooms((r) => ({
-          publicRooms: initial ? rooms : [...r.publicRooms, ...rooms],
-          nextCursor,
-        }));
-      },
-      fetch_follow_list_done: ({
-        userId,
-        users,
-        isFollowing,
-        nextCursor,
-        initial,
-      }) => {
-        const fn = isFollowing ? setFollowingMap : setFollowerMap;
-        fn((m) => ({
-          ...m,
-          [userId]: {
-            users: initial ? users : [...m[userId].users, ...users],
-            nextCursor,
-          },
-        }));
-      },
-      follow_info_done: ({ userId, followsYou, youAreFollowing }) => {
-        setCurrentRoom((c) =>
-          !c
-            ? c
-            : {
-                ...c,
-                users: c.users.map((x) =>
-                  x.id === userId ? { ...x, followsYou, youAreFollowing } : x
-                ),
-              }
-        );
-      },
-      active_speaker_change: ({ roomId, activeSpeakerMap }) => {
-        setCurrentRoom((c) =>
-          !c || c.id !== roomId ? c : { ...c, activeSpeakerMap }
-        );
-      },
-      room_destroyed: ({ roomId }) => {
-        setCurrentRoom((c) => {
-          if (c && c.id === roomId) {
-            history.replace("/");
-            return null;
-          }
-          return c;
-        });
-      },
-      new_room_creator: ({ userId, roomId }) => {
-        setCurrentRoom((cr) =>
-          cr && cr.id === roomId ? { ...cr, creatorId: userId } : cr
-        );
-      },
-      speaker_removed: ({ userId, roomId, muteMap }) => {
-        setCurrentRoom((c) =>
-          !c || c.id !== roomId
-            ? c
-            : {
-                ...c,
-                muteMap,
-                users: c.users.map((x) =>
-                  userId === x.id
-                    ? {
-                        ...x,
-                        roomPermissions: mergeRoomPermission(
-                          x.roomPermissions,
-                          { isSpeaker: false, askedToSpeak: false }
-                        ),
-                      }
-                    : x
-                ),
-              }
-        );
-      },
-      speaker_added: ({ userId, roomId, muteMap }) => {
-        // Mute user upon added as speaker
-        if (meRef.current?.id === userId) {
-          const { setMute } = useMuteStore.getState();
-          wsend({
-            op: "mute",
-            d: { value: true },
-          });
-          setMute(true);
-        }
-
-        setCurrentRoom((c) =>
-          !c || c.id !== roomId
-            ? c
-            : {
-                ...c,
-                muteMap,
-                users: c.users.map((x) =>
-                  userId === x.id
-                    ? {
-                        ...x,
-                        roomPermissions: mergeRoomPermission(
-                          x.roomPermissions,
-                          {
-                            isSpeaker: true,
-                          }
-                        ),
-                      }
-                    : x
-                ),
-              }
-        );
-      },
-      mod_changed: ({ userId, roomId }) => {
-        setCurrentRoom((c) =>
-          !c || c.id !== roomId
-            ? c
-            : {
-                ...c,
-                users: c.users.map((x) =>
-                  userId === x.id
-                    ? {
-                        ...x,
-                        roomPermissions: mergeRoomPermission(
-                          x.roomPermissions,
-                          { isMod: true }
-                        ),
-                      }
-                    : x
-                ),
-              }
-        );
-      },
-      user_left_room: ({ userId }) => {
-        setCurrentRoom((cr) => {
-          if (!cr) {
-            return cr;
-          }
-          const { [userId]: _, ...asm } = cr.activeSpeakerMap;
-          return {
-            ...cr,
-            activeSpeakerMap: asm,
-            peoplePreviewList: cr.peoplePreviewList.filter(
-              (x) => x.id !== userId
-            ),
-            numPeopleInside: cr.numPeopleInside - 1,
-            users: cr.users.filter((x) => x.id !== userId),
-          };
-        });
-      },
-      new_user_join_room: ({ user, muteMap }) => {
-        setCurrentRoom((cr) =>
-          !cr || cr.users.some((u) => u.id === user.id)
-            ? cr
-            : {
-                ...cr,
-                muteMap,
-                peoplePreviewList:
-                  cr.peoplePreviewList.length < 10
-                    ? [
-                        ...cr.peoplePreviewList,
-                        {
-                          id: user.id,
-                          displayName: user.displayName,
-                          numFollowers: user.numFollowers,
-                        },
-                      ]
-                    : cr.peoplePreviewList,
-                numPeopleInside: cr.numPeopleInside + 1,
-                users: [...cr.users.filter((x) => x.id !== user.id), user],
-              }
-        );
-      },
-      hand_raised: ({ roomId, userId }) => {
-        setCurrentRoom((c) => {
-          if (!c || c.id !== roomId) {
-            return c;
-          }
-          return {
-            ...c,
-            users: c.users.map((u) =>
-              u.id === userId
-                ? {
-                    ...u,
-                    roomPermissions: mergeRoomPermission(u.roomPermissions, {
-                      askedToSpeak: true,
-                    }),
-                  }
-                : u
-            ),
-          };
-        });
-      },
-      mute_changed: ({ userId, value, roomId }) => {
-        setCurrentRoom((c) => {
-          if (!c || c.id !== roomId) {
-            return c;
-          }
-          if (value) {
-            return {
-              ...c,
-              muteMap: { ...c.muteMap, [userId]: true },
-            };
-          } else {
-            const { [userId]: _, ...newMm } = c.muteMap;
-            return {
-              ...c,
-              muteMap: newMm,
-            };
-          }
-        });
-      },
-      get_current_room_users_done: ({
-        users,
-        muteMap,
-        roomId,
-        activeSpeakerMap,
-        autoSpeaker,
-      }) => {
-        // Mute when rejoin and if speaker
-        if (
-          !!users.find(
-            (u: RoomUser) =>
-              u.id === meRef.current?.id && u.roomPermissions?.isSpeaker
-          )
-        ) {
-          const { setMute } = useMuteStore.getState();
-          wsend({
-            op: "mute",
-            d: { value: true },
-          });
-          setMute(true);
-        }
-
-        setCurrentRoom((c) => {
-          if (!c || c.id !== roomId) {
-            return c;
-          }
-          return {
-            ...c,
-            activeSpeakerMap,
-            users,
-            muteMap,
-            autoSpeaker,
-          };
-        });
-      },
-      new_current_room: ({ room }) => {
-        if (room) {
-          console.log("new room voice server id: " + room.voiceServerId);
-          useRoomChatStore.getState().clearChat();
-          wsend({ op: "get_current_room_users", d: {} });
-          history.push("/room/" + room.id);
-        }
-        setCurrentRoom(() => roomToCurrentRoom(room));
-      },
-      initial_home_load_done: ({ me, publicRooms, nextCursor }) => {
-        setMe(me);
-        if (me.currentRoom) {
-          setCurrentRoom(() => roomToCurrentRoom(me.currentRoom));
-        }
-        setPublicRooms(() => ({ publicRooms, nextCursor }));
-      },
-      join_room_done: (d) => {
-        // Auto open chat for description if sidebar
-        if (shouldUseSidebar) useRoomChatStore.getState().toggleOpen();
-
-        if (d.error) {
-          if (window.location.pathname.startsWith("/room")) {
-            history.push("/");
-          }
-          showErrorToast(d.error);
-        } else if (d.room) {
-          console.log("join with voice server id: " + d.room.voiceServerId);
-          useRoomChatStore.getState().clearChat();
-          setCurrentRoom(() => roomToCurrentRoom(d.room));
-
-          wsend({ op: "get_current_room_users", d: {} });
-        }
-      },
-    });
-    // eslint-disable-next-line react-hooks/exhaustive-deps
-  }, []);
-
-  useEffect(() => {
-    if (location.pathname.startsWith("/room/")) {
-      let found = false;
-      const parts = location.pathname.split("/");
-      const id = parts.find((x) => {
-        if (found) {
-          return true;
-        }
-        if (x === "room") {
-          found = true;
-        }
-
-        return false;
-      });
-
-      if (id && isUuid(id)) {
-        wsend({ op: "join_room", d: { roomId: id } });
-      }
-    }
-    // eslint-disable-next-line react-hooks/exhaustive-deps
-  }, []);
-  return (
-    <Switch>
-      <Route exact path="/" component={Home} />
-      <Route exact path="/room/:id" component={RoomPage} />
-      <Route exact path="/user" component={ViewUserPage} />
-      <Route exact path="/me" component={MyProfilePage} />
-      <Route exact path="/invite" component={InviteList} />
-      <Route exact path="/search/users" component={SearchUsersPage} />
-      <Route exact path="/ban/users" component={BanUsersPage} />
-      <Route exact path="/voice-settings" component={VoiceSettingsPage} />
-      <Route
-        exact
-        path="/sound-effect-settings"
-        component={SoundEffectSettingsPage}
-      />
-      <Route exact path="/following-online" component={FollowingOnlineList} />
-      <Route
-        exact
-        path={["/followers/:userId", "/following/:userId"]}
-        component={FollowListPage}
-      />
-      <Route component={NotFoundPage} />
-    </Switch>
-  );
+	const location = useLocation();
+	const history = useHistory();
+	const addMultipleWsListener = useWsHandlerStore(
+		(s) => s.addMultipleWsListener
+	);
+	const [, setMe] = useAtom(setMeAtom);
+	const [, setPublicRooms] = useAtom(setPublicRoomsAtom);
+	const [, setFollowerMap] = useAtom(setFollowerMapAtom);
+	const [, setFollowingMap] = useAtom(setFollowingMapAtom);
+	const [, setFollowingOnline] = useAtom(setFollowingOnlineAtom);
+	const [, setInviteList] = useAtom(setInviteListAtom);
+	const setCurrentRoom = useCurrentRoomStore((x) => x.setCurrentRoom);
+
+	const [me] = useAtom(meAtom);
+	const meRef = useRef(me);
+	meRef.current = me;
+
+	const shouldUseSidebar = useShouldBeSidebar();
+
+	useEffect(() => {
+		addMultipleWsListener({
+			new_room_details: ({ name, description, isPrivate, roomId }) => {
+				setCurrentRoom((cr) =>
+					!cr || cr.id !== roomId
+						? cr
+						: {
+								...cr,
+								name,
+								description,
+								isPrivate,
+						  }
+				);
+			},
+			chat_user_banned: ({ userId }) => {
+				useRoomChatStore.getState().addBannedUser(userId);
+			},
+			new_chat_msg: ({ msg }) => {
+				const { open } = useRoomChatStore.getState();
+				useRoomChatStore.getState().addMessage(msg);
+				if (
+					(!open || !document.hasFocus()) &&
+					!!msg.tokens.filter(
+						(t: RoomChatMessageToken) =>
+							t.t === "mention" &&
+							t.v?.toLowerCase() === meRef?.current?.username?.toLowerCase()
+					).length
+				) {
+					useRoomChatMentionStore.getState().incrementIAmMentioned();
+				}
+			},
+			message_deleted({ messageId, deleterId }) {
+				const { messages, setMessages } = useRoomChatStore.getState();
+				setMessages(
+					messages.map((m) => ({
+						...m,
+						deleted: m.id === messageId || !!m.deleted,
+						deleterId: m.id === messageId ? deleterId : m.deleterId,
+					}))
+				);
+			},
+			room_privacy_change: ({ roomId, isPrivate, name }) => {
+				setCurrentRoom((cr) =>
+					!cr || cr.id !== roomId ? cr : { ...cr, name, isPrivate }
+				);
+				toast(`Room is now ${isPrivate ? "private" : "public"}`, {
+					type: "info",
+				});
+			},
+			banned: () => {
+				toast("you got banned", { type: "error" });
+				closeWebSocket();
+				useTokenStore
+					.getState()
+					.setTokens({ accessToken: "", refreshToken: "" });
+			},
+			ban_done: ({ worked }) => {
+				if (worked) {
+					toast("ban worked", { type: "success" });
+				} else {
+					toast("ban failed", { type: "error" });
+				}
+			},
+			someone_you_follow_created_a_room: (value) => {
+				invitedToRoomConfirm(value, history);
+			},
+			invitation_to_room: (value) => {
+				invitedToRoomConfirm(value, history);
+			},
+			fetch_invite_list_done: ({ users, nextCursor, initial }) => {
+				setInviteList((x) => ({
+					users: initial ? users : [...x.users, ...users],
+					nextCursor,
+				}));
+			},
+			fetch_following_online_done: ({ users, nextCursor, initial }) => {
+				setFollowingOnline((x) => ({
+					users: initial ? users : [...x.users, ...users],
+					nextCursor,
+				}));
+			},
+			get_top_public_rooms_done: ({ rooms, nextCursor, initial }) => {
+				setPublicRooms((r) => ({
+					publicRooms: initial ? rooms : [...r.publicRooms, ...rooms],
+					nextCursor,
+				}));
+			},
+			fetch_follow_list_done: ({
+				userId,
+				users,
+				isFollowing,
+				nextCursor,
+				initial,
+			}) => {
+				const fn = isFollowing ? setFollowingMap : setFollowerMap;
+				fn((m) => ({
+					...m,
+					[userId]: {
+						users: initial ? users : [...m[userId].users, ...users],
+						nextCursor,
+					},
+				}));
+			},
+			follow_info_done: ({ userId, followsYou, youAreFollowing }) => {
+				setCurrentRoom((c) =>
+					!c
+						? c
+						: {
+								...c,
+								users: c.users.map((x) =>
+									x.id === userId ? { ...x, followsYou, youAreFollowing } : x
+								),
+						  }
+				);
+			},
+			active_speaker_change: ({ roomId, activeSpeakerMap }) => {
+				setCurrentRoom((c) =>
+					!c || c.id !== roomId ? c : { ...c, activeSpeakerMap }
+				);
+			},
+			room_destroyed: ({ roomId }) => {
+				setCurrentRoom((c) => {
+					if (c && c.id === roomId) {
+						history.replace("/");
+						return null;
+					}
+					return c;
+				});
+			},
+			new_room_creator: ({ userId, roomId }) => {
+				setCurrentRoom((cr) =>
+					cr && cr.id === roomId ? { ...cr, creatorId: userId } : cr
+				);
+			},
+			speaker_removed: ({ userId, roomId, muteMap }) => {
+				setCurrentRoom((c) =>
+					!c || c.id !== roomId
+						? c
+						: {
+								...c,
+								muteMap,
+								users: c.users.map((x) =>
+									userId === x.id
+										? {
+												...x,
+												roomPermissions: mergeRoomPermission(
+													x.roomPermissions,
+													{ isSpeaker: false, askedToSpeak: false }
+												),
+										  }
+										: x
+								),
+						  }
+				);
+			},
+			speaker_added: ({ userId, roomId, muteMap }) => {
+				// Mute user upon added as speaker
+				if (meRef.current?.id === userId) {
+					const { setMute } = useMuteStore.getState();
+					wsend({
+						op: "mute",
+						d: { value: true },
+					});
+					setMute(true);
+				}
+
+				setCurrentRoom((c) =>
+					!c || c.id !== roomId
+						? c
+						: {
+								...c,
+								muteMap,
+								users: c.users.map((x) =>
+									userId === x.id
+										? {
+												...x,
+												roomPermissions: mergeRoomPermission(
+													x.roomPermissions,
+													{
+														isSpeaker: true,
+													}
+												),
+										  }
+										: x
+								),
+						  }
+				);
+			},
+			mod_changed: ({ userId, roomId }) => {
+				setCurrentRoom((c) =>
+					!c || c.id !== roomId
+						? c
+						: {
+								...c,
+								users: c.users.map((x) =>
+									userId === x.id
+										? {
+												...x,
+												roomPermissions: mergeRoomPermission(
+													x.roomPermissions,
+													{ isMod: true }
+												),
+										  }
+										: x
+								),
+						  }
+				);
+			},
+			user_left_room: ({ userId }) => {
+				setCurrentRoom((cr) => {
+					if (!cr) {
+						return cr;
+					}
+					const { [userId]: _, ...asm } = cr.activeSpeakerMap;
+					return {
+						...cr,
+						activeSpeakerMap: asm,
+						peoplePreviewList: cr.peoplePreviewList.filter(
+							(x) => x.id !== userId
+						),
+						numPeopleInside: cr.numPeopleInside - 1,
+						users: cr.users.filter((x) => x.id !== userId),
+					};
+				});
+			},
+			new_user_join_room: ({ user, muteMap }) => {
+				setCurrentRoom((cr) =>
+					!cr || cr.users.some((u) => u.id === user.id)
+						? cr
+						: {
+								...cr,
+								muteMap,
+								peoplePreviewList:
+									cr.peoplePreviewList.length < 10
+										? [
+												...cr.peoplePreviewList,
+												{
+													id: user.id,
+													displayName: user.displayName,
+													numFollowers: user.numFollowers,
+												},
+										  ]
+										: cr.peoplePreviewList,
+								numPeopleInside: cr.numPeopleInside + 1,
+								users: [...cr.users.filter((x) => x.id !== user.id), user],
+						  }
+				);
+			},
+			hand_raised: ({ roomId, userId }) => {
+				setCurrentRoom((c) => {
+					if (!c || c.id !== roomId) {
+						return c;
+					}
+					return {
+						...c,
+						users: c.users.map((u) =>
+							u.id === userId
+								? {
+										...u,
+										roomPermissions: mergeRoomPermission(u.roomPermissions, {
+											askedToSpeak: true,
+										}),
+								  }
+								: u
+						),
+					};
+				});
+			},
+			mute_changed: ({ userId, value, roomId }) => {
+				setCurrentRoom((c) => {
+					if (!c || c.id !== roomId) {
+						return c;
+					}
+					if (value) {
+						return {
+							...c,
+							muteMap: { ...c.muteMap, [userId]: true },
+						};
+					} else {
+						const { [userId]: _, ...newMm } = c.muteMap;
+						return {
+							...c,
+							muteMap: newMm,
+						};
+					}
+				});
+			},
+			get_current_room_users_done: ({
+				users,
+				muteMap,
+				roomId,
+				activeSpeakerMap,
+				autoSpeaker,
+			}) => {
+				// Mute when rejoin and if speaker
+				if (
+					!!users.find(
+						(u: RoomUser) =>
+							u.id === meRef.current?.id && u.roomPermissions?.isSpeaker
+					)
+				) {
+					const { setMute } = useMuteStore.getState();
+					wsend({
+						op: "mute",
+						d: { value: true },
+					});
+					setMute(true);
+				}
+
+				setCurrentRoom((c) => {
+					if (!c || c.id !== roomId) {
+						return c;
+					}
+					return {
+						...c,
+						activeSpeakerMap,
+						users,
+						muteMap,
+						autoSpeaker,
+					};
+				});
+			},
+			new_current_room: ({ room }) => {
+				if (room) {
+					console.log("new room voice server id: " + room.voiceServerId);
+					useRoomChatStore.getState().clearChat();
+					wsend({ op: "get_current_room_users", d: {} });
+					history.push("/room/" + room.id);
+				}
+				setCurrentRoom(() => roomToCurrentRoom(room));
+			},
+			initial_home_load_done: ({ me, publicRooms, nextCursor }) => {
+				setMe(me);
+				if (me.currentRoom) {
+					setCurrentRoom(() => roomToCurrentRoom(me.currentRoom));
+				}
+				setPublicRooms(() => ({ publicRooms, nextCursor }));
+			},
+			join_room_done: (d) => {
+				// Auto open chat for description if sidebar
+				if (shouldUseSidebar) useRoomChatStore.getState().toggleOpen();
+
+				if (d.error) {
+					if (window.location.pathname.startsWith("/room")) {
+						history.push("/");
+					}
+					showErrorToast(d.error);
+				} else if (d.room) {
+					console.log("join with voice server id: " + d.room.voiceServerId);
+					useRoomChatStore.getState().clearChat();
+					setCurrentRoom(() => roomToCurrentRoom(d.room));
+
+					wsend({ op: "get_current_room_users", d: {} });
+				}
+			},
+		});
+		// eslint-disable-next-line react-hooks/exhaustive-deps
+	}, []);
+
+	useEffect(() => {
+		if (location.pathname.startsWith("/room/")) {
+			let found = false;
+			const parts = location.pathname.split("/");
+			const id = parts.find((x) => {
+				if (found) {
+					return true;
+				}
+				if (x === "room") {
+					found = true;
+				}
+
+				return false;
+			});
+
+			if (id && isUuid(id)) {
+				wsend({ op: "join_room", d: { roomId: id } });
+			}
+		}
+		// eslint-disable-next-line react-hooks/exhaustive-deps
+	}, []);
+	return (
+		<Switch>
+			<Route exact path="/" component={Home} />
+			<Route exact path="/room/:id" component={RoomPage} />
+			<Route exact path="/user" component={ViewUserPage} />
+			<Route exact path="/me" component={MyProfilePage} />
+			<Route exact path="/invite" component={InviteList} />
+			<Route exact path="/search/users" component={SearchUsersPage} />
+			<Route exact path="/ban/users" component={BanUsersPage} />
+			<Route exact path="/voice-settings" component={VoiceSettingsPage} />
+			<Route
+				exact
+				path="/sound-effect-settings"
+				component={SoundEffectSettingsPage}
+			/>
+			<Route exact path="/following-online" component={FollowingOnlineList} />
+			<Route
+				exact
+				path={["/followers/:userId", "/following/:userId"]}
+				component={FollowListPage}
+			/>
+			<Route component={NotFoundPage} />
+		</Switch>
+	);
 };