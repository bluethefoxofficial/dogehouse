import { useAtom } from "jotai";
import React, { useEffect, useRef } from "react";
import { Route, Switch, useHistory, useLocation } from "react-router-dom";
import { toast } from "react-toastify";
import { closeWebSocket, wsend } from "../createWebsocket";
import { useMuteStore } from "../webrtc/stores/useMuteStore";
import { useWsHandlerStore } from "../webrtc/stores/useWsHandlerStore";
import { mergeRoomPermission } from "../webrtc/utils/mergeRoomPermission";
import {
	meAtom,
	setFollowerMapAtom,
	setFollowingMapAtom,
	setFollowingOnlineAtom,
	setInviteListAtom,
	setMeAtom,
	setPublicRoomsAtom,
<<<<<<< HEAD
	userProfileAtom,
=======
>>>>>>> 9e5441f2
} from "./atoms";
import { useRoomChatMentionStore } from "./modules/room-chat/useRoomChatMentionStore";
import {
	RoomChatMessageToken,
	useRoomChatStore,
} from "./modules/room-chat/useRoomChatStore";
import { BanUsersPage } from "./pages/BanUsersPage";
import { SoundEffectSettingsPage } from "./pages/SoundEffectSettingsPage";
import { FollowingOnlineList } from "./pages/FollowingOnlineList";
import { FollowListPage } from "./pages/FollowListPage";
import { Home } from "./pages/Home";
import { InviteList } from "./pages/InviteList";
import { MyProfilePage } from "./pages/MyProfilePage";
import { NotFoundPage } from "./pages/NotFoundPage";
import { RoomPage } from "./pages/RoomPage";
import { SearchUsersPage } from "./pages/SearchUsersPage";
import { ViewUserPage } from "./pages/ViewUserPage";
import { VoiceSettingsPage } from "./pages/VoiceSettingsPage";
import { isUuid } from "./utils/isUuid";
import { roomToCurrentRoom } from "./utils/roomToCurrentRoom";
import { showErrorToast } from "./utils/showErrorToast";
import { useTokenStore } from "./utils/useTokenStore";
import { invitedToRoomConfirm } from "./components/InvitedToJoinRoomModal";
import { useCurrentRoomStore } from "../webrtc/stores/useCurrentRoomStore";
import { ScheduledRoomsPage } from "./modules/scheduled-rooms/ScheduledRoomsPage";
import { RoomUser } from "./types";

interface RoutesProps {}

export const Routes: React.FC<RoutesProps> = () => {
	const location = useLocation();
	const history = useHistory();
	const addMultipleWsListener = useWsHandlerStore(
		(s) => s.addMultipleWsListener
	);
	const [, setMe] = useAtom(setMeAtom);
	const [, setPublicRooms] = useAtom(setPublicRoomsAtom);
	const [, setFollowerMap] = useAtom(setFollowerMapAtom);
	const [, setFollowingMap] = useAtom(setFollowingMapAtom);
	const [, setFollowingOnline] = useAtom(setFollowingOnlineAtom);
	const [, setInviteList] = useAtom(setInviteListAtom);
<<<<<<< HEAD
	const [, setUserProfile] = useAtom(userProfileAtom);
=======
>>>>>>> 9e5441f2
	const setCurrentRoom = useCurrentRoomStore((x) => x.setCurrentRoom);

	const [me] = useAtom(meAtom);
	const meRef = useRef(me);
	meRef.current = me;

	useEffect(() => {
		addMultipleWsListener({
<<<<<<< HEAD
			get_user_profile_done: ({ user }) => {
				setUserProfile(user);
			},
=======
>>>>>>> 9e5441f2
			new_room_name: ({ name, roomId }) => {
				setCurrentRoom((cr) =>
					!cr || cr.id !== roomId ? cr : { ...cr, name }
				);
			},
			chat_user_banned: ({ userId }) => {
				useRoomChatStore.getState().addBannedUser(userId);
			},
			new_chat_msg: ({ msg }) => {
				const { open } = useRoomChatStore.getState();
				useRoomChatStore.getState().addMessage(msg);
				if (
					(!open || !document.hasFocus()) &&
					!!msg.tokens.filter(
						(t: RoomChatMessageToken) =>
							t.t === "mention" &&
							t.v?.toLowerCase() === meRef?.current?.username?.toLowerCase()
					).length
				) {
					useRoomChatMentionStore.getState().incrementIAmMentioned();
				}
			},
			message_deleted({ messageId, deleterId }) {
				const { messages, setMessages } = useRoomChatStore.getState();
				setMessages(
					messages.map((m) => ({
						...m,
						deleted: m.id === messageId || !!m.deleted,
						deleterId: m.id === messageId ? deleterId : m.deleterId,
					}))
				);
			},
			room_privacy_change: ({ roomId, isPrivate, name }) => {
				setCurrentRoom((cr) =>
					!cr || cr.id !== roomId ? cr : { ...cr, name, isPrivate }
				);
				toast(`Room is now ${isPrivate ? "private" : "public"}`, {
					type: "info",
				});
			},
			banned: () => {
				toast("you got banned", { type: "error" });
				closeWebSocket();
				useTokenStore
					.getState()
					.setTokens({ accessToken: "", refreshToken: "" });
			},
			ban_done: ({ worked }) => {
				if (worked) {
					toast("ban worked", { type: "success" });
				} else {
					toast("ban failed", { type: "error" });
				}
			},
			someone_you_follow_created_a_room: (value) => {
				invitedToRoomConfirm(value, history);
			},
			invitation_to_room: (value) => {
				invitedToRoomConfirm(value, history);
			},
			fetch_invite_list_done: ({ users, nextCursor, initial }) => {
				setInviteList((x) => ({
					users: initial ? users : [...x.users, ...users],
					nextCursor,
				}));
			},
			fetch_following_online_done: ({ users, nextCursor, initial }) => {
				setFollowingOnline((x) => ({
					users: initial ? users : [...x.users, ...users],
					nextCursor,
				}));
			},
			get_top_public_rooms_done: ({ rooms, nextCursor, initial }) => {
				setPublicRooms((r) => ({
					publicRooms: initial ? rooms : [...r.publicRooms, ...rooms],
					nextCursor,
				}));
			},
			fetch_follow_list_done: ({
				userId,
				users,
				isFollowing,
				nextCursor,
				initial,
			}) => {
				const fn = isFollowing ? setFollowingMap : setFollowerMap;
				fn((m) => ({
					...m,
					[userId]: {
						users: initial ? users : [...m[userId].users, ...users],
						nextCursor,
					},
				}));
			},
			follow_info_done: ({ userId, followsYou, youAreFollowing }) => {
				setCurrentRoom((c) =>
					!c
						? c
						: {
								...c,
								users: c.users.map((x) =>
									x.id === userId ? { ...x, followsYou, youAreFollowing } : x
								),
						  }
				);
			},
			active_speaker_change: ({ roomId, activeSpeakerMap }) => {
				setCurrentRoom((c) =>
					!c || c.id !== roomId ? c : { ...c, activeSpeakerMap }
				);
			},
			room_destroyed: ({ roomId }) => {
				setCurrentRoom((c) => {
					if (c && c.id === roomId) {
						history.replace("/");
						return null;
					}
					return c;
				});
			},
			new_room_creator: ({ userId, roomId }) => {
				setCurrentRoom((cr) =>
					cr && cr.id === roomId ? { ...cr, creatorId: userId } : cr
				);
			},
			speaker_removed: ({ userId, roomId, muteMap }) => {
				setCurrentRoom((c) =>
					!c || c.id !== roomId
						? c
						: {
								...c,
								muteMap,
								users: c.users.map((x) =>
									userId === x.id
										? {
												...x,
												roomPermissions: mergeRoomPermission(
													x.roomPermissions,
													{ isSpeaker: false, askedToSpeak: false }
												),
										  }
										: x
								),
						  }
				);
			},
			speaker_added: ({ userId, roomId, muteMap }) => {
				// Mute user upon added as speaker
				if (meRef.current?.id === userId) {
					const { setMute } = useMuteStore.getState();
					wsend({
						op: "mute",
						d: { value: true },
					});
					setMute(true);
				}

				setCurrentRoom((c) =>
					!c || c.id !== roomId
						? c
						: {
								...c,
								muteMap,
								users: c.users.map((x) =>
									userId === x.id
										? {
												...x,
												roomPermissions: mergeRoomPermission(
													x.roomPermissions,
													{
														isSpeaker: true,
													}
												),
										  }
										: x
								),
						  }
				);
			},
			mod_changed: ({ userId, roomId }) => {
				setCurrentRoom((c) =>
					!c || c.id !== roomId
						? c
						: {
								...c,
								users: c.users.map((x) =>
									userId === x.id
										? {
												...x,
												roomPermissions: mergeRoomPermission(
													x.roomPermissions,
													{ isMod: true }
												),
										  }
										: x
								),
						  }
				);
			},
			user_left_room: ({ userId }) => {
				setCurrentRoom((cr) => {
					if (!cr) {
						return cr;
					}
					const { [userId]: _, ...asm } = cr.activeSpeakerMap;
					return {
						...cr,
						activeSpeakerMap: asm,
						peoplePreviewList: cr.peoplePreviewList.filter(
							(x) => x.id !== userId
						),
						numPeopleInside: cr.numPeopleInside - 1,
						users: cr.users.filter((x) => x.id !== userId),
					};
				});
			},
			new_user_join_room: ({ user, muteMap }) => {
				setCurrentRoom((cr) =>
					!cr || cr.users.some((u) => u.id === user.id)
						? cr
						: {
								...cr,
								muteMap,
								peoplePreviewList:
									cr.peoplePreviewList.length < 10
										? [
												...cr.peoplePreviewList,
												{
													id: user.id,
													displayName: user.displayName,
													numFollowers: user.numFollowers,
												},
										  ]
										: cr.peoplePreviewList,
								numPeopleInside: cr.numPeopleInside + 1,
								users: [...cr.users.filter((x) => x.id !== user.id), user],
						  }
				);
			},
			hand_raised: ({ roomId, userId }) => {
				setCurrentRoom((c) => {
					if (!c || c.id !== roomId) {
						return c;
					}
					return {
						...c,
						users: c.users.map((u) =>
							u.id === userId
								? {
										...u,
										roomPermissions: mergeRoomPermission(u.roomPermissions, {
											askedToSpeak: true,
										}),
								  }
								: u
						),
					};
				});
			},
			mute_changed: ({ userId, value, roomId }) => {
				setCurrentRoom((c) => {
					if (!c || c.id !== roomId) {
						return c;
					}
					if (value) {
						return {
							...c,
							muteMap: { ...c.muteMap, [userId]: true },
						};
					} else {
						const { [userId]: _, ...newMm } = c.muteMap;
						return {
							...c,
							muteMap: newMm,
						};
					}
				});
			},
			get_current_room_users_done: ({
				users,
				muteMap,
				roomId,
				activeSpeakerMap,
				autoSpeaker,
			}) => {
				// Mute when rejoin and if speaker
				if (
					!!users.find(
						(u: RoomUser) =>
							u.id === meRef.current?.id && u.roomPermissions?.isSpeaker
					)
				) {
					const { setMute } = useMuteStore.getState();
					wsend({
						op: "mute",
						d: { value: true },
					});
					setMute(true);
				}

				setCurrentRoom((c) => {
					if (!c || c.id !== roomId) {
						return c;
					}
					return {
						...c,
						activeSpeakerMap,
						users,
						muteMap,
						autoSpeaker,
					};
				});
			},
			new_current_room: ({ room }) => {
				if (room) {
					console.log("new room voice server id: " + room.voiceServerId);
					useRoomChatStore.getState().clearChat();
					wsend({ op: "get_current_room_users", d: {} });
					history.push("/room/" + room.id);
				}
				setCurrentRoom(() => roomToCurrentRoom(room));
			},
			initial_home_load_done: ({ me, publicRooms, nextCursor }) => {
				setMe(me);
				if (me.currentRoom) {
					setCurrentRoom(() => roomToCurrentRoom(me.currentRoom));
				}
				setPublicRooms(() => ({ publicRooms, nextCursor }));
			},
			join_room_done: (d) => {
				if (d.error) {
					if (window.location.pathname.startsWith("/room")) {
						history.push("/");
					}
					showErrorToast(d.error);
				} else if (d.room) {
					console.log("join with voice server id: " + d.room.voiceServerId);
					useRoomChatStore.getState().clearChat();
					setCurrentRoom(() => roomToCurrentRoom(d.room));

					wsend({ op: "get_current_room_users", d: {} });
				}
			},
		});
		// eslint-disable-next-line react-hooks/exhaustive-deps
	}, []);

	useEffect(() => {
		if (location.pathname.startsWith("/room/")) {
			let found = false;
			const parts = location.pathname.split("/");
			const id = parts.find((x) => {
				if (found) {
					return true;
				}
				if (x === "room") {
					found = true;
				}

				return false;
			});

			if (id && isUuid(id)) {
				wsend({ op: "join_room", d: { roomId: id } });
			}
		}
		// eslint-disable-next-line react-hooks/exhaustive-deps
	}, []);
	return (
		<Switch>
			<Route exact path="/" component={Home} />
<<<<<<< HEAD
=======
			<Route exact path="/scheduled-rooms" component={ScheduledRoomsPage} />
>>>>>>> 9e5441f2
			<Route exact path="/room/:id" component={RoomPage} />
			<Route exact path="/user" component={ViewUserPage} />
			<Route exact path="/me" component={MyProfilePage} />
			<Route exact path="/invite" component={InviteList} />
			<Route exact path="/search/users" component={SearchUsersPage} />
			<Route exact path="/ban/users" component={BanUsersPage} />
			<Route exact path="/voice-settings" component={VoiceSettingsPage} />
			<Route
				exact
				path="/sound-effect-settings"
				component={SoundEffectSettingsPage}
			/>
			<Route exact path="/following-online" component={FollowingOnlineList} />
			<Route
				exact
				path={["/followers/:userId", "/following/:userId"]}
				component={FollowListPage}
			/>
			<Route component={NotFoundPage} />
		</Switch>
	);
};<|MERGE_RESOLUTION|>--- conflicted
+++ resolved
@@ -14,10 +14,7 @@
 	setInviteListAtom,
 	setMeAtom,
 	setPublicRoomsAtom,
-<<<<<<< HEAD
 	userProfileAtom,
-=======
->>>>>>> 9e5441f2
 } from "./atoms";
 import { useRoomChatMentionStore } from "./modules/room-chat/useRoomChatMentionStore";
 import {
@@ -59,10 +56,7 @@
 	const [, setFollowingMap] = useAtom(setFollowingMapAtom);
 	const [, setFollowingOnline] = useAtom(setFollowingOnlineAtom);
 	const [, setInviteList] = useAtom(setInviteListAtom);
-<<<<<<< HEAD
 	const [, setUserProfile] = useAtom(userProfileAtom);
-=======
->>>>>>> 9e5441f2
 	const setCurrentRoom = useCurrentRoomStore((x) => x.setCurrentRoom);
 
 	const [me] = useAtom(meAtom);
@@ -71,12 +65,9 @@
 
 	useEffect(() => {
 		addMultipleWsListener({
-<<<<<<< HEAD
 			get_user_profile_done: ({ user }) => {
 				setUserProfile(user);
 			},
-=======
->>>>>>> 9e5441f2
 			new_room_name: ({ name, roomId }) => {
 				setCurrentRoom((cr) =>
 					!cr || cr.id !== roomId ? cr : { ...cr, name }
@@ -448,10 +439,7 @@
 	return (
 		<Switch>
 			<Route exact path="/" component={Home} />
-<<<<<<< HEAD
-=======
 			<Route exact path="/scheduled-rooms" component={ScheduledRoomsPage} />
->>>>>>> 9e5441f2
 			<Route exact path="/room/:id" component={RoomPage} />
 			<Route exact path="/user" component={ViewUserPage} />
 			<Route exact path="/me" component={MyProfilePage} />
