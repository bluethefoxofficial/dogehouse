import { useAtom } from "jotai";
import React from "react";
import { meAtom } from "../atoms";
import { Codicon } from "../svgs/Codicon";
import { CurrentRoom, Room } from "../types";

interface RoomProps {
  active?: boolean;
  onClick: () => void;
  room: Room | CurrentRoom;
  currentRoomId: string | undefined;
}

export const RoomCard: React.FC<RoomProps> = ({
  room,
  onClick,
  active,
  currentRoomId,
}) => {
  const [me] = useAtom(meAtom);

  let n = room.numPeopleInside;
  const previewNodes = [];
  let userList = room.peoplePreviewList;
  if (currentRoomId === room.id && "users" in room) {
    n = room.users.length;
    userList = room.users;
  }
  for (let i = 0; i < Math.min(6, userList.length); i++) {
    const p = userList[i];
    if (p.id === me?.id && currentRoomId !== room.id) {
      n--;
      continue;
    }
    previewNodes.push(
      <div
        key={p.id}
        className={`text-left text-simple-gray-d9 ${!i ? "m-1.5" : "m-0.5"}`}
      >
        {p.displayName?.slice(0, 50)}
      </div>
    );
    if (i >= 4 && previewNodes.length >= 5) {
      break;
    }
  }

  return (
    <div>
      <button
        onClick={onClick}
        className={`RoomCard ${active ? "active" : ""}`}
      >
        <div className={`flex text-white`}>
          <div
            style={{
<<<<<<< HEAD
              textAlign: "left",
              fontSize: "calc(var(--vscode-font-size)*1.2)",
              flex: 1,
              color: "#D9D9D9",
=======
>>>>>>> 1eb042ae
              display: "-webkit-box",
              WebkitBoxOrient: "vertical",
              WebkitLineClamp: 3,
<<<<<<< HEAD
              overflow: "hidden",
              textOverflow: "ellipsis",
=======
>>>>>>> 1eb042ae
            }}
            className={`text-left flex-1 text-xl text-simple-gray-d9 text-ellipsis overflow-hidden break-words`}
          >
            {room.name?.slice(0, 100)}
          </div>
          <div className={`flex items-center`}>
            <Codicon name="person" /> {n}
          </div>
        </div>
        {previewNodes}
      </button>
    </div>
  );
};<|MERGE_RESOLUTION|>--- conflicted
+++ resolved
@@ -54,21 +54,9 @@
         <div className={`flex text-white`}>
           <div
             style={{
-<<<<<<< HEAD
-              textAlign: "left",
-              fontSize: "calc(var(--vscode-font-size)*1.2)",
-              flex: 1,
-              color: "#D9D9D9",
-=======
->>>>>>> 1eb042ae
               display: "-webkit-box",
               WebkitBoxOrient: "vertical",
               WebkitLineClamp: 3,
-<<<<<<< HEAD
-              overflow: "hidden",
-              textOverflow: "ellipsis",
-=======
->>>>>>> 1eb042ae
             }}
             className={`text-left flex-1 text-xl text-simple-gray-d9 text-ellipsis overflow-hidden break-words`}
           >
