import React from "react";
import { useMutation, useQuery, useQueryClient } from "react-query";
import { wsFetch, wsMutation } from "../../createWebsocket";
import { PaginatedBaseUsers } from "../types";
import { Avatar } from "./Avatar";
import { Button } from "./Button";
import { useTypeSafeTranslation } from "../utils/useTypeSafeTranslation";

interface BlockedFromRoomUsersProps {}

export const GET_BLOCKED_FROM_ROOM_USERS = "get_blocked_from_room_users";

const UnbanButton = ({
	userId,
	offset,
}: {
	userId: string;
	offset: number;
}) => {
	const queryClient = useQueryClient();
	const { mutateAsync, isLoading } = useMutation(wsMutation, {
		onSuccess: () => {
			queryClient.setQueryData<PaginatedBaseUsers | undefined>(
				[GET_BLOCKED_FROM_ROOM_USERS, offset],
				(d) => {
					if (!d) {
						return d;
					}

					return {
						...d,
						users: d.users.filter((x) => x.id !== userId),
					};
				}
			);
		},
	});
	const { t } = useTypeSafeTranslation();

	return (
		<Button
			loading={isLoading}
			onClick={() => {
				mutateAsync({ op: "unban_from_room", d: { userId } });
			}}
			variant={`small`}
		>
			{t("components.blockedFromRoomUsers.unban")}
		</Button>
	);
};
export const BlockedFromRoomUsersPage: React.FC<{
	offset: number;
	onLoadMore: (newOffset: number) => void;
	isLastPage: boolean;
	isOnlyPage: boolean;
}> = ({ offset, onLoadMore, isOnlyPage, isLastPage }) => {
	const queryClient = useQueryClient();
	const { isLoading, data } = useQuery<PaginatedBaseUsers>(
		[GET_BLOCKED_FROM_ROOM_USERS, offset],
		() =>
			wsFetch<PaginatedBaseUsers>({
				op: GET_BLOCKED_FROM_ROOM_USERS,
				d: { offset },
			}),
		{ enabled: false }
	);
	const { t } = useTypeSafeTranslation();

	if (isLoading) {
		return <div className={`mt-8`}>{t("common.loading")}</div>;
	}

<<<<<<< HEAD
  if (isOnlyPage && data?.users.length === 0) {
    return <div className={`mt-2`}>{t("components.blockedFromRoomUsers.noBans")}</div>;
  }
	if (!data) {
		return null;
	}

=======
	if (isOnlyPage && data?.users.length === 0) {
		return (
			<div className={`mt-2`}>
				{t("components.blockedFromRoomUsers.noBans")}
			</div>
		);
	}

	if (!data) {
		return null;
	}
>>>>>>> ea20944f

	return (
		<>
			{data.users.map((profile) => (
				<div
					className={`border-b border-solid border-simple-gray-3c flex py-4 px-2 items-center`}
					key={profile.id}
				>
					<div>
						<Avatar size={60} src={profile.avatarUrl} />
					</div>
					<div className={`ml-4 flex-1 mr-4`}>
						<div className={`text-lg`}>{profile.displayName}</div>
						<div style={{ color: "" }}>@{profile.username}</div>
					</div>
					<UnbanButton offset={offset} userId={profile.id} />
				</div>
			))}
			{isLastPage && data.nextCursor ? (
				<div className={`flex items-center justify-center mt-4`}>
					<Button
						variant="small"
						onClick={() => {
							queryClient.prefetchQuery(
								[GET_BLOCKED_FROM_ROOM_USERS, data.nextCursor],
								() =>
									wsFetch<PaginatedBaseUsers>({
										op: GET_BLOCKED_FROM_ROOM_USERS,
										d: { offset: data.nextCursor },
									}),
								{ staleTime: 0 }
							);
							onLoadMore(data.nextCursor!);
						}}
					>
						{t("common.loadMore")}
					</Button>
				</div>
			) : null}
		</>
	);
};

export const BlockedFromRoomUsers: React.FC<BlockedFromRoomUsersProps> = ({}) => {
	const [offsets, setOffsets] = React.useState([0]);
	const { t } = useTypeSafeTranslation();

	return (
		<>
			<div className={`mt-4`}>
				<h1 className={`text-xl`}>
					{t("components.blockedFromRoomUsers.header")}
				</h1>
				<div>
					{offsets.map((offset, i) => (
						<BlockedFromRoomUsersPage
							key={offset}
							offset={offset}
							isLastPage={i === offsets.length - 1}
							isOnlyPage={offsets.length === 1}
							onLoadMore={(o) => setOffsets([...offsets, o])}
						/>
					))}
				</div>
			</div>
		</>
	);
};<|MERGE_RESOLUTION|>--- conflicted
+++ resolved
@@ -71,15 +71,6 @@
 		return <div className={`mt-8`}>{t("common.loading")}</div>;
 	}
 
-<<<<<<< HEAD
-  if (isOnlyPage && data?.users.length === 0) {
-    return <div className={`mt-2`}>{t("components.blockedFromRoomUsers.noBans")}</div>;
-  }
-	if (!data) {
-		return null;
-	}
-
-=======
 	if (isOnlyPage && data?.users.length === 0) {
 		return (
 			<div className={`mt-2`}>
@@ -91,7 +82,6 @@
 	if (!data) {
 		return null;
 	}
->>>>>>> ea20944f
 
 	return (
 		<>
