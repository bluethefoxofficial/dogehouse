import React from "react";
import { useMutation, useQuery, useQueryClient } from "react-query";
import { wsFetch, wsMutation } from "../../createWebsocket";
import { PaginatedBaseUsers } from "../types";
import { Avatar } from "./Avatar";
import { Button } from "./Button";
import { useTranslation } from 'react-i18next';

interface BlockedFromRoomUsersProps {}

export const GET_BLOCKED_FROM_ROOM_USERS = "get_blocked_from_room_users";

const UnbanButton = ({
	userId,
	offset,
}: {
	userId: string;
	offset: number;
}) => {
	const queryClient = useQueryClient();
	const { mutateAsync, isLoading } = useMutation(wsMutation, {
		onSuccess: () => {
			queryClient.setQueryData<PaginatedBaseUsers | undefined>(
				[GET_BLOCKED_FROM_ROOM_USERS, offset],
				(d) => {
					if (!d) {
						return d;
					}

<<<<<<< HEAD
					return {
						...d,
						users: d.users.filter((x) => x.id !== userId),
					};
				}
			);
		},
	});

	return (
		<Button
			loading={isLoading}
			onClick={() => {
				mutateAsync({ op: "unban_from_room", d: { userId } });
			}}
			variant={`small`}
		>
			unban
		</Button>
	);
=======
          return {
            ...d,
            users: d.users.filter((x) => x.id !== userId),
          };
        }
      );
    },
  });
  const { t } = useTranslation();

  return (
    <Button
      loading={isLoading}
      onClick={() => {
        mutateAsync({ op: "unban_from_room", d: { userId } });
      }}
      variant={`small`}
    >
      {t("components.blockedFromRoomUsers.unban")}
    </Button>
  );
>>>>>>> 24e37451
};
export const BlockedFromRoomUsersPage: React.FC<{
	offset: number;
	onLoadMore: (newOffset: number) => void;
	isLastPage: boolean;
	isOnlyPage: boolean;
}> = ({ offset, onLoadMore, isOnlyPage, isLastPage }) => {
<<<<<<< HEAD
	const queryClient = useQueryClient();
	const { isLoading, data } = useQuery<PaginatedBaseUsers>(
		[GET_BLOCKED_FROM_ROOM_USERS, offset],
		() =>
			wsFetch<PaginatedBaseUsers>({
				op: GET_BLOCKED_FROM_ROOM_USERS,
				d: { offset },
			}),
		{ enabled: false }
	);

	if (isLoading) {
		return <div className={`mt-8`}>loading...</div>;
	}

	if (isOnlyPage && data?.users.length === 0) {
		return <div className={`mt-2`}>no one has been banned yet</div>;
	}
=======
  const queryClient = useQueryClient();
  const { isLoading, data } = useQuery<PaginatedBaseUsers>(
    [GET_BLOCKED_FROM_ROOM_USERS, offset],
    () =>
      wsFetch<PaginatedBaseUsers>({
        op: GET_BLOCKED_FROM_ROOM_USERS,
        d: { offset },
      }),
    { enabled: false }
  );
  const { t } = useTranslation();

  if (isLoading) {
    return <div className={`mt-8`}>{t("common.loading")}</div>;
  }

  if (isOnlyPage && data?.users.length === 0) {
    return <div className={`mt-2`}>{t("components.blockedFromRoomUsers.noBans")}</div>;
  }
>>>>>>> 24e37451

	if (!data) {
		return null;
	}

<<<<<<< HEAD
	return (
		<>
			{data.users.map((profile) => (
				<div
					className={`border-b border-solid border-simple-gray-3c flex py-4 px-2 items-center`}
					key={profile.id}
				>
					<div>
						<Avatar size={60} src={profile.avatarUrl} />
					</div>
					<div className={`ml-4 flex-1 mr-4`}>
						<div className={`text-lg`}>{profile.displayName}</div>
						<div style={{ color: "" }}>@{profile.username}</div>
					</div>
					<UnbanButton offset={offset} userId={profile.id} />
				</div>
			))}
			{isLastPage && data.nextCursor ? (
				<div className={`flex items-center justify-center mt-4`}>
					<Button
						variant="small"
						onClick={() => {
							queryClient.prefetchQuery(
								[GET_BLOCKED_FROM_ROOM_USERS, data.nextCursor],
								() =>
									wsFetch<PaginatedBaseUsers>({
										op: GET_BLOCKED_FROM_ROOM_USERS,
										d: { offset: data.nextCursor },
									}),
								{ staleTime: 0 }
							);
							onLoadMore(data.nextCursor!);
						}}
					>
						load more
					</Button>
				</div>
			) : null}
		</>
	);
};

export const BlockedFromRoomUsers: React.FC<BlockedFromRoomUsersProps> = ({}) => {
	const [offsets, setOffsets] = React.useState([0]);

	return (
		<>
			<div className={`mt-4`}>
				<h1 className={`text-xl`}>Banned Users</h1>
				<div>
					{offsets.map((offset, i) => (
						<BlockedFromRoomUsersPage
							key={offset}
							offset={offset}
							isLastPage={i === offsets.length - 1}
							isOnlyPage={offsets.length === 1}
							onLoadMore={(o) => setOffsets([...offsets, o])}
						/>
					))}
				</div>
			</div>
		</>
	);
=======
  return (
    <>
      {data.users.map((profile) => (
        <div
          className={`border-b border-solid border-simple-gray-3c flex py-4 px-2 items-center`}
          key={profile.id}
        >
          <div>
            <Avatar size={60} src={profile.avatarUrl} />
          </div>
          <div className={`ml-4 flex-1 mr-4`}>
            <div className={`text-lg`}>{profile.displayName}</div>
            <div style={{ color: "" }}>@{profile.username}</div>
          </div>
          <UnbanButton offset={offset} userId={profile.id} />
        </div>
      ))}
      {isLastPage && data.nextCursor ? (
        <div className={`flex items-center justify-center mt-4`}>
          <Button
            variant="small"
            onClick={() => {
              queryClient.prefetchQuery(
                [GET_BLOCKED_FROM_ROOM_USERS, data.nextCursor],
                () =>
                  wsFetch<PaginatedBaseUsers>({
                    op: GET_BLOCKED_FROM_ROOM_USERS,
                    d: { offset: data.nextCursor },
                  }),
                { staleTime: 0 }
              );
              onLoadMore(data.nextCursor!);
            }}
          >
            {t("common.loadMore")}
          </Button>
        </div>
      ) : null}
    </>
  );
};

export const BlockedFromRoomUsers: React.FC<BlockedFromRoomUsersProps> = ({}) => {
  const [offsets, setOffsets] = React.useState([0]);
  const { t } = useTranslation();

  return (
    <>
      <div className={`mt-4`}>
        <h1 className={`text-xl`}>{t("components.blockedFromRoomUsers.header")}</h1>
        <div>
          {offsets.map((offset, i) => (
            <BlockedFromRoomUsersPage
              key={offset}
              offset={offset}
              isLastPage={i === offsets.length - 1}
              isOnlyPage={offsets.length === 1}
              onLoadMore={(o) => setOffsets([...offsets, o])}
            />
          ))}
        </div>
      </div>
    </>
  );
>>>>>>> 24e37451
};<|MERGE_RESOLUTION|>--- conflicted
+++ resolved
@@ -27,28 +27,6 @@
 						return d;
 					}
 
-<<<<<<< HEAD
-					return {
-						...d,
-						users: d.users.filter((x) => x.id !== userId),
-					};
-				}
-			);
-		},
-	});
-
-	return (
-		<Button
-			loading={isLoading}
-			onClick={() => {
-				mutateAsync({ op: "unban_from_room", d: { userId } });
-			}}
-			variant={`small`}
-		>
-			unban
-		</Button>
-	);
-=======
           return {
             ...d,
             users: d.users.filter((x) => x.id !== userId),
@@ -70,7 +48,6 @@
       {t("components.blockedFromRoomUsers.unban")}
     </Button>
   );
->>>>>>> 24e37451
 };
 export const BlockedFromRoomUsersPage: React.FC<{
 	offset: number;
@@ -78,26 +55,6 @@
 	isLastPage: boolean;
 	isOnlyPage: boolean;
 }> = ({ offset, onLoadMore, isOnlyPage, isLastPage }) => {
-<<<<<<< HEAD
-	const queryClient = useQueryClient();
-	const { isLoading, data } = useQuery<PaginatedBaseUsers>(
-		[GET_BLOCKED_FROM_ROOM_USERS, offset],
-		() =>
-			wsFetch<PaginatedBaseUsers>({
-				op: GET_BLOCKED_FROM_ROOM_USERS,
-				d: { offset },
-			}),
-		{ enabled: false }
-	);
-
-	if (isLoading) {
-		return <div className={`mt-8`}>loading...</div>;
-	}
-
-	if (isOnlyPage && data?.users.length === 0) {
-		return <div className={`mt-2`}>no one has been banned yet</div>;
-	}
-=======
   const queryClient = useQueryClient();
   const { isLoading, data } = useQuery<PaginatedBaseUsers>(
     [GET_BLOCKED_FROM_ROOM_USERS, offset],
@@ -117,77 +74,11 @@
   if (isOnlyPage && data?.users.length === 0) {
     return <div className={`mt-2`}>{t("components.blockedFromRoomUsers.noBans")}</div>;
   }
->>>>>>> 24e37451
-
 	if (!data) {
 		return null;
 	}
 
-<<<<<<< HEAD
-	return (
-		<>
-			{data.users.map((profile) => (
-				<div
-					className={`border-b border-solid border-simple-gray-3c flex py-4 px-2 items-center`}
-					key={profile.id}
-				>
-					<div>
-						<Avatar size={60} src={profile.avatarUrl} />
-					</div>
-					<div className={`ml-4 flex-1 mr-4`}>
-						<div className={`text-lg`}>{profile.displayName}</div>
-						<div style={{ color: "" }}>@{profile.username}</div>
-					</div>
-					<UnbanButton offset={offset} userId={profile.id} />
-				</div>
-			))}
-			{isLastPage && data.nextCursor ? (
-				<div className={`flex items-center justify-center mt-4`}>
-					<Button
-						variant="small"
-						onClick={() => {
-							queryClient.prefetchQuery(
-								[GET_BLOCKED_FROM_ROOM_USERS, data.nextCursor],
-								() =>
-									wsFetch<PaginatedBaseUsers>({
-										op: GET_BLOCKED_FROM_ROOM_USERS,
-										d: { offset: data.nextCursor },
-									}),
-								{ staleTime: 0 }
-							);
-							onLoadMore(data.nextCursor!);
-						}}
-					>
-						load more
-					</Button>
-				</div>
-			) : null}
-		</>
-	);
-};
 
-export const BlockedFromRoomUsers: React.FC<BlockedFromRoomUsersProps> = ({}) => {
-	const [offsets, setOffsets] = React.useState([0]);
-
-	return (
-		<>
-			<div className={`mt-4`}>
-				<h1 className={`text-xl`}>Banned Users</h1>
-				<div>
-					{offsets.map((offset, i) => (
-						<BlockedFromRoomUsersPage
-							key={offset}
-							offset={offset}
-							isLastPage={i === offsets.length - 1}
-							isOnlyPage={offsets.length === 1}
-							onLoadMore={(o) => setOffsets([...offsets, o])}
-						/>
-					))}
-				</div>
-			</div>
-		</>
-	);
-=======
   return (
     <>
       {data.users.map((profile) => (
@@ -252,5 +143,4 @@
       </div>
     </>
   );
->>>>>>> 24e37451
 };