--- conflicted
+++ resolved
@@ -86,13 +86,7 @@
               <span
                 className={`absolute rounded-full w-2.5 h-2.5`}
                 style={{
-<<<<<<< HEAD
-                  position: "absolute",
-                  backgroundColor: iAmMentioned ? "red" : "#FF9900",
-                  borderRadius: "50%",
-=======
                   backgroundColor: iAmMentioned ? "#ff3c00" : "#FF9900",
->>>>>>> 1eb042ae
                   right: -2,
                   top: -1,
                 }}
@@ -111,11 +105,7 @@
         }}
         title="Invite users to room"
       >
-        <UserPlus
-          className={`m-auto mb-1`}
-          size={iconSize}
-          color={iconColor}
-        />
+        <UserPlus className={`m-auto mb-1`} size={iconSize} color={iconColor} />
         Invite
       </button>
     );
@@ -140,11 +130,7 @@
               color={iconColor}
             />
           ) : (
-            <Mic
-              className={`m-auto mb-1`}
-              size={iconSize}
-              color={iconColor}
-            />
+            <Mic className={`m-auto mb-1`} size={iconSize} color={iconColor} />
           )}
           {muted ? "Unmute" : "Mute"}
         </button>
@@ -179,13 +165,11 @@
         onRequestClose={() => setSettingsOpen(false)}
       />
       <div
-        className={
-          `${
-            fullscreenChatOpen
-              ? `fixed top-0 left-0 right-0 flex-col flex h-full`
-              : `sticky`
-          } bottom-0 w-full`
-        }
+        className={`${
+          fullscreenChatOpen
+            ? `fixed top-0 left-0 right-0 flex-col flex h-full`
+            : `sticky`
+        } bottom-0 w-full`}
       >
         {fullscreenChatOpen ? null : children}
         <RoomChat sidebar={false} />
@@ -196,7 +180,9 @@
             onClick={() => history.push(`/room/${currentRoom.id}`)}
             className={`bg-simple-gray-26 py-5 px-10 w-full flex`}
           >
-            <span className={`text-simple-gray-a6 overflow-hidden overflow-ellipsis font-semibold`}>
+            <span
+              className={`text-simple-gray-a6 overflow-hidden overflow-ellipsis font-semibold`}
+            >
               {currentRoom.name}{" "}
             </span>
             <span className={`text-blue-500 ml-2`}>
@@ -204,7 +190,9 @@
             </span>
           </button>
         ) : null}
-        <div className={`border-simple-gray-80 bg-simple-gray-26 border-t w-full mt-auto p-5`}>
+        <div
+          className={`border-simple-gray-80 bg-simple-gray-26 border-t w-full mt-auto p-5`}
+        >
           {currentRoom ? (
             <div className={`flex justify-around`}>{buttons}</div>
           ) : (
