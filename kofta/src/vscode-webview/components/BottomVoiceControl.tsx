import { useAtom } from "jotai";
import React, { useState } from "react";
import { useHistory, useLocation } from "react-router-dom";
import { tw } from "twind";
import { wsend } from "../../createWebsocket";
import { useMuteStore } from "../../webrtc/stores/useMuteStore";
import { currentRoomAtom, meAtom, myCurrentRoomInfoAtom } from "../atoms";
import { Codicon } from "../svgs/Codicon";
import { PhoneMissed, UserPlus, Mic, MicOff, X, Settings } from "react-feather";
import { Footer } from "./Footer";
import { renameRoomAndMakePublic } from "../../webrtc/utils/renameRoomAndMakePublic";
import { Modal } from "./Modal";
import { Button } from "./Button";

interface BottomVoiceControlProps {}

const iconSize = 30;
const iconColor = "#8C8C8C";

export const BottomVoiceControl: React.FC<BottomVoiceControlProps> = ({
  children,
}) => {
  const location = useLocation();
  const history = useHistory();
  const [currentRoom, setCurrentRoom] = useAtom(currentRoomAtom);
  const { muted, set } = useMuteStore();
  const [me] = useAtom(meAtom);
  const [{ canSpeak, isCreator }] = useAtom(myCurrentRoomInfoAtom);
  const [settingsOpen, setSettingsOpen] = useState(false);

  const buttons = [];

  if (currentRoom) {
    buttons.push(
      <button
        style={{ padding: "var(--container-paddding)" }}
        key="leave-room"
        onClick={() => {
          wsend({ op: "leave_room", d: {} });
          if (location.pathname.startsWith("/room")) {
            history.push("/");
          }
        }}
        title="Leave current room"
      >
        <PhoneMissed size={iconSize} color={iconColor} />
      </button>,
      <button
        style={{ padding: "var(--container-paddding)" }}
        key="invite"
        onClick={() => {
          wsend({ op: "fetch_invite_list", d: { cursor: 0 } });
          history.push("/invite");
        }}
        title="Invite users to room"
      >
        <UserPlus size={iconSize} color={iconColor} />
      </button>
    );
    if (isCreator || canSpeak) {
      buttons.push(
        <button
          style={{ padding: "var(--container-paddding)" }}
          key="mute"
          onClick={() => {
            wsend({
              op: "mute",
              d: { value: !muted },
            });
            set({ muted: !muted });
          }}
          title="Mute microphone"
        >
          {muted ? (
            <MicOff size={iconSize} color={iconColor} />
          ) : (
            <Mic size={iconSize} color={iconColor} />
          )}
        </button>
      );
<<<<<<< HEAD
    } else if (me) {
      buttons.push(
        <button
          style={{ padding: "var(--container-paddding)" }}
          key="ask-to-speak"
          onClick={() => {
            if (
              me.id in currentRoom.raiseHandMap &&
              currentRoom.raiseHandMap[me.id] !== 1
            ) {
              window.alert("You can only ask to speak once per room.");
            } else {
              wsend({ op: "ask_to_speak", d: {} });
            }
          }}
          title="Ask permission to speak"
        >
          <Codicon
            width={iconSize}
            height={iconSize}
            fill={iconColor}
            name="megaphone"
          />
        </button>
      );
=======
      // } else if (me) {
      //   buttons.push(
      //     <button
      //       style={{ padding: "var(--container-paddding)" }}
      //       key="ask-to-speak"
      //       onClick={() => {
      //         if (
      //           me.id in currentRoom.raiseHandMap &&
      //           currentRoom.raiseHandMap[me.id] !== 1
      //         ) {
      //           window.alert("You can only ask to speak once per room.");
      //         } else {
      //           wsend({ op: "ask_to_speak", d: {} });
      //         }
      //       }}
      //     >
      //       <Codicon
      //         width={iconSize}
      //         height={iconSize}
      //         fill={iconColor}
      //         name="megaphone"
      //       />
      //     </button>
      //   );
>>>>>>> 12270205
    }

    if (isCreator) {
      buttons.push(
        <button
          style={{ padding: "var(--container-paddding)" }}
          key="to-public-room"
          onClick={() => {
            setSettingsOpen(true);
          }}
          title="Make room public!"
        >
          <Settings size={iconSize} color={iconColor} />
        </button>
      );
    }
  }

  return (
    <>
      <Modal
        isOpen={settingsOpen}
        onRequestClose={() => setSettingsOpen(false)}
      >
        <button
          onClick={() => {
            setSettingsOpen(false);
          }}
          className={tw`p-2 -ml-3`}
        >
          <X />
        </button>
        {currentRoom ? (
          <>
            <label
              className={tw`flex items-center my-8`}
              htmlFor="auto-speaker"
            >
              <input
                checked={!currentRoom.autoSpeaker}
                onChange={(e) => {
                  setCurrentRoom((cr) =>
                    !cr
                      ? cr
                      : {
                          ...cr,
                          autoSpeaker: !e.target.checked,
                        }
                  );
                  wsend({
                    op: "set_auto_speaker",
                    d: { value: !e.target.checked },
                  });
                }}
                id="auto-speaker"
                type="checkbox"
              />
              <span className={tw`ml-2`}>require permission to speak</span>
            </label>
            {currentRoom.isPrivate ? (
              <Button
                onClick={() => {
                  renameRoomAndMakePublic(currentRoom.name);
                  setSettingsOpen(false);
                }}
              >
                make room public
              </Button>
            ) : null}
          </>
        ) : null}
      </Modal>
      <div className={tw`sticky bottom-0`}>
        {children}
        <div
          style={{
            borderTop: "1px solid #808080",
            backgroundColor: "#262626",
            padding: "0 var(--container-paddding)",
          }}
          className={tw`w-full mt-auto`}
        >
          {currentRoom ? (
            <div className={tw`flex justify-around`}>{buttons}</div>
          ) : (
            <div
              style={{
                padding: "var(--container-paddding) 0",
              }}
            >
              <Footer />
            </div>
          )}
        </div>
      </div>
    </>
  );
};<|MERGE_RESOLUTION|>--- conflicted
+++ resolved
@@ -78,58 +78,6 @@
           )}
         </button>
       );
-<<<<<<< HEAD
-    } else if (me) {
-      buttons.push(
-        <button
-          style={{ padding: "var(--container-paddding)" }}
-          key="ask-to-speak"
-          onClick={() => {
-            if (
-              me.id in currentRoom.raiseHandMap &&
-              currentRoom.raiseHandMap[me.id] !== 1
-            ) {
-              window.alert("You can only ask to speak once per room.");
-            } else {
-              wsend({ op: "ask_to_speak", d: {} });
-            }
-          }}
-          title="Ask permission to speak"
-        >
-          <Codicon
-            width={iconSize}
-            height={iconSize}
-            fill={iconColor}
-            name="megaphone"
-          />
-        </button>
-      );
-=======
-      // } else if (me) {
-      //   buttons.push(
-      //     <button
-      //       style={{ padding: "var(--container-paddding)" }}
-      //       key="ask-to-speak"
-      //       onClick={() => {
-      //         if (
-      //           me.id in currentRoom.raiseHandMap &&
-      //           currentRoom.raiseHandMap[me.id] !== 1
-      //         ) {
-      //           window.alert("You can only ask to speak once per room.");
-      //         } else {
-      //           wsend({ op: "ask_to_speak", d: {} });
-      //         }
-      //       }}
-      //     >
-      //       <Codicon
-      //         width={iconSize}
-      //         height={iconSize}
-      //         fill={iconColor}
-      //         name="megaphone"
-      //       />
-      //     </button>
-      //   );
->>>>>>> 12270205
     }
 
     if (isCreator) {
