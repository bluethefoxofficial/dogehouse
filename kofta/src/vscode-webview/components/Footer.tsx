--- conflicted
+++ resolved
@@ -8,16 +8,8 @@
 
 export const Footer: React.FC<FooterProps> = ({ isLogin }) => {
   return (
-<<<<<<< HEAD
     <div className={tw`justify-around flex text-center`}>
-      <a
-        href="https://github.com/benawad/dogehouse#investors"
-        style={{ color: "var(--vscode-textLink-foreground)" }}
-      >
-=======
-    <div className={tw`justify-around flex`}>
       <RegularAnchor href="https://github.com/benawad/dogehouse#investors">
->>>>>>> babfa7e6
         Investors
       </RegularAnchor>
       {isLogin ? (
