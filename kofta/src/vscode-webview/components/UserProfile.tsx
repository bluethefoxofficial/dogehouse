import React, { useEffect, useState } from "react";
import { useAtom } from "jotai";
import { useHistory } from "react-router-dom";
import { wsend } from "../../createWebsocket";
import { currentRoomAtom, meAtom } from "../atoms";
import { BaseUser, RoomUser } from "../types";
import { onFollowUpdater } from "../utils/onFollowUpdater";
import { Avatar } from "./Avatar";
import { Button } from "./Button";
import { EditProfileModal } from "./EditProfileModal";
import { linkRegex } from "../constants";
import normalizeUrl from "normalize-url";

interface UserProfileProps {
  profile: RoomUser;
}

export const UserProfile: React.FC<UserProfileProps> = ({
  profile: userProfile,
}) => {
  const history = useHistory();
  const [me, setMe] = useAtom(meAtom);
  const [, setRoom] = useAtom(currentRoomAtom);
  // if you edit your profile, me will be updated so we want to use that
  const profile: BaseUser | RoomUser =
    me?.id === userProfile.id ? me : userProfile;
  const [youAreFollowing, setYouAreFollowing] = useState(
    "youAreFollowing" in profile ? profile.youAreFollowing : false
  );
  const _youAreFollowing =
    "youAreFollowing" in profile && profile.youAreFollowing;
  useEffect(() => {
    if (_youAreFollowing) {
      setYouAreFollowing(_youAreFollowing);
    }
  }, [_youAreFollowing]);
  const [editProfileModalOpen, setEditProfileModalOpen] = useState(false);
  return (
    <>
      <EditProfileModal
        user={profile}
        isOpen={editProfileModalOpen}
        onRequestClose={() => setEditProfileModalOpen(false)}
      />
      <div className={`mb-4 flex justify-between align-center`}>
        <Avatar src={profile.avatarUrl} />
        {me?.id === profile.id ? (
          <div>
            <Button
              onClick={() => {
                setEditProfileModalOpen(true);
              }}
              variant="small"
            >
              edit profile
            </Button>
          </div>
        ) : null}
        {me?.id === profile.id ||
        userProfile.youAreFollowing === null ||
        userProfile.youAreFollowing === undefined ? null : (
          <div>
            <Button
              onClick={() => {
                wsend({
                  op: "follow",
                  d: {
                    userId: profile.id,
                    value: !youAreFollowing,
                  },
                });
                setYouAreFollowing(!youAreFollowing);
                onFollowUpdater(setRoom, setMe, me, profile);
              }}
              variant="small"
            >
              {youAreFollowing ? "following" : "follow"}
            </Button>
          </div>
        )}
      </div>
      <div className={`font-semibold`}>{profile.displayName}</div>
      <div className={`my-1 flex`}>
        <div>@{profile.username}</div>
        {me?.id !== profile.id && userProfile.followsYou ? (
          <div
            className={`ml-2 text-simple-gray-3d`}
          >
            follows you
          </div>
        ) : null}
      </div>
      <div className={`flex my-4`}>
        <button
          onClick={() => {
            wsend({
              op: `fetch_follow_list`,
              d: { isFollowing: false, userId: profile.id, cursor: 0 },
            });
            history.push(`/followers/${profile.id}`);
          }}
          className={`mr-3`}
        >
          <span className={`font-bold`}>{profile.numFollowers}</span>{" "}
          followers
        </button>
        <button
          onClick={() => {
            wsend({
              op: `fetch_follow_list`,
              d: { isFollowing: true, userId: profile.id, cursor: 0 },
            });
            history.push(`/following/${profile.id}`);
          }}
        >
          <span className={`font-bold`}>{profile.numFollowing}</span>{" "}
          following
        </button>
      </div>
<<<<<<< HEAD
      <div className={tw`mb-4`}>
        {profile.bio?.split(" ").map((chunk, i) => {
          return linkRegex.test(chunk) ? (
            <a
              key={i}
              href={normalizeUrl(chunk)}
              target="_blank"
              rel="noreferrer"
              className={tw`text-tmpC4`}
            >
              {chunk}{" "}
            </a>
          ) : (
            <span>{chunk} </span>
          );
        })}
      </div>
=======
      <div className={`mb-4`}>{profile.bio}</div>
>>>>>>> 42c3febf
    </>
  );
};<|MERGE_RESOLUTION|>--- conflicted
+++ resolved
@@ -117,8 +117,7 @@
           following
         </button>
       </div>
-<<<<<<< HEAD
-      <div className={tw`mb-4`}>
+      <div className="mb-4">
         {profile.bio?.split(" ").map((chunk, i) => {
           return linkRegex.test(chunk) ? (
             <a
@@ -126,7 +125,7 @@
               href={normalizeUrl(chunk)}
               target="_blank"
               rel="noreferrer"
-              className={tw`text-tmpC4`}
+              className="text-tmpC4"
             >
               {chunk}{" "}
             </a>
@@ -135,9 +134,6 @@
           );
         })}
       </div>
-=======
-      <div className={`mb-4`}>{profile.bio}</div>
->>>>>>> 42c3febf
     </>
   );
 };