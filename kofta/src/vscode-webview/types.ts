--- conflicted
+++ resolved
@@ -51,13 +51,8 @@
 };
 
 export type WsParam = {
-<<<<<<< HEAD
 	op: string;
 	d: any;
-};
-=======
-  op: string;
-  d: any;
 };
 
 export interface ScheduledRoom {
@@ -73,5 +68,4 @@
 export interface ScheduledRoomsInfo {
   scheduledRooms: ScheduledRoom[];
   nextCursor?: string | null;
-}
->>>>>>> 9e5441f2
+}