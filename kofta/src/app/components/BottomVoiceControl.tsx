--- conflicted
+++ resolved
@@ -50,11 +50,7 @@
 
   const fullscreenChatOpen = useShouldFullscreenChat();
 
-<<<<<<< HEAD
-  const buttons: any[] = [];
-=======
   const buttons: React.ReactNode[] = [];
->>>>>>> 6db148b2
 
   const { t } = useTypeSafeTranslation();
 
