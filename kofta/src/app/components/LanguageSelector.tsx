--- conflicted
+++ resolved
@@ -7,49 +7,6 @@
 
 export const LanguageSelector: React.FC<LanguageSelectorProps> = ({
   options = [
-<<<<<<< HEAD
-    { value: "en", label: "🇬🇧 English" },
-    { value: "af", label: "🇿🇦 Afrikaans" },
-    { value: "al", label: "🇦🇱 Albanian" },
-    { value: "am", label: "🇪🇹 Amharic" },
-    { value: "ar", label: "🇸🇦 Arabic" },
-    { value: "az", label: "🇦🇿 Azerbaijani" },
-    { value: "bn", label: "🇧🇩 Bangla" },
-    { value: "zh-CN", label: "🇨🇳 Chinese (Simplified)" },
-    { value: "cs", label: "🇨🇿 Czech" },
-    { value: "da", label: "🇩🇰 Danish" },
-    { value: "nl", label: "🇳🇱 Dutch" },
-    { value: "et", label: "🇪🇪 Estonian" },
-    { value: "fi", label: "🇫🇮 Finnish" },
-    { value: "fr", label: "🇫🇷 French" },
-    { value: "de", label: "🇩🇪 German" },
-    { value: "he", label: "🇮🇱 Hebrew" },
-    { value: "hi", label: "🇮🇳 Hindi" },
-    { value: "hu", label: "🇭🇺 Hungarian" },
-    { value: "is", label: "🇮🇸 Icelandic" },
-    { value: "id", label: "🇮🇩 Indonesian" },
-    { value: "it", label: "🇮🇹 Italian" },
-    { value: "ja", label: "🇯🇵 Japanese" },
-    { value: "lt", label: "🇱🇹 Lithuanian" },
-    { value: "ne", label: "🇳🇵 Nepali" },
-    { value: "nb", label: "🇳🇴 Norwegian" },
-    { value: "pl", label: "🇵🇱 Polish" },
-    { value: "pt-PT", label: "🇵🇹 Portuguese" },
-    { value: "pt-BR", label: "🇧🇷 Portuguese (Brazil)" },
-    { value: "ro", label: "🇷🇴 Romanian" },
-    { value: "ru", label: "🇷🇺 Russian" },
-    { value: "sk", label: "🇸🇰 Slovak" },
-    { value: "sr", label: "🇷🇸 Serbian (Cyrillic)" },
-    { value: "sr-Latin", label: "🇷🇸 Serbian (Latin)" },
-    { value: "es", label: "🇪🇸 Spanish" },
-    { value: "th", label: "🇹🇭 Thai" },
-    { value: "tr", label: "🇹🇷 Turkish" },
-    { value: "uk", label: "🇺🇦 Ukrainian" },
-    { value: "ur", label: "🇵🇰 Urdu" },
-    { value: "owo", label: "OwO english" },
-    { value: "bg", label: "🇧🇬 Bulgarian" },
-    { value: "en-pirate", label: "🏴‍☠️ Pirate" },
-=======
     { value: "en", label: "🇬🇧 English" }, // English
 
     /* Languages that are in ISO 639-1, sorted by language code (A-Z) */
@@ -57,7 +14,7 @@
     { value: "am", label: "🇪🇹 አማርኛ" }, // Amharic
     { value: "ar", label: "🇸🇦 عربي" }, // Arabic
     { value: "az", label: "🇦🇿 Azərbaycanca" }, // Azerbaijani
-    { value: "bg", label: "🇧🇬 Български"}, // Bulgarian
+    { value: "bg", label: "🇧🇬 Български" }, // Bulgarian
     { value: "bn", label: "🇧🇩 বাংলা" }, // Bengali
     { value: "cs", label: "🇨🇿 Čeština" }, // Czech
     { value: "da", label: "🇩🇰 Dansk" }, // Danish
@@ -89,7 +46,7 @@
     { value: "sq", label: "🇦🇱 Shqip" }, // Albanian
     { value: "sr", label: "🇷🇸 Српски" }, // Serbian
     { value: "sr-Latin", label: "🇷🇸 Srpski" }, // Serbian (Latin)
-    { value: 'sv', label: "🇸🇪 Svenska" }, // Swedish
+    { value: "sv", label: "🇸🇪 Svenska" }, // Swedish
     { value: "th", label: "🇹🇭 ไทย" }, // Thai
     { value: "tr", label: "🇹🇷 Türkçe" }, // Turkish
     { value: "uk", label: "🇺🇦 Українська" }, // Ukrainian
@@ -98,12 +55,11 @@
     { value: "zh-TW", label: "🇹🇼 正體中文 (繁體)" }, // Chinese (Traditional)
 
     /* Languages that are in ISO 639-2 (three-letter codes) */
-    { value: 'gsw', label: "🇨🇭 Schwiizerdütsch" }, // Swiss German
+    { value: "gsw", label: "🇨🇭 Schwiizerdütsch" }, // Swiss German
 
     /* Other languages */
-    { value: "en-pirate", label: "🏴‍☠️ Pirate"},
-    { value: "owo", label: "OwO Engwish"}
->>>>>>> 7361024d
+    { value: "en-pirate", label: "🏴‍☠️ Pirate" },
+    { value: "owo", label: "OwO Engwish" },
   ],
 }) => {
   const { i18n } = useTranslation();
