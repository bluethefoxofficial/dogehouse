import React from "react";
import { useTranslation } from "react-i18next";

interface LanguageSelectorProps {
	options?: Array<{ value: string; label: string }>;
}

export const LanguageSelector: React.FC<LanguageSelectorProps> = ({
	options = [
		{ value: "en", label: "en" },
		{ value: "cs", label: "cs" },
		{ value: "de", label: "de" },
		{ value: "es", label: "es" },
		{ value: "fr", label: "fr" },
		{ value: "he", label: "he" },
		{ value: "Hi", label: "hi" },
		{ value: "hu", label: "hu" },
		{ value: "it", label: "it" },
		{ value: "lt", label: "lt" },
		{ value: "nb", label: "nb" },
<<<<<<< HEAD
		{ value: "nl", label: "nl" },
=======
		{ value: "pl", label: "pl" },
>>>>>>> a230841f
		{ value: "pt-BR", label: "pt-br" },
		{ value: "pt-PT", label: "pt-pt" },
		{ value: "th", label: "th" },
		{ value: "tr", label: "tr" },
		{ value: "zh-CN", label: "zh-cn" }
	],
}) => {
	const { i18n } = useTranslation();

	return (
		<select
			value={i18n.language}
			onChange={(e) => {
				i18n.changeLanguage(e.target.value);
			}}
		>
			{options.map((o) => (
				<option key={o.value} value={o.value}>
					{o.label}
				</option>
			))}
		</select>
	);
};<|MERGE_RESOLUTION|>--- conflicted
+++ resolved
@@ -18,11 +18,8 @@
 		{ value: "it", label: "it" },
 		{ value: "lt", label: "lt" },
 		{ value: "nb", label: "nb" },
-<<<<<<< HEAD
 		{ value: "nl", label: "nl" },
-=======
 		{ value: "pl", label: "pl" },
->>>>>>> a230841f
 		{ value: "pt-BR", label: "pt-br" },
 		{ value: "pt-PT", label: "pt-pt" },
 		{ value: "th", label: "th" },
