--- conflicted
+++ resolved
@@ -24,11 +24,7 @@
   isCreator,
   isSpeaking,
 }) => {
-<<<<<<< HEAD
-  let prefix: any = null;
-=======
   let prefix: React.ReactNode | null = null;
->>>>>>> 6db148b2
   if (isCreator) {
     prefix = (
       <img
