--- conflicted
+++ resolved
@@ -136,135 +136,6 @@
     }
   );
 
-<<<<<<< HEAD
-	return (
-		<div className={`flex flex-col flex-1`}>
-			<Wrapper>
-				<BodyWrapper>
-					<div className={`mb-10 mt-8`}>
-						<Logo />
-					</div>
-					<div className={`mb-6 flex justify-center`} style={{flexWrap: "wrap", gap: "1rem"}}>
-						<div /* className={`mr-4`} */>
-							<CircleButton
-								onClick={() => {
-									wsend({ op: "fetch_following_online", d: { cursor: 0 } });
-									history.push("/following-online");
-								}}
-							>
-								<PeopleIcon width={30} height={30} fill="#fff" />
-							</CircleButton>
-						</div>
-						<div /* className={`ml-2`} */>
-							<CircleButton
-								onClick={() => {
-									queryClient.prefetchQuery(
-										[GET_SCHEDULED_ROOMS, "", false],
-										() =>
-											wsFetch({
-												op: GET_SCHEDULED_ROOMS,
-												d: {
-													cursor: "",
-													getOnlyMyScheduledRooms: false,
-												},
-											}),
-										{ staleTime: 0 }
-									);
-									history.push("/scheduled-rooms");
-								}}
-							>
-								<Calendar width={30} height={30} color="#fff" />
-							</CircleButton>
-						</div>
-						<div /* className={`ml-2`} */>
-							<ProfileButton circle size={60} padding={false} />
-						</div>
-					</div>
-					<EditScheduleRoomModalController
-						onScheduledRoom={(editInfo, data, _resp) => {
-							queryClient.setQueryData<GetMyScheduledRoomsAboutToStartQuery>(
-								get_my_scheduled_rooms_about_to_start,
-								(d) => {
-									return {
-										scheduledRooms: (d?.scheduledRooms || []).map((x) =>
-											x.id === editInfo.scheduleRoomToEdit.id
-												? {
-														...x,
-														name: data.name,
-														description: data.description,
-														scheduledFor: data.scheduledFor.toISOString(),
-												  }
-												: x
-										),
-									};
-								}
-							);
-						}}
-					>
-						{({ onEdit }) =>
-							data?.scheduledRooms.map((sr) => (
-								<ScheduledRoomCard
-									key={sr.id}
-									info={sr}
-									onEdit={() => onEdit({ scheduleRoomToEdit: sr, cursor: "" })}
-									onDeleteComplete={() => {
-										queryClient.setQueryData<GetMyScheduledRoomsAboutToStartQuery>(
-											get_my_scheduled_rooms_about_to_start,
-											(d) => {
-												return {
-													scheduledRooms: d?.scheduledRooms.filter(
-														(x) => x.id !== sr.id
-													) as ScheduledRoom[],
-												};
-											}
-										);
-									}}
-								/>
-							))
-						}
-					</EditScheduleRoomModalController>
-					{currentRoom ? (
-						<div className={`my-8`}>
-							<RoomCard
-								active
-								onClick={() => history.push("/room/" + currentRoom.id)}
-								room={currentRoom}
-								currentRoomId={currentRoom.id}
-							/>
-						</div>
-					) : null}
-					{cursors.map((cursor, i) => (
-						<Page
-							key={cursor}
-							currentRoom={currentRoom}
-							cursor={cursor}
-							isOnlyPage={cursors.length === 1}
-							onLoadMore={(c) => setCursors([...cursors, c])}
-							isLastPage={i === cursors.length - 1}
-						/>
-					))}
-					<div style={{ height: 40 }} />
-				</BodyWrapper>
-			</Wrapper>
-			<BottomVoiceControl>
-				<div className={`mb-8 flex px-5`}>
-					<Button
-						variant="slim"
-						dogeProbability={0.01}
-						onClick={() => {
-							setShowCreateRoomModal(true);
-						}}
-					>
-						<h3 className={`text-2xl`}>{t("pages.home.createRoom")}</h3>
-					</Button>
-				</div>
-			</BottomVoiceControl>
-			{showCreateRoomModal ? (
-				<CreateRoomModal onRequestClose={() => setShowCreateRoomModal(false)} />
-			) : null}
-		</div>
-	);
-=======
   return (
     <div className={`flex flex-col flex-1`}>
       <Wrapper>
@@ -391,5 +262,4 @@
       ) : null}
     </div>
   );
->>>>>>> 74af4bd2
 };