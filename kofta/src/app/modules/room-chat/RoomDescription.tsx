import React, { useState } from "react";
import { useCurrentRoomStore } from "../../../webrtc/stores/useCurrentRoomStore";
import { truncate } from "../../utils/truncate";
import { useTypeSafeTranslation } from "../../utils/useTypeSafeTranslation";

const MAX_COLLAPSED_CHARACTERS = 100;

interface RoomDescriptionProps {}

export const RoomDescription: React.FC<RoomDescriptionProps> = () => {
	const [expanded, setExpanded] = useState(false);
	const { currentRoom } = useCurrentRoomStore();
	const { t } = useTypeSafeTranslation();
	return currentRoom?.description ? (
		<div className="p-3 rounded-lg m-3 bg-simple-gray-3a">
<<<<<<< HEAD
			<p className="text-gray-400 mb-1">room description</p>
			<p className="whitespace-pre-wrap break-all">
=======
			<p className="text-gray-400 mb-1">
				{t("modules.roomChat.roomDescription")}
			</p>
			<p className="break-all">
>>>>>>> 23e75f1f
				{expanded
					? currentRoom.description
					: truncate(currentRoom.description, MAX_COLLAPSED_CHARACTERS)}
				<button
					className="ml-1 text-blue-400 cursor-pointer hover:text-blue-300"
					onClick={() => setExpanded(!expanded)}
				>
					{currentRoom.description?.length > MAX_COLLAPSED_CHARACTERS
						? "show " + (expanded ? "less" : "more")
						: null}
				</button>
			</p>
		</div>
	) : null;
};<|MERGE_RESOLUTION|>--- conflicted
+++ resolved
@@ -13,15 +13,10 @@
 	const { t } = useTypeSafeTranslation();
 	return currentRoom?.description ? (
 		<div className="p-3 rounded-lg m-3 bg-simple-gray-3a">
-<<<<<<< HEAD
-			<p className="text-gray-400 mb-1">room description</p>
-			<p className="whitespace-pre-wrap break-all">
-=======
 			<p className="text-gray-400 mb-1">
 				{t("modules.roomChat.roomDescription")}
 			</p>
-			<p className="break-all">
->>>>>>> 23e75f1f
+			<p className="whitespace-pre-wrap break-all">
 				{expanded
 					? currentRoom.description
 					: truncate(currentRoom.description, MAX_COLLAPSED_CHARACTERS)}
