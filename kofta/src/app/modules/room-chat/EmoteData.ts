--- conflicted
+++ resolved
@@ -33,7 +33,6 @@
     imageUrl: "/emotes/sadge.png",
   },
   {
-<<<<<<< HEAD
     name: "catJAM",
     short_names: ["catJAM"],
     keywords: ["catjam", "vibe"],
@@ -177,7 +176,6 @@
     keywords: ["crypto", "doge", "dodgycoin"],
     imageUrl: "/emotes/dodgyCoin.png",
   },
-=======
 		name: "catJAM",
 		short_names: ["catJAM"],
 		keywords: ["catjam", "vibe"],
@@ -321,7 +319,6 @@
 		keywords: ["crypto", "doge", "dodgycoin"],
 		imageUrl: "/emotes/dodgyCoin.png",
 	},
->>>>>>> 86dc134c
 ].map((e) => ({ ...e, customCategory: "Custom", text: "", emoticons: [] }));
 
 export const emoteMap: Record<string, string> = {};
