--- conflicted
+++ resolved
@@ -80,13 +80,11 @@
 		imageUrl: "/emotes/neutralhouse.png",
 	},
 	{
-<<<<<<< HEAD
 		name: "WAYTOODANK",
 		short_names: ["WAYTOODANK"],
 		keywords: ["dank", "feelsdankman"],
 		imageUrl: "/emotes/waytoodank.gif",
-	}
-=======
+	},
 		name: "CryptoBTC",
 		short_names: ["CryptoBTC"],
 		keywords: ["crypto", "btc", "bitcoin"],
@@ -170,7 +168,6 @@
 		keywords: ["crypto", "doge", "dodgycoin"],
 		imageUrl: "/emotes/dodgyCoin.png",
 	},
->>>>>>> 1b76dc8c
 ].map((e) => ({ ...e, customCategory: "Custom", text: "", emoticons: [] }));
 
 export const emoteMap: Record<string, string> = {};
