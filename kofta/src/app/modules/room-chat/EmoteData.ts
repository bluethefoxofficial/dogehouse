import { EmojiData } from "emoji-mart";

export const customEmojis = [
  {
    name: "monkaS",
    short_names: ["monkaS"],
    keywords: ["monkas", "pepe"],
    imageUrl: "/emotes/monkas.png",
  },
  {
    name: "HYPERS",
    short_names: ["HYPERS"],
    keywords: ["hypers", "pepe"],
    imageUrl: "/emotes/hypers.png",
  },
  {
    name: "pepeD",
    short_names: ["pepeD"],
    keywords: ["peped", "pepe"],
    imageUrl: "/emotes/peped.gif",
  },
  {
    name: "Pepega",
    short_names: ["Pepega"],
    keywords: ["pepega", "pepe"],
    imageUrl: "/emotes/pepega.png",
  },
  {
    name: "peepohappy",
    short_names: ["peepohappy"],
    keywords: ["peepohappy", "peepo", "pepe"],
    imageUrl: "/emotes/peepohappy.png",
  },
  {
    name: "peepohug",
    short_names: ["peepohug"],
    keywords: ["peepohug", "peepo", "pepe"],
    imageUrl: "/emotes/peepohug.png",
  },
  {
    name: "Sadge",
    short_names: ["Sadge"],
    keywords: ["sadge", "pepe"],
    imageUrl: "/emotes/sadge.png",
  },
  {
<<<<<<< HEAD
		name: "catJAM",
		short_names: ["catJAM"],
		keywords: ["catjam", "vibe"],
		imageUrl: "/emotes/catjam.gif",
	},
	{
		name: "Thonk",
		short_names: ["Thonk"],
		keywords: ["thonk", "think"],
		imageUrl: "/emotes/thonk.png",
	},
	{
		name: "DogeHouse",
		short_names: ["DogeHouse"],
		keywords: ["dogehouse", "doge"],
		imageUrl: "/emotes/dogehouse.png",
	},
	{
		name: "SadHouse",
		short_names: ["SadHouse"],
		keywords: ["dogehouse", "doge", "sadhouse"],
		imageUrl: "/emotes/sadhouse.png",
	},
	{
		name: "CoolHouse",
		short_names: ["CoolHouse"],
		keywords: ["dogehouse", "doge", "coolhouse"],
		imageUrl: "/emotes/coolhouse.png",
	},
	{
		name: "WinkHouse",
		short_names: ["WinkHouse"],
		keywords: ["dogehouse", "doge", "winkhouse"],
		imageUrl: "/emotes/winkhouse.png",
	},
	{
		name: "SupriseHouse",
		short_names: ["SupriseHouse"],
		keywords: ["dogehouse", "doge", "suprisehouse", "shock"],
		imageUrl: "/emotes/suprisehouse.png",
	},
	{
		name: "NeutralHouse",
		short_names: ["NeutralHouse"],
		keywords: ["dogehouse", "doge", "neutralhouse"],
		imageUrl: "/emotes/neutralhouse.png",
	},
	{
		name: "WAYTOODANK",
		short_names: ["WAYTOODANK"],
		keywords: ["dank", "feelsdankman"],
		imageUrl: "/emotes/waytoodank.gif",
	},
	{
		name: "CryptoBTC",
		short_names: ["CryptoBTC"],
		keywords: ["crypto", "btc", "bitcoin"],
		imageUrl: "/emotes/cryptoBTC.png",
	},
		{
		name: "ThugPepe",
		short_names: ["ThugPepe"],
		keywords: ["dogehouse", "doge", "thugpepe"],
		imageUrl: "/emotes/thugpepe.png",
	},
	{
		name: "CryptoETH",
		short_names: ["CryptoETH"],
		keywords: ["crypto", "eth", "ethereum"],
		imageUrl: "/emotes/cryptoETH.png",
	},
	{
		name: "CryptoBNB",
		short_names: ["CryptoBNB"],
		keywords: ["crypto", "bnb", "binance"],
		imageUrl: "/emotes/cryptoBNB.png",
	},
	{
		name: "CryptoLTC",
		short_names: ["CryptoLTC"],
		keywords: ["crypto", "ltc", "litecoin"],
		imageUrl: "/emotes/cryptoLTC.png",
	},
	{
		name: "CryptoBCH",
		short_names: ["CryptoBCH"],
		keywords: ["crypto", "bch", "bitcoin", "bitcoincash"],
		imageUrl: "/emotes/cryptoBCH.png",
	},
	{
		name: "CryptoDOGE",
		short_names: ["CryptoDOGE"],
		keywords: ["crypto", "doge", "dogecoin", "bestcoin"],
		imageUrl: "/emotes/cryptoDOGE.png",
	},
	{
		name: "CryptoSUSHI",
		short_names: ["CryptoSUSHI"],
		keywords: ["crypto", "sushi", "swap", "sushiswap"],
		imageUrl: "/emotes/cryptoSUSHI.png",
	},
	{
		name: "CryptoZEC",
		short_names: ["CryptoZEC"],
		keywords: ["crypto", "zec", "zcash"],
		imageUrl: "/emotes/cryptoZEC.png",
	},
	{
		name: "CryptoETC",
		short_names: ["CryptoETC"],
		keywords: ["crypto", "etc", "ethereum","ethereumclassic"],
		imageUrl: "/emotes/cryptoETC.png",
	},
	{
		name: "CryptoCAKE",
		short_names: ["CryptoCAKE"],
		keywords: ["crypto", "cake", "swap", "pancakeswap"],
		imageUrl: "/emotes/cryptoCAKE.png",
	},
	{
		name: "CryptoADA",
		short_names: ["CryptoADA"],
		keywords: ["crypto", "ada", "cardano"],
		imageUrl: "/emotes/cryptoADA.png",
	},
	{
		name: "CryptoXRP",
		short_names: ["CryptoXRP"],
		keywords: ["crypto", "xrp", "ripple"],
		imageUrl: "/emotes/cryptoXRP.png",
	},
	{
		name: "CryptoUSDC",
		short_names: ["CryptoUSDC"],
		keywords: ["crypto", "usdc", "usdcoin"],
		imageUrl: "/emotes/cryptoUSDC.png",
	},
	{
		name: "DodgyCoin",
		short_names: ["DodgyCoin"],
		keywords: ["crypto", "doge", "dodgycoin"],
		imageUrl: "/emotes/dodgyCoin.png",
	},
=======
    name: "catJAM",
    short_names: ["catJAM"],
    keywords: ["catjam", "vibe"],
    imageUrl: "/emotes/catjam.gif",
  },
  {
    name: "Thonk",
    short_names: ["Thonk"],
    keywords: ["thonk", "think"],
    imageUrl: "/emotes/thonk.png",
  },
  {
    name: "DogeHouse",
    short_names: ["DogeHouse"],
    keywords: ["dogehouse", "doge"],
    imageUrl: "/emotes/dogehouse.png",
  },
  {
    name: "SadHouse",
    short_names: ["SadHouse"],
    keywords: ["dogehouse", "doge", "sadhouse"],
    imageUrl: "/emotes/sadhouse.png",
  },
  {
    name: "CoolHouse",
    short_names: ["CoolHouse"],
    keywords: ["dogehouse", "doge", "coolhouse"],
    imageUrl: "/emotes/coolhouse.png",
  },
  {
    name: "WinkHouse",
    short_names: ["WinkHouse"],
    keywords: ["dogehouse", "doge", "winkhouse"],
    imageUrl: "/emotes/winkhouse.png",
  },
  {
    name: "SupriseHouse",
    short_names: ["SupriseHouse"],
    keywords: ["dogehouse", "doge", "suprisehouse", "shock"],
    imageUrl: "/emotes/suprisehouse.png",
  },
  {
    name: "NeutralHouse",
    short_names: ["NeutralHouse"],
    keywords: ["dogehouse", "doge", "neutralhouse"],
    imageUrl: "/emotes/neutralhouse.png",
  },
  {
    name: "WAYTOODANK",
    short_names: ["WAYTOODANK"],
    keywords: ["dank", "feelsdankman"],
    imageUrl: "/emotes/waytoodank.gif",
  },
  {
    name: "CryptoBTC",
    short_names: ["CryptoBTC"],
    keywords: ["crypto", "btc", "bitcoin"],
    imageUrl: "/emotes/cryptoBTC.png",
  },
  {
    name: "CryptoETH",
    short_names: ["CryptoETH"],
    keywords: ["crypto", "eth", "ethereum"],
    imageUrl: "/emotes/cryptoETH.png",
  },
  {
    name: "CryptoBNB",
    short_names: ["CryptoBNB"],
    keywords: ["crypto", "bnb", "binance"],
    imageUrl: "/emotes/cryptoBNB.png",
  },
  {
    name: "CryptoLTC",
    short_names: ["CryptoLTC"],
    keywords: ["crypto", "ltc", "litecoin"],
    imageUrl: "/emotes/cryptoLTC.png",
  },
  {
    name: "CryptoBCH",
    short_names: ["CryptoBCH"],
    keywords: ["crypto", "bch", "bitcoin", "bitcoincash"],
    imageUrl: "/emotes/cryptoBCH.png",
  },
  {
    name: "CryptoDOGE",
    short_names: ["CryptoDOGE"],
    keywords: ["crypto", "doge", "dogecoin", "bestcoin"],
    imageUrl: "/emotes/cryptoDOGE.png",
  },
  {
    name: "CryptoSUSHI",
    short_names: ["CryptoSUSHI"],
    keywords: ["crypto", "sushi", "swap", "sushiswap"],
    imageUrl: "/emotes/cryptoSUSHI.png",
  },
  {
    name: "CryptoZEC",
    short_names: ["CryptoZEC"],
    keywords: ["crypto", "zec", "zcash"],
    imageUrl: "/emotes/cryptoZEC.png",
  },
  {
    name: "CryptoETC",
    short_names: ["CryptoETC"],
    keywords: ["crypto", "etc", "ethereum", "ethereumclassic"],
    imageUrl: "/emotes/cryptoETC.png",
  },
  {
    name: "CryptoCAKE",
    short_names: ["CryptoCAKE"],
    keywords: ["crypto", "cake", "swap", "pancakeswap"],
    imageUrl: "/emotes/cryptoCAKE.png",
  },
  {
    name: "CryptoADA",
    short_names: ["CryptoADA"],
    keywords: ["crypto", "ada", "cardano"],
    imageUrl: "/emotes/cryptoADA.png",
  },
  {
    name: "CryptoXRP",
    short_names: ["CryptoXRP"],
    keywords: ["crypto", "xrp", "ripple"],
    imageUrl: "/emotes/cryptoXRP.png",
  },
  {
    name: "CryptoUSDC",
    short_names: ["CryptoUSDC"],
    keywords: ["crypto", "usdc", "usdcoin"],
    imageUrl: "/emotes/cryptoUSDC.png",
  },
  {
    name: "DodgyCoin",
    short_names: ["DodgyCoin"],
    keywords: ["crypto", "doge", "dodgycoin"],
    imageUrl: "/emotes/dodgyCoin.png",
  },
>>>>>>> cea512f7
].map((e) => ({ ...e, customCategory: "Custom", text: "", emoticons: [] }));

export const emoteMap: Record<string, string> = {};

export type CustomEmote = EmojiData & {
  customCategory: string;
};

customEmojis.forEach((e) => {
  emoteMap[e.name] = e.imageUrl;
});<|MERGE_RESOLUTION|>--- conflicted
+++ resolved
@@ -1,3 +1,4 @@
+
 import { EmojiData } from "emoji-mart";
 
 export const customEmojis = [
@@ -25,26 +26,13 @@
     keywords: ["pepega", "pepe"],
     imageUrl: "/emotes/pepega.png",
   },
-  {
-    name: "peepohappy",
-    short_names: ["peepohappy"],
-    keywords: ["peepohappy", "peepo", "pepe"],
-    imageUrl: "/emotes/peepohappy.png",
-  },
-  {
-    name: "peepohug",
-    short_names: ["peepohug"],
-    keywords: ["peepohug", "peepo", "pepe"],
-    imageUrl: "/emotes/peepohug.png",
-  },
-  {
+	{
     name: "Sadge",
     short_names: ["Sadge"],
     keywords: ["sadge", "pepe"],
     imageUrl: "/emotes/sadge.png",
   },
   {
-<<<<<<< HEAD
 		name: "catJAM",
 		short_names: ["catJAM"],
 		keywords: ["catjam", "vibe"],
@@ -188,145 +176,6 @@
 		keywords: ["crypto", "doge", "dodgycoin"],
 		imageUrl: "/emotes/dodgyCoin.png",
 	},
-=======
-    name: "catJAM",
-    short_names: ["catJAM"],
-    keywords: ["catjam", "vibe"],
-    imageUrl: "/emotes/catjam.gif",
-  },
-  {
-    name: "Thonk",
-    short_names: ["Thonk"],
-    keywords: ["thonk", "think"],
-    imageUrl: "/emotes/thonk.png",
-  },
-  {
-    name: "DogeHouse",
-    short_names: ["DogeHouse"],
-    keywords: ["dogehouse", "doge"],
-    imageUrl: "/emotes/dogehouse.png",
-  },
-  {
-    name: "SadHouse",
-    short_names: ["SadHouse"],
-    keywords: ["dogehouse", "doge", "sadhouse"],
-    imageUrl: "/emotes/sadhouse.png",
-  },
-  {
-    name: "CoolHouse",
-    short_names: ["CoolHouse"],
-    keywords: ["dogehouse", "doge", "coolhouse"],
-    imageUrl: "/emotes/coolhouse.png",
-  },
-  {
-    name: "WinkHouse",
-    short_names: ["WinkHouse"],
-    keywords: ["dogehouse", "doge", "winkhouse"],
-    imageUrl: "/emotes/winkhouse.png",
-  },
-  {
-    name: "SupriseHouse",
-    short_names: ["SupriseHouse"],
-    keywords: ["dogehouse", "doge", "suprisehouse", "shock"],
-    imageUrl: "/emotes/suprisehouse.png",
-  },
-  {
-    name: "NeutralHouse",
-    short_names: ["NeutralHouse"],
-    keywords: ["dogehouse", "doge", "neutralhouse"],
-    imageUrl: "/emotes/neutralhouse.png",
-  },
-  {
-    name: "WAYTOODANK",
-    short_names: ["WAYTOODANK"],
-    keywords: ["dank", "feelsdankman"],
-    imageUrl: "/emotes/waytoodank.gif",
-  },
-  {
-    name: "CryptoBTC",
-    short_names: ["CryptoBTC"],
-    keywords: ["crypto", "btc", "bitcoin"],
-    imageUrl: "/emotes/cryptoBTC.png",
-  },
-  {
-    name: "CryptoETH",
-    short_names: ["CryptoETH"],
-    keywords: ["crypto", "eth", "ethereum"],
-    imageUrl: "/emotes/cryptoETH.png",
-  },
-  {
-    name: "CryptoBNB",
-    short_names: ["CryptoBNB"],
-    keywords: ["crypto", "bnb", "binance"],
-    imageUrl: "/emotes/cryptoBNB.png",
-  },
-  {
-    name: "CryptoLTC",
-    short_names: ["CryptoLTC"],
-    keywords: ["crypto", "ltc", "litecoin"],
-    imageUrl: "/emotes/cryptoLTC.png",
-  },
-  {
-    name: "CryptoBCH",
-    short_names: ["CryptoBCH"],
-    keywords: ["crypto", "bch", "bitcoin", "bitcoincash"],
-    imageUrl: "/emotes/cryptoBCH.png",
-  },
-  {
-    name: "CryptoDOGE",
-    short_names: ["CryptoDOGE"],
-    keywords: ["crypto", "doge", "dogecoin", "bestcoin"],
-    imageUrl: "/emotes/cryptoDOGE.png",
-  },
-  {
-    name: "CryptoSUSHI",
-    short_names: ["CryptoSUSHI"],
-    keywords: ["crypto", "sushi", "swap", "sushiswap"],
-    imageUrl: "/emotes/cryptoSUSHI.png",
-  },
-  {
-    name: "CryptoZEC",
-    short_names: ["CryptoZEC"],
-    keywords: ["crypto", "zec", "zcash"],
-    imageUrl: "/emotes/cryptoZEC.png",
-  },
-  {
-    name: "CryptoETC",
-    short_names: ["CryptoETC"],
-    keywords: ["crypto", "etc", "ethereum", "ethereumclassic"],
-    imageUrl: "/emotes/cryptoETC.png",
-  },
-  {
-    name: "CryptoCAKE",
-    short_names: ["CryptoCAKE"],
-    keywords: ["crypto", "cake", "swap", "pancakeswap"],
-    imageUrl: "/emotes/cryptoCAKE.png",
-  },
-  {
-    name: "CryptoADA",
-    short_names: ["CryptoADA"],
-    keywords: ["crypto", "ada", "cardano"],
-    imageUrl: "/emotes/cryptoADA.png",
-  },
-  {
-    name: "CryptoXRP",
-    short_names: ["CryptoXRP"],
-    keywords: ["crypto", "xrp", "ripple"],
-    imageUrl: "/emotes/cryptoXRP.png",
-  },
-  {
-    name: "CryptoUSDC",
-    short_names: ["CryptoUSDC"],
-    keywords: ["crypto", "usdc", "usdcoin"],
-    imageUrl: "/emotes/cryptoUSDC.png",
-  },
-  {
-    name: "DodgyCoin",
-    short_names: ["DodgyCoin"],
-    keywords: ["crypto", "doge", "dodgycoin"],
-    imageUrl: "/emotes/dodgyCoin.png",
-  },
->>>>>>> cea512f7
 ].map((e) => ({ ...e, customCategory: "Custom", text: "", emoticons: [] }));
 
 export const emoteMap: Record<string, string> = {};
