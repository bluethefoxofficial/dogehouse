import create from "zustand";
import { combine } from "zustand/middleware";
import { useRoomChatMentionStore } from "./useRoomChatMentionStore";

interface TextToken {
	t: "text";
	v: string;
}
interface MentionToken {
	t: "mention";
	v: string;
}
interface LinkToken {
	t: "link";
	v: string;
}

export type RoomChatMessageToken = TextToken | MentionToken | LinkToken;

const colors = [
	"#ff2366",
	"#fd51d9",
	"#face15",
	"#8d4de8",
	"#6859ea",
	"#7ed321",
	"#56b2ba",
	"#00CCFF",
	"#FF9900",
	"#FFFF66",
];

function generateColorFromString(str: string) {
	let sum = 0;
	for (let x = 0; x < str.length; x++) sum += x * str.charCodeAt(x);
	return colors[sum % colors.length];
}

export interface RoomChatMessage {
	id: string;
	userId: string;
	avatarUrl: string;
	color: string;
	displayName: string;
	tokens: RoomChatMessageToken[];
	deleted?: boolean;
	deleterId?: string;
	sentAt: string;
	isWhisper?: boolean;
}

export const useRoomChatStore = create(
<<<<<<< HEAD
  combine(
    {
      open: false,
      bannedUserIdMap: {} as Record<string, boolean>,
      messages: [] as RoomChatMessage[],
      newUnreadMessages: false,
      message: "" as string,
      isRoomChatScrolledToTop: false,
    },
    (set) => ({
      addBannedUser: (userId: string) =>
        set((s) => ({
          messages: s.messages.filter((m) => m.userId !== userId),
          bannedUserIdMap: { ...s.bannedUserIdMap, [userId]: true },
        })),
      addMessage: (m: RoomChatMessage) =>
        set((s) => ({
          newUnreadMessages: !s.open,
          messages: [
            { ...m, color: generateColorFromString(m.userId) },
            ...(s.messages.length > 100
              ? s.messages.slice(0, 100)
              : s.messages),
          ],
        })),
      setMessages: (messages: RoomChatMessage[]) =>
        set((s) => ({
          messages,
        })),
      clearChat: () =>
        set({
          messages: [],
          newUnreadMessages: false,
          bannedUserIdMap: {},
        }),
      reset: () =>
        set({
          messages: [],
          newUnreadMessages: false,
          open: false,
          bannedUserIdMap: {},
        }),
      toggleOpen: () =>
        set((s) => {
          // Reset mention state
          useRoomChatMentionStore.getState().resetIAmMentioned();
          if (s.open) {
            return {
              open: false,
              newUnreadMessages: false,
            };
          } else {
            return {
              open: true,
              newUnreadMessages: false,
            };
          }
        }),
      setMessage: (message: string) =>
        set({
          message,
        }),
      setIsRoomChatScrolledToTop: (isRoomChatScrolledToTop: boolean) =>
				set({
					isRoomChatScrolledToTop,
				}),
			setNewUnreadMessages: (newUnreadMessages: boolean) =>
				set({ newUnreadMessages })

    })
  )
=======
	combine(
		{
			open: false,
			bannedUserIdMap: {} as Record<string, boolean>,
			messages: [] as RoomChatMessage[],
			newUnreadMessages: false,
			message: "" as string,
		},
		(set) => ({
			addBannedUser: (userId: string) =>
				set((s) => ({
					messages: s.messages.filter((m) => m.userId !== userId),
					bannedUserIdMap: { ...s.bannedUserIdMap, [userId]: true },
				})),
			addMessage: (m: RoomChatMessage) =>
				set((s) => ({
					newUnreadMessages: !s.open,
					messages: [
						{ ...m, color: generateColorFromString(m.userId) },
						...(s.messages.length > 100
							? s.messages.slice(0, 100)
							: s.messages),
					],
				})),
			setMessages: (messages: RoomChatMessage[]) =>
				set((s) => ({
					messages,
				})),
			clearChat: () =>
				set({
					messages: [],
					newUnreadMessages: false,
					bannedUserIdMap: {},
				}),
			reset: () =>
				set({
					messages: [],
					newUnreadMessages: false,
					open: false,
					bannedUserIdMap: {},
				}),
			toggleOpen: () =>
				set((s) => {
					// Reset mention state
					useRoomChatMentionStore.getState().resetIAmMentioned();
					if (s.open) {
						return {
							open: false,
							newUnreadMessages: false,
						};
					} else {
						return {
							open: true,
							newUnreadMessages: false,
						};
					}
				}),
			setMessage: (message: string) =>
				set({
					message,
				}),
			setOpen: (open: boolean) => set((s) => ({ ...s, open })),
		})
	)
>>>>>>> 094ff168
);<|MERGE_RESOLUTION|>--- conflicted
+++ resolved
@@ -50,79 +50,6 @@
 }
 
 export const useRoomChatStore = create(
-<<<<<<< HEAD
-  combine(
-    {
-      open: false,
-      bannedUserIdMap: {} as Record<string, boolean>,
-      messages: [] as RoomChatMessage[],
-      newUnreadMessages: false,
-      message: "" as string,
-      isRoomChatScrolledToTop: false,
-    },
-    (set) => ({
-      addBannedUser: (userId: string) =>
-        set((s) => ({
-          messages: s.messages.filter((m) => m.userId !== userId),
-          bannedUserIdMap: { ...s.bannedUserIdMap, [userId]: true },
-        })),
-      addMessage: (m: RoomChatMessage) =>
-        set((s) => ({
-          newUnreadMessages: !s.open,
-          messages: [
-            { ...m, color: generateColorFromString(m.userId) },
-            ...(s.messages.length > 100
-              ? s.messages.slice(0, 100)
-              : s.messages),
-          ],
-        })),
-      setMessages: (messages: RoomChatMessage[]) =>
-        set((s) => ({
-          messages,
-        })),
-      clearChat: () =>
-        set({
-          messages: [],
-          newUnreadMessages: false,
-          bannedUserIdMap: {},
-        }),
-      reset: () =>
-        set({
-          messages: [],
-          newUnreadMessages: false,
-          open: false,
-          bannedUserIdMap: {},
-        }),
-      toggleOpen: () =>
-        set((s) => {
-          // Reset mention state
-          useRoomChatMentionStore.getState().resetIAmMentioned();
-          if (s.open) {
-            return {
-              open: false,
-              newUnreadMessages: false,
-            };
-          } else {
-            return {
-              open: true,
-              newUnreadMessages: false,
-            };
-          }
-        }),
-      setMessage: (message: string) =>
-        set({
-          message,
-        }),
-      setIsRoomChatScrolledToTop: (isRoomChatScrolledToTop: boolean) =>
-				set({
-					isRoomChatScrolledToTop,
-				}),
-			setNewUnreadMessages: (newUnreadMessages: boolean) =>
-				set({ newUnreadMessages })
-
-    })
-  )
-=======
 	combine(
 		{
 			open: false,
@@ -130,6 +57,7 @@
 			messages: [] as RoomChatMessage[],
 			newUnreadMessages: false,
 			message: "" as string,
+			isRoomChatScrolledToTop: false,
 		},
 		(set) => ({
 			addBannedUser: (userId: string) =>
@@ -185,7 +113,12 @@
 					message,
 				}),
 			setOpen: (open: boolean) => set((s) => ({ ...s, open })),
+			setIsRoomChatScrolledToTop: (isRoomChatScrolledToTop: boolean) =>
+				set({
+					isRoomChatScrolledToTop,
+				}),
+			setNewUnreadMessages: (newUnreadMessages: boolean) =>
+				set({ newUnreadMessages })
 		})
 	)
->>>>>>> 094ff168
 );