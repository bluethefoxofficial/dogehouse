--- conflicted
+++ resolved
@@ -15,7 +15,7 @@
 import { roomToCurrentRoom } from "../../utils/roomToCurrentRoom";
 import { useMeQuery } from "../../utils/useMeQuery";
 import { useRoomChatStore } from "../room-chat/useRoomChatStore";
-import { useTranslation } from 'react-i18next';
+import { useTranslation } from "react-i18next";
 
 interface ScheduledRoomCardProps {
 	onEdit: () => void;
@@ -62,12 +62,9 @@
 			}
 		};
 	}, [dt]);
-<<<<<<< HEAD
 	const { me } = useMeQuery();
-=======
-	const [me] = useAtom(meAtom);
 	const { t } = useTranslation();
->>>>>>> cdc4a58a
+
 	return (
 		<div>
 			<div className={`w-full ${"bg-simple-gray-33"} py-2.5 px-5 rounded-lg`}>
