--- conflicted
+++ resolved
@@ -14,7 +14,7 @@
 import { EditScheduleRoomModalController } from "./EditScheduleRoomModalController";
 import { ScheduledRoomCard } from "./ScheduledRoomCard";
 import { ScheduleRoomModal } from "./ScheduleRoomModal";
-import { useTranslation } from 'react-i18next';
+import { useTranslation } from "react-i18next";
 
 interface ScheduledRoomsPageProps {}
 
@@ -57,7 +57,11 @@
 	}
 
 	if (isOnlyPage && data.scheduledRooms.length === 0) {
-		return <div className={`mt-8 text-xl ml-4`}>{t("modules.scheduledRooms.noneFound")}</div>;
+		return (
+			<div className={`mt-8 text-xl ml-4`}>
+				{t("modules.scheduledRooms.noneFound")}
+			</div>
+		);
 	}
 
 	return (
@@ -101,12 +105,8 @@
 		cursors: string[];
 		getOnlyMyScheduledRooms: boolean;
 	}>({ cursors: [""], getOnlyMyScheduledRooms: false });
-<<<<<<< HEAD
 	const { me } = useMeQuery();
-=======
-	const [me] = useAtom(meAtom);
 	const { t } = useTranslation();
->>>>>>> cdc4a58a
 
 	return (
 		<div className={`flex flex-col flex-1`}>
@@ -116,7 +116,7 @@
 						<h1
 							className={`font-xl flex-1 text-center flex items-center justify-center text-2xl`}
 						>
-						 {t("modules.scheduledRooms.title")}
+							{t("modules.scheduledRooms.title")}
 						</h1>
 						<ProfileButton />
 					</Backbar>
@@ -145,7 +145,9 @@
 						}}
 						value={"" + getOnlyMyScheduledRooms}
 					>
-						<option value="false">{t("modules.scheduledRooms.allRooms")}</option>
+						<option value="false">
+							{t("modules.scheduledRooms.allRooms")}
+						</option>
 						<option value="true">{t("modules.scheduledRooms.myRooms")}</option>
 					</select>
 					<EditScheduleRoomModalController
@@ -201,7 +203,9 @@
 							setShowScheduleRoomModal(true);
 						}}
 					>
-						<h3 className={`text-2xl`}>{t("modules.scheduledRooms.scheduleRoomHeader")}</h3>
+						<h3 className={`text-2xl`}>
+							{t("modules.scheduledRooms.scheduleRoomHeader")}
+						</h3>
 					</Button>
 				</div>
 			</BottomVoiceControl>
