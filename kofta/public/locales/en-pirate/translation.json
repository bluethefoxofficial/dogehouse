--- conflicted
+++ resolved
@@ -193,17 +193,11 @@
         "makeRoomCreator": "Make cabin cap'n"
       },
       "roomSettingsModal": {
-<<<<<<< HEAD
         "requirePermission": "Require permission t' speak",
         "makePublic": "Make Cabin Public",
         "makePrivate": "Make Cabin Private"
-=======
-        "requirePermission": "require permission t' speak",
-        "makePublic": "make cabin public",
-        "makePrivate": "make cabin private",
-        "renamePublic": "Set public room name",
-        "renamePrivate": "Set private room name"
->>>>>>> deddf7d7
+        "renamePublic": "Set Public Cabin Name",
+        "renamePrivate": "Set Private Cabin Name"
       }
     }
   },
