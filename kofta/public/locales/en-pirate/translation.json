{
  "_comment": "if you change this file, do: npm run i18",
  "common": {
    "loadMore": "get some more",
    "loading": "loadin'",
    "noUsersFound": "no ones 'ere",
    "ok": "ok",
    "yes": "aye",
    "no": "nay",
    "cancel": "cancel",
    "save": "save",
    "edit": "edit",
    "delete": "Blow The Man Down!",
    "joinRoom": "join cabin",
    "copyLink": "copy link",
    "copied": "copied",
    "formattedIntlDate": "{{date, intlDate}}",
    "formattedIntlTime": "{{time, intlTime}}",
    "requestPermissions": "Please note running DogeHouse without accessibility permissions may cause unwanted errors"
  },
  "header": {
    "_comment": "Main Header UI Internationalization Strings",
    "title": "DogeHouse",
    "mutedTitle": "Muted | DogeHouse"
  },
  "footer": {
    "_comment": "Main Footer UI Internationalization Strings",
    "link_1": "Origin Tale",
    "link_2": "Discord",
    "link_3": "Report a Bug"
  },
  "pages": {
    "_comment": "Respective Page UI Internationalization Strings",
    "banUser": { "ban": "ban" },
    "followingOnlineList": {
      "listHeader": "List o' users that are nah in a private cabin 'n ye follow.",
      "currentRoom": "currently in:",
      "startPrivateRoom": "start a private cabin wit' 'em"
    },
    "followList": { "followHim": "follow", "followingHim": "following" },
    "home": {
      "createRoom": "Create Cabin",
      "refresh": "Refresh",
      "editRoom": "Edit Room"
    },
    "inviteList": {
      "roomGone": "cabin gone, go back",
      "shareRoomLink": "share link t' cabin",
      "inviteFollowers": "Ye can invite yer mateys that are online:",
      "whenFollowersOnline": "When yer scallywags are online, they will show up here."
    },
    "login": {
      "headerText": "Takin' voice natters t' the open sea 🌊",
      "featureText_1": "Dark Theme",
      "featureText_2": "Open Sign-Ups",
      "featureText_3": "Cross-Platform Support",
      "featureText_4": "Open Source",
      "featureText_5": "Text Chat",
      "featureText_6": "Powered by Doge",
<<<<<<< HEAD
      "loginGithub": "Set Sail wit' GitHub",
      "loginTwitter": "Set Sail wit' Twitter",
      "createTestUser": "Set Sail wit' a Test User"
=======
      "loginGithub": "log in with GitHub",
      "loginTwitter": "log in with Twitter",
      "createTestUser": "create test user"
>>>>>>> bc804531
    },
    "myProfile": {
      "logout": "Walk the plank!",
      "probablyLoading": "prolly loadin'...",
      "voiceSettings": "go t' voice settings",
      "soundSettings": "go t' sound settings",
      "deleteAccount": "Cleave Him to the Brisket!",
      "overlaySettings": "go t' overlay settings"
    },
    "notFound": {
      "whoopsError": "Blast ye! This page got lost in natter.",
      "goHomeMessage": "Nah t' worry. Ye can",
      "goHomeLinkText": "Davy Jones' Locker"
    },
    "room": {
      "speakers": "Crew",
      "requestingToSpeak": "Requestin' t' speak",
      "listeners": "Shipmates",
      "allowAll": "Allow all",
      "allowAllConfirm": "Are you sure? This will allow all {{count}} requesting users to speak"
    },
    "searchUser": { "search": "searchin' fer booty..." },
    "soundEffectSettings": { "header": "Sounds" },
    "viewUser": {
      "editProfile": "avast ye profile",
      "followsYou": "follows you",
      "followers": "scallywags",
      "following": "hearties",
      "followHim": "follow",
      "followingHim": "following",
      "copyProfileUrl": "Copy profile url",
      "urlCopied": "URL copied to clipboard",
      "unfollow": "Unfollow"
    },
    "voiceSettings": {
      "header": "Voice Settings",
      "mic": "mic:",
      "permissionError": "no mics found, ye either 'ave none plugged in or haven't given this website permission.",
      "refresh": "refresh mic list",
      "volume": "volume:"
    },
    "overlaySettings": {
      "input": { "errorMsg": "Invalid app title", "label": "Enter App Title" },
      "header": "Overlay Settings"
    }
  },
  "components": {
    "_comment": "Component UI Internationalization Strings",
    "avatar": {},
    "backBar": {},
    "blockedFromRoomUsers": {
      "header": "People who 'ave walked eh plank",
      "unban": "save 'em from the o'en seas",
      "noBans": "no one has walked the plank yet"
    },
    "bottomVoiceControl": {
      "leaveCurrentRoomBtn": "Weigh anchor",
      "confirmLeaveRoom": "Are ye sure ye wants t' weigh anchor?",
      "leave": "Weigh anchor",
      "inviteUsersToRoomBtn": "Invite scallywags t' cabin",
      "invite": "Invite scallywags",
      "toggleMuteMicBtn": "Toggle mute microphone",
      "mute": "Belay yer mouth!",
      "unmute": "Unmute",
      "makeRoomPublicBtn": "Make cabin a'ilable to eh o'en seas!",
      "settings": "Settings",
      "speaker": "Captain",
      "listener": "Listener",
      "chat": "Chat"
    },
    "deviceNotSupported": {
      "notSupported": "Yer device be currently nah supported. Ye can create an",
      "linkText": "issue on GitHub",
      "addSupport": "'n I will try addin' support fer yer device."
    },
    "inviteButton": { "invited": "invited", "inviteToRoom": "invite t' cabin" },
    "micPermissionBanner": {
      "permissionDenied": "Permission denied trying t' access yer mic (ye may needs t' go into browser settings 'n reload the page)",
      "dismiss": "dismiss",
      "tryAgain": "try again"
    },
    "keyboardShortcuts": {
      "setKeybind": "set keybind",
      "listening": "listening",
      "toggleMuteKeybind": "toggle mute keybind",
      "togglePushToTalkKeybind": "toggle push-t'-natter keybind",
      "toggleOverlayKeybind": "toggle overlay keybind"
    },
    "userVolumeSlider": {
      "noAudioMessage": "no audio consumer fer some reason"
    },
    "addToCalendar": { "add": "Add t' Calendar" },
    "wsKilled": {
      "description": "WebSocket was scuttled by the server. This usually happens when ye open the website in another tab.",
      "reconnect": "reconnect"
    },
    "modals": {
      "createRoomModal": {
        "public": "public",
        "private": "private",
        "roomName": "cabin name",
        "roomDescription": "cabin description",
        "descriptionError": "max length 500",
        "nameError": "must be between 2 t' 60 characters long"
      },
      "invitedToJoinRoomModal": {
        "newRoomCreated": "New Cabin Created",
        "roomInviteFrom": "Cabin Invite from",
        "justStarted": "They jus' started",
        "likeToJoin": ", would ye like t' join?",
        "inviteReceived": "ye've been invited t'"
      },
      "editProfileModal": {
        "usernameTaken": "username taken",
        "avatarUrlError": "Invalid image",
        "avatarUrlLabel": "GitHub/Twitter avatar url",
        "displayNameError": "length 2 t' 50 characters",
        "displayNameLabel": "Display Name",
        "usernameError": "length 4 t' 15 characters 'n only alphanumeric/underscore",
        "usernameLabel": "Username",
        "bioError": "max length o' 160 characters",
        "bioLabel": "Bio"
      },
      "profileModal": {
        "blockUserConfirm": "Are ye sure ye wants t' block this user from joinin' any cabin ye ever create?",
        "blockUser": "Block User",
        "makeMod": "Make Mod",
        "unmod": "Unmod",
        "addAsSpeaker": "Add to crew",
        "moveToListener": "move t' shipmate",
        "banFromChat": "Ban from chat",
        "banFromRoom": "Ban from cabin",
        "goBackToListener": "Go back t' shipmate",
        "deleteMessage": "Scuttle this message",
        "makeRoomCreator": "Make cabin cap'n"
      },
      "roomSettingsModal": {
        "requirePermission": "Require permission t' speak",
        "makePublic": "Make Cabin Public",
        "makePrivate": "Make Cabin Private",
        "renamePublic": "Set Public Cabin Name",
        "renamePrivate": "Set Private Cabin Name"
      }
    }
  },
  "modules": {
    "_comment": "Modules UI Internationalization Strings",
    "scheduledRooms": {
      "title": "Scheduled Cabins",
      "noneFound": "none found",
      "allRooms": "all scheduled cabins",
      "myRooms": "me scheduled cabins",
      "scheduleRoomHeader": "Schedule Cabin",
      "startRoom": "start cabin",
      "modal": {
        "needsFuture": "needs t' be in the future",
        "roomName": "cabin name",
        "minLength": "min length 2",
        "roomDescription": "Description"
      }
    },
    "roomChat": {
      "title": "Chat",
      "emotesSoon": "[emotes soon]",
      "bannedAlert": "Ye got banned from chat, walk the plank!",
      "waitAlert": "Ye 'ave t' wait a second afore sendin' another message",
      "search": "Search",
      "searchResults": "Search Results",
      "recent": "Frequently Used",
      "sendMessage": "Send a Message in a bottle",
      "whisper": "Whisper",
      "welcomeMessage": "Ahoy t' chat!",
      "roomDescription": "cabin description"
    },
    "roomStatus": {
      "fuelingRocket": "Fuelin' rocket",
      "takingOff": "Takin' off",
      "inSpace": "In space",
      "approachingMoon": "Approachin' moon",
      "lunarDoge": "Lunar doge",
      "approachingSun": "Approachin' sun",
      "solarDoge": "Solar doge",
      "approachingGalaxy": "Approachin' galaxy",
      "galacticDoge": "Galactic Doge",
      "spottedLife": "Planet wit' life spotted"
    }
  }
}<|MERGE_RESOLUTION|>--- conflicted
+++ resolved
@@ -57,15 +57,9 @@
       "featureText_4": "Open Source",
       "featureText_5": "Text Chat",
       "featureText_6": "Powered by Doge",
-<<<<<<< HEAD
       "loginGithub": "Set Sail wit' GitHub",
       "loginTwitter": "Set Sail wit' Twitter",
       "createTestUser": "Set Sail wit' a Test User"
-=======
-      "loginGithub": "log in with GitHub",
-      "loginTwitter": "log in with Twitter",
-      "createTestUser": "create test user"
->>>>>>> bc804531
     },
     "myProfile": {
       "logout": "Walk the plank!",
