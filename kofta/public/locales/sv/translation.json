{
  "common": {
    "loadMore": "ladda in mer",
    "loading": "laddar in...",
    "noUsersFound": "inga användare hittades",
    "ok": "ok",
    "yes": "ja",
    "no": "nej",
    "cancel": "avbryt",
    "save": "spara",
    "edit": "ändra",
    "delete": "radera",
    "joinRoom": "anslut till rummet",
    "copyLink": "kopiera länken",
    "copied": "kopierade",
    "formattedIntlDate": "{{date, intlDate}}",
    "formattedIntlTime": "{{time, intlTime}}"
  },
  "header": {
    "_comment": "Main Header UI Internationalization Strings",
    "title": "DogeHouse",
    "mutedTitle": "Tystad | DogeHouse"
  },
  "footer": {
    "_comment": "Main Footer UI Internationalization Strings",
    "link_1": "Bakgrund",
    "link_2": "Discord",
    "link_3": "Rapportera ett fel"
  },
  "pages": {
    "_comment": "Respective Page UI Internationalization Strings",
    "banUser": { "ban": "bannlys" },
    "followingOnlineList": {
      "listHeader": "Lista av personer som inte är i ett privat rum du följer.",
      "currentRoom": "ansluten till:",
      "startPrivateRoom": "skapa ett privat rum med dem"
    },
    "followList": {},
    "home": { "createRoom": "Skapa Rum", "refresh": "Refresh" },
    "inviteList": {
      "roomGone": "rummet försvann under månförmörkelsen, gå tillbaka",
      "shareRoomLink": "dela länk till rummet",
      "inviteFollowers": "Du kan bjuda in dina följare som är uppkopplade:",
      "whenFollowersOnline": "När dina följare är uppkopplade kommer de visa sig här."
    },
    "login": {
      "headerText": "Tar röstsamtal till månen 🚀",
      "featureText_1": "Mörkt läge",
      "featureText_2": "Öppna registreringar",
      "featureText_3": "Plattformsoberoende",
      "featureText_4": "Öppen Källkod",
      "featureText_5": "Textchatt",
      "featureText_6": "Drivs av Doge",
      "loginGithub": "logga in med GitHub",
      "loginTwitter": "logga in Twitter",
      "createTestUser": "skapa testanvändare"
    },
    "myProfile": {
      "logout": "logga ut",
      "probablyLoading": "laddar antagligen...",
      "voiceSettings": "gå till röstinställningar",
      "soundSettings": "gå till ljudinställningar",
      "deleteAccount": "radera konto"
    },
    "notFound": {
      "whoopsError": "Whoops! Denna sida blev förlorad i konversationen.",
      "goHomeMessage": "Ingen fara. Du kan",
      "goHomeLinkText": "gå hem"
    },
    "room": {
      "speakers": "Talare",
      "requestingToSpeak": "Begär att tala",
      "listeners": "Lyssnare"
    },
    "searchUser": { "search": "sök..." },
    "soundEffectSettings": { "header": "Ljud" },
    "viewUser": {
      "editProfile": "redigera profil",
      "followsYou": "följer dig",
      "followers": "följare",
      "following": "följer"
    },
    "voiceSettings": {
      "header": "Röstinställningar",
      "mic": "mikrofon:",
      "permissionError": "ingen mikrofon hittades, du har antingen inte någon inkopplad eller så har du inte gett hemsidan tillåtelse.",
      "refresh": "uppdatera mikrofonlistan",
      "volume": "volym:"
    }
  },
  "components": {
    "_comment": "Component UI Internationalization Strings",
    "avatar": {},
    "backBar": {},
    "blockedFromRoomUsers": {
      "header": "Avstängda användare",
      "unban": "Ta bort avstängning",
      "noBans": "ingen har blivit avstängd ännu"
    },
    "bottomVoiceControl": {
      "leaveCurrentRoomBtn": "Lämna nuvarande rum",
      "confirmLeaveRoom": "Är du säker på att du vill lämna?",
      "leave": "Lämna",
      "inviteUsersToRoomBtn": "Bjud in användare till rum",
      "invite": "Bjud in",
      "toggleMuteMicBtn": "Stäng av mikrofon",
      "mute": "Tysta",
      "unmute": "Slå på ljud",
      "makeRoomPublicBtn": "Gör rum offentligt!",
      "settings": "Inställningar",
      "speaker": "Talare",
      "listener": "Lyssnare",
      "chat": "Chatt"
    },
    "micPermissionBanner": {
      "permissionDenied": "Åtkomst nekad när vi försökte att ansluta till din mikrofon (du kan behöva gå till webbläsarinställningarna och ladda om sidan)",
      "dismiss": "avfärda",
      "tryAgain": "försök igen"
    },
    "modals": {
      "createRoomModal": {
        "public": "offentligt",
        "private": "privat",
        "roomName": "rumsnamn",
        "roomDescription": "rumsbeskrivning",
        "descriptionError": "max längd av 500 karaktärer",
        "nameError": "längd 2 till 60 karaktärer"
      },
      "invitedToJoinRoomModal": {
<<<<<<< HEAD
        "newRoomCreated": "Nytt rum skapat",
        "roomInviteFrom": "Rumsinbjudan från",
=======
        "newRoomCreated": "Ett nytt rum har skapats",
        "roomInviteFrom": "Inbjudan från",
>>>>>>> ef5b8b76
        "justStarted": "De har precis börjat",
        "likeToJoin": ", skulle du vilja ansluta?",
        "inviteReceived": "du har blivit inbjuden till"
      },
      "editProfileModal": {
        "usernameTaken": "användarnamn taget",
        "avatarUrlError": "Ogiltig bild",
        "avatarUrlLabel": "Github/Twitter profilbild länk",
        "displayNameError": "längd 2 till 50 karaktärer",
        "displayNameLabel": "Visningsnamn",
        "usernameError": "längd 4 till 15 karaktärer med bara alfanumerisk/understrykning",
        "usernameLabel": "Användarnamn",
        "bioError": "max längd av 160 karaktärer",
        "bioLabel": "Biografi"
      },
      "profileModal": {
        "blockUserConfirm": "Är du säker på att du vill blockera denna användare från att ansluta till dina rum?",
        "blockUser": "blocka användare",
        "makeMod": "gör moderator",
        "unmod": "ogör moderator",
        "addAsSpeaker": "lägg till som talande",
        "moveToListener": "flytta till lyssnare",
        "banFromChat": "bannlys från chatt",
        "banFromRoom": "bannlys från rum",
        "goBackToListener": "gå tillbaka till lyssnare",
<<<<<<< HEAD
        "deleteMessage": "ta bort meddelande"
=======
        "deleteMessage": "ta bort detta meddelande",
        "makeRoomCreator": "gör rum administratör"
>>>>>>> ef5b8b76
      },
      "roomSettingsModal": {
        "requirePermission": "be om tillåtelse att prata",
        "makePublic": "gör rum offentligt",
        "makePrivate": "gör rum privat"
      }
    },
    "userVolumeSlider": {
      "noAudioMessage": "ingen ljudanvändare av någon anledning"
    },
    "addToCalendar": { "add": "Spara i kalender" },
    "deviceNotSupported": {
      "notSupported": "Din enhet stöds inte. Du kan skapa en",
      "linkText": "fråga på GitHub",
      "addSupport": "och jag ska försöka lägga till stöd för din enhet."
    },
    "inviteButton": {
      "invited": "inbjuden",
      "inviteToRoom": "bjud in till rum"
    },
    "keyboardShortcuts": {
      "setKeybind": "ställ in kortkommando",
      "listening": "lyssnar",
      "toggleMuteKeybind": "växla tystad kortkommando",
      "togglePushToTalkKeybind": "växla tryck-för-tal kortkommando"
    },
    "wsKilled": {
      "description": "WebSocket was killed by the server. This usually happens when you open the website in another tab.",
      "reconnect": "återanslut"
    }
  },
  "modules": {
    "_comment": "Modules UI Internationalization Strings",
    "scheduledRooms": {
      "title": "Schemalagda rum",
      "noneFound": "inga hittades",
      "allRooms": "alla mina schemalagda rum",
      "myRooms": "mina schemalagda rum",
      "scheduleRoomHeader": "Schemalagda Rum",
      "startRoom": "påbörja rum",
      "modal": {
        "needsFuture": "behöver vara i framtiden",
        "roomName": "namne",
        "minLength": "minimum längd 2",
        "roomDescription": "Beskrivning"
      }
    },
    "roomChat": {
      "title": "Chatt",
      "emotesSoon": "[emotes kommer snart]",
      "bannedAlert": "Du blev bannad från chatten",
      "waitAlert": "Du behöver vänta en sekund innan du kan skicka fler meddelanden",
      "search": "Sök",
      "searchResults": "Sökresultat",
      "recent": "Ofta använda",
      "sendMessage": "Skicka ett meddelande",
      "whisper": "Viska",
      "welcomeMessage": "Välkommen till chatten!",
      "roomDescription": "rumbeskrivning"
    },
    "roomStatus": {
      "fuelingRocket": "Tankar raket",
      "takingOff": "Lyfter",
      "inSpace": "I rymden",
      "approachingMoon": "Närmar sig månen",
      "lunarDoge": "Lunar doge",
      "approachingSun": "Närmar sig solen",
      "solarDoge": "Solar doge",
<<<<<<< HEAD
      "approachingGalaxy": "Närmar sig galax",
      "galacticDoge": "Galactic doge",
=======
      "approachingGalaxy": "Närmar sig en galax",
      "galacticDoge": "Galactisk Doge",
>>>>>>> ef5b8b76
      "spottedLife": "Planet med liv upptäckt"
    }
  }
}<|MERGE_RESOLUTION|>--- conflicted
+++ resolved
@@ -127,13 +127,8 @@
         "nameError": "längd 2 till 60 karaktärer"
       },
       "invitedToJoinRoomModal": {
-<<<<<<< HEAD
-        "newRoomCreated": "Nytt rum skapat",
-        "roomInviteFrom": "Rumsinbjudan från",
-=======
         "newRoomCreated": "Ett nytt rum har skapats",
         "roomInviteFrom": "Inbjudan från",
->>>>>>> ef5b8b76
         "justStarted": "De har precis börjat",
         "likeToJoin": ", skulle du vilja ansluta?",
         "inviteReceived": "du har blivit inbjuden till"
@@ -159,12 +154,8 @@
         "banFromChat": "bannlys från chatt",
         "banFromRoom": "bannlys från rum",
         "goBackToListener": "gå tillbaka till lyssnare",
-<<<<<<< HEAD
-        "deleteMessage": "ta bort meddelande"
-=======
-        "deleteMessage": "ta bort detta meddelande",
+        "deleteMessage": "ta bort meddelande",
         "makeRoomCreator": "gör rum administratör"
->>>>>>> ef5b8b76
       },
       "roomSettingsModal": {
         "requirePermission": "be om tillåtelse att prata",
@@ -233,13 +224,8 @@
       "lunarDoge": "Lunar doge",
       "approachingSun": "Närmar sig solen",
       "solarDoge": "Solar doge",
-<<<<<<< HEAD
-      "approachingGalaxy": "Närmar sig galax",
-      "galacticDoge": "Galactic doge",
-=======
       "approachingGalaxy": "Närmar sig en galax",
-      "galacticDoge": "Galactisk Doge",
->>>>>>> ef5b8b76
+      "galacticDoge": "Galactisk doge",
       "spottedLife": "Planet med liv upptäckt"
     }
   }
