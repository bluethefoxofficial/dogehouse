--- conflicted
+++ resolved
@@ -62,15 +62,10 @@
       "featureText_4": "Open Source",
       "featureText_5": "Text Chat",
       "featureText_6": "Powered by Doge",
-<<<<<<< HEAD
-      "loginGithub": "login with GitHub",
-      "loginTwitter": "login with Twitter",
-      "loginDiscord": "login with Discord",
-=======
       "loginGithub": "log in with GitHub",
       "loginTwitter": "log in with Twitter",
->>>>>>> 68173968
-      "createTestUser": "create test user"
+      "createTestUser": "create test user",
+      "loginDiscord": "log in with Discord"
     },
     "myProfile": {
       "logout": "logout",
