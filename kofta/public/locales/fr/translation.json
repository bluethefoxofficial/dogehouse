{
  "common": {
    "loadMore": "charger plus",
    "loading": "chargement...",
    "noUsersFound": "aucun utilisateur trouvé",
    "ok": "ok",
    "yes": "oui",
    "no": "non",
    "cancel": "annuler",
    "save": "sauvegarder",
    "edit": "éditer",
    "delete": "supprimer",
    "joinRoom": "rejoindre la salle",
    "copyLink": "copier le lien",
    "copied": "copié",
    "formattedIntlDate": "{{date, intlDate}}",
    "formattedIntlTime": "{{time, intlTime}}",
<<<<<<< HEAD
    "requestPermissions": "Veuillez noter que l'exécution de DogeHouse sans autorisations d'accessibilité peut provoquer des erreurs indésirables"
=======
    "requestPermissions": "Please note running DogeHouse without accessibility permissions may cause unwanted errors"
>>>>>>> 59b0addb
  },
  "header": {
    "_comment": "Main Header UI Internationalization Strings",
    "title": "DogeHouse",
    "mutedTitle": "Muet | DogeHouse"
  },
  "footer": {
    "link_1": "Histoire d'origine",
    "link_2": "Discord",
    "link_3": "Signaler un bug"
  },
  "pages": {
    "_comment": "Respective Page UI Internationalization Strings",
    "banUser": { "ban": "bannir" },
    "followingOnlineList": {
      "listHeader": "Liste des utilisateurs qui ne sont pas dans une salle privée et que vous suivez",
      "currentRoom": "actuellement dans :",
      "startPrivateRoom": "lancer une salle privée avec eux"
    },
    "followList": { "followHim": "suivre", "followingHim": "abonné" },
    "home": { "createRoom": "Créer une salle", "refresh": "Actualiser" },
    "inviteList": {
      "roomGone": "salle indisponible, retour",
      "shareRoomLink": "partager le lien de la salle",
      "inviteFollowers": "Vous pouvez inviter vos abonnés en ligne :",
      "whenFollowersOnline": "Quand vos abonnés seront en ligne, ils apparaîtront ici."
    },
    "login": {
      "headerText": "Envoie les conversations vocales sur la lune 🚀",
      "featureText_1": "Thème sombre",
      "featureText_2": "Inscriptions ouvertes",
      "featureText_3": "Multi-plateforme",
      "featureText_4": "Open Source",
      "featureText_5": "Chat textuel",
      "featureText_6": "Alimenté au Doge",
      "loginGithub": "se connecter avec GitHub",
      "loginTwitter": "se connecter avec Twitter",
      "createTestUser": "créer un utilisateur de test"
    },
    "myProfile": {
      "logout": "se déconnecter",
      "probablyLoading": "probablement en train de charger...",
      "voiceSettings": "paramètres vocaux",
      "soundSettings": "paramètres audio",
      "deleteAccount": "supprimer le compte",
      "overlaySettings": "go to overlay settings"
    },
    "notFound": {
      "whoopsError": "Oups ! Cette page s'est perdue dans la conversation.",
      "goHomeMessage": "Ne vous inquiétez pas. Vous pouvez",
      "goHomeLinkText": "retourner à l'accueil"
    },
    "room": {
      "speakers": "Interlocuteurs",
      "requestingToSpeak": "Demande la parole",
      "listeners": "Auditeurs",
      "allowAll": "Allow all",
      "allowAllConfirm": "Êtes-vous sur? Cela autorisera {{count}} utilisateurs en attente à parler"
    },
    "searchUser": { "search": "recherche..." },
    "soundEffectSettings": { "header": "Sons" },
    "viewUser": {
      "editProfile": "éditer le profil",
      "followsYou": "vous suit",
      "followers": "abonnés",
      "following": "suivis",
      "followHim": "suivre",
<<<<<<< HEAD
      "followingHim": "abonné"
=======
      "followingHim": "abonné",
      "copyProfileUrl": "copy profile url",
      "urlCopied": "URL copied to clipboard"
>>>>>>> 59b0addb
    },
    "voiceSettings": {
      "header": "Paramètres vocaux",
      "mic": "microphone :",
      "permissionError": "pas de microphone trouvé, soit vous n'en avez pas branché un soit vous n'avez pas donné la permission au site de l'utiliser.",
      "refresh": "rafraîchir la liste des microphones",
      "volume": "volume :"
    },
    "overlaySettings": {
      "input": { "errorMsg": "Invalid app title", "label": "Enter App Title" },
      "header": "Overlay Settings"
    }
  },
  "components": {
    "_comment": "Component UI Internationalization Strings",
    "avatar": {},
    "backBar": {},
    "blockedFromRoomUsers": {
      "header": "Utilisateurs bannis",
      "unban": "débannir",
      "noBans": "personne n'a encore été banni"
    },
    "bottomVoiceControl": {
      "leaveCurrentRoomBtn": "Quitter la salle actuelle",
      "confirmLeaveRoom": "Êtes-vous sûr de vouloir quitter ?",
      "leave": "Quitter",
      "inviteUsersToRoomBtn": "Inviter des utilisateurs dans la salle",
      "invite": "Inviter",
      "toggleMuteMicBtn": "Activer / désactiver le microphone",
      "mute": "Rendre muet",
      "unmute": "Rétablir la voix",
      "makeRoomPublicBtn": "Rendre la salle publique !",
      "settings": "Paramètres",
      "speaker": "Interlocuteur",
      "listener": "Auditeur",
      "chat": "Chat"
    },
    "deviceNotSupported": {
      "notSupported": "Votre système n'est pas encore supporté. Vous pouvez créer une",
      "linkText": "Issue sur GitHub",
      "addSupport": "et j'essaierai d'ajouter le support de votre système."
    },
    "inviteButton": {
      "invited": "invité",
      "inviteToRoom": "inviter à la salle"
    },
    "micPermissionBanner": {
      "permissionDenied": "Permission refusée en essayant d'accéder à votre micro (vous devriez peut être vérifier vos paramètres de navigateur et recharger la page)",
      "dismiss": "rejeter",
      "tryAgain": "réessayer"
    },
    "modals": {
      "createRoomModal": {
        "public": "publique",
        "private": "privée",
        "roomName": "nom de la salle",
        "roomDescription": "description de la salle",
        "descriptionError": "capacité maximum de 500",
        "nameError": "doit être entre 2 et 60 caractères de longueur"
      },
      "invitedToJoinRoomModal": {
        "newRoomCreated": "Nouvelle salle créée",
        "roomInviteFrom": "Invitation à la salle de",
        "justStarted": "Viennent de commencer",
        "likeToJoin": ", voulez-vous rejoindre ?",
        "inviteReceived": "vous avez été invité à"
      },
      "editProfileModal": {
        "usernameTaken": "pseudo déjà pris",
        "avatarUrlError": "Image invalide",
        "avatarUrlLabel": "URL d'avatar GitHub/Twitter",
        "displayNameError": "taille de 2 à 50 caractères",
        "displayNameLabel": "Nom affiché",
        "usernameError": "taille de 4 à 15 caractères et ne doit contenir que des caractères alphanumériques ou des underscores",
        "usernameLabel": "Pseudo",
        "bioError": "Taille maximum de 160 caractères",
        "bioLabel": "Bio"
      },
      "profileModal": {
        "blockUserConfirm": "Êtes-vous sûr de vouloir bloquer cet utilisateur de toutes vos salles ?",
        "blockUser": "bloquer l'utilisateur",
        "makeMod": "rendre modérateur",
        "unmod": "enlever des modérateurs",
        "addAsSpeaker": "ajouter en tant qu'interlocuteur",
        "moveToListener": "rendre auditeur",
        "banFromChat": "bannir du chat",
        "banFromRoom": "bannir de la salle",
        "goBackToListener": "retourner chez les auditeurs",
        "deleteMessage": "supprimer ce message",
        "makeRoomCreator": "transférer la propriété"
      },
      "roomSettingsModal": {
        "requirePermission": "requiert la permission de parler",
        "makePublic": "rendre la salle publique",
        "makePrivate": "rendre la salle publique"
      }
    },
    "userVolumeSlider": {
      "noAudioMessage": "pas d'audio pour une raison inconnue"
    },
    "addToCalendar": { "add": "Ajouter au calendrier" },
    "keyboardShortcuts": {
      "setKeybind": "Changer les raccourcis clavier",
      "listening": "écoute",
      "toggleMuteKeybind": "Activer / désactiver le raccourci clavier pour rendre muet",
      "togglePushToTalkKeybind": "Activer / désactiver le raccourci clavier appuyer-pour-parler",
      "toggleOverlayKeybind": "toggle overlay keybind"
    },
    "wsKilled": {
      "description": "Le WebSocket a été fermé par le serveur. Cela arrive souvent quand vous ouvrez le site dans une autre fenêtre.",
      "reconnect": "se reconnecter"
    }
  },
  "modules": {
    "scheduledRooms": {
      "title": "Salle programmée",
      "noneFound": "Aucune trouvée",
      "allRooms": "toutes les salles programmées",
      "myRooms": "mes salles programmées",
      "scheduleRoomHeader": "Programmer une salle",
      "startRoom": "lancer la salle",
      "modal": {
        "needsFuture": "doit dans être dans le futur",
        "roomName": "nom de salle",
        "minLength": "longueur minimum de 2",
        "roomDescription": "Description"
      }
    },
    "roomChat": {
      "title": "Chat",
      "emotesSoon": "[emotes soon]",
      "bannedAlert": "Vous avez été banni du chat",
      "waitAlert": "Vous devez attendre une seconde avant d'envoyer un nouveau message",
      "search": "Rechercher",
      "searchResults": "Résultats de recherche",
      "recent": "Fréquemment utilisées",
      "sendMessage": "Envoyer un message",
      "whisper": "Chuchoter",
      "welcomeMessage": "Bienvenue dans le chat !",
      "roomDescription": "Description de la salle"
    },
    "roomStatus": {
      "fuelingRocket": "Ravitaillement de la fusée",
      "takingOff": "Décollage",
      "inSpace": "Dans l'espace",
      "approachingMoon": "Approchant la lune",
      "lunarDoge": "Doge Lunaire",
      "approachingSun": "Approchant le soleil",
      "solarDoge": "Doge Solaire",
      "approachingGalaxy": "Approchant une galaxie",
      "galacticDoge": "Doge Galactique",
      "spottedLife": "Planète avec de la vie en vue"
    }
  }
}<|MERGE_RESOLUTION|>--- conflicted
+++ resolved
@@ -15,11 +15,7 @@
     "copied": "copié",
     "formattedIntlDate": "{{date, intlDate}}",
     "formattedIntlTime": "{{time, intlTime}}",
-<<<<<<< HEAD
     "requestPermissions": "Veuillez noter que l'exécution de DogeHouse sans autorisations d'accessibilité peut provoquer des erreurs indésirables"
-=======
-    "requestPermissions": "Please note running DogeHouse without accessibility permissions may cause unwanted errors"
->>>>>>> 59b0addb
   },
   "header": {
     "_comment": "Main Header UI Internationalization Strings",
@@ -87,13 +83,9 @@
       "followers": "abonnés",
       "following": "suivis",
       "followHim": "suivre",
-<<<<<<< HEAD
-      "followingHim": "abonné"
-=======
       "followingHim": "abonné",
       "copyProfileUrl": "copy profile url",
       "urlCopied": "URL copied to clipboard"
->>>>>>> 59b0addb
     },
     "voiceSettings": {
       "header": "Paramètres vocaux",
