{
  "_comment": "if you change this file, do: npm run i18",
  "common": {
    "loadMore": "Загрузить еще",
    "loading": "Загрузка...",
    "noUsersFound": "Пользователи не найдены",
    "ok": "ОК",
    "yes": "Да",
    "no": "Нет",
    "cancel": "Отмена",
    "save": "Сохранить",
    "edit": "Редактировать",
    "delete": "Удалить",
    "joinRoom": "Присоединиться к комнате",
    "copyLink": "Скопировать ссылку",
    "copied": "Скопировано",
    "formattedIntlDate": "{{date, intlDate}}",
    "formattedIntlTime": "{{time, intlTime}}",
    "requestPermissions": "Работа в DogeHouse без разрешений доступа может привести к непредвиденным ошибкам"
  },
  "header": {
    "_comment": "Main Header UI Internationalization Strings",
    "title": "DogeHouse",
    "mutedTitle": "Приглушено | DogeHouse"
  },
  "footer": {
    "_comment": "Main Footer UI Internationalization Strings",
    "link_1": "История создания",
    "link_2": "Discord",
    "link_3": "Сообщить об ошибке"
  },
  "pages": {
    "_comment": "Respective Page UI Internationalization Strings",
    "banUser": { "ban": "бан" },
    "followingOnlineList": {
      "listHeader": "Список пользователей, которые не в закрытой комнате и на которых вы подписаны.",
      "currentRoom": "Текущая комната",
      "startPrivateRoom": "Создать приватную комнату"
    },
    "followList": {
      "followHim": "Подписаться",
      "followingHim": "Вы подписаны"
    },
<<<<<<< HEAD
    "home": { "createRoom": "Создать комнату", "refresh": "Обновить" },
=======
    "home": {
      "createRoom": "Создать комнату",
      "refresh": "Обновить",
      "editRoom": "Edit Room"
    },
>>>>>>> 68173968
    "inviteList": {
      "roomGone": "Комната исчезла, вернитесь назад",
      "shareRoomLink": "Поделиться ссылкой на комнату",
      "inviteFollowers": "Вы можете пригласить ваших подписчиков, которые сейчас онлайн:",
      "whenFollowersOnline": "Когда ваши подписчики онлайн, они отображаются здесь."
    },
    "login": {
      "headerText": "Возводим голосовое общение до луны 🚀",
      "featureText_1": "Темная тема",
      "featureText_2": "Открытая регистрация",
      "featureText_3": "Кроссплатформенность",
      "featureText_4": "Открытый исходный код",
      "featureText_5": "Текстовый чат",
      "featureText_6": "Работает благодаря Doge",
<<<<<<< HEAD
      "loginGithub": "войти через GitHub",
      "loginTwitter": "войти через Twitter",
      "createTestUser": "создать тестового пользователя",
      "loginDiscord": "login with Discord"
=======
      "loginGithub": "Войти через GitHub",
      "loginTwitter": "Войти через Twitter",
      "createTestUser": "Создать тестового пользователя"
>>>>>>> 68173968
    },
    "myProfile": {
      "logout": "Выйти",
      "probablyLoading": "Вероятно загружается...",
      "voiceSettings": "Голосовые настройки",
      "soundSettings": "Настройки звука",
      "deleteAccount": "Удалить аккаунт",
      "overlaySettings": "Настройки оверлея"
    },
    "notFound": {
      "whoopsError": "Упс! Эта страница была потеряна.",
      "goHomeMessage": "Не переживайте. Вы можете ",
      "goHomeLinkText": "вернуться домой"
    },
    "room": {
      "speakers": "Ораторы",
      "requestingToSpeak": "Желающие говорить",
      "listeners": "Слушатели",
      "allowAll": "Разрешить всем",
      "allowAllConfirm": "Вы уверены? Это позволит всем {{count}} пользователям, запрашивающих разрешение, говорить"
    },
<<<<<<< HEAD
    "searchUser": { "search": "поиск..." },
    "soundEffectSettings": { "header": "звуки" },
=======
    "searchUser": { "search": "Поиск..." },
    "soundEffectSettings": { "header": "Звуки" },
>>>>>>> 68173968
    "viewUser": {
      "editProfile": "редактировать профиль",
      "followsYou": "подписаны на вас",
      "followers": "подписчиков",
      "following": "подписок",
      "followHim": "подписаться",
      "followingHim": "Вы подписаны",
      "copyProfileUrl": "скопировать URL профиля",
      "urlCopied": "URL профиля скопирован",
      "unfollow": "Отписаться"
    },
    "voiceSettings": {
      "header": "Голосовые настройки",
      "mic": "микрофон:",
      "permissionError": "микрофон не найден, он не подключен или браузеру не дано соответствующее разрешение.",
      "refresh": "обновить список микрофонов",
      "volume": "громкость:"
    },
    "overlaySettings": {
      "input": {
        "errorMsg": "Неправильное название приложения",
        "label": "Введите название приложения"
      },
      "header": "Настройки оверлея"
    }
  },
  "components": {
    "_comment": "Component UI Internationalization Strings",
    "avatar": {},
    "backBar": {},
    "blockedFromRoomUsers": {
      "header": "Заблокированные пользователи",
      "unban": "разбанить",
      "noBans": "еще никто не был забанен"
    },
    "bottomVoiceControl": {
      "leaveCurrentRoomBtn": "Покинуть данную комнату",
      "confirmLeaveRoom": "Вы уверены, что хотите выйти?",
      "leave": "Выйти",
      "inviteUsersToRoomBtn": "Пригласить пользователей в комнату",
      "invite": "Пригласить",
      "toggleMuteMicBtn": "Переключить состояние микрофона",
      "mute": "Выключить звук",
      "unmute": "Включить звук",
      "makeRoomPublicBtn": "Сделать комнату открытой!",
      "settings": "настройки",
      "speaker": "оратор",
      "listener": "слушатель",
      "chat": "Чат"
    },
    "deviceNotSupported": {
      "notSupported": "Ваше устройство не поддерживается. Вы можете создать",
      "linkText": "запрос через GitHub",
      "addSupport": "и мы попробуем добавить поддержку для вашего устройства."
    },
    "inviteButton": {
      "invited": "приглашен",
      "inviteToRoom": "пригласить в комнату"
    },
    "micPermissionBanner": {
      "permissionDenied": "Не удается получить доступ к вашему микрофону (возможно, вам следует зайти в настройки браузера или перезагрузить страницу)",
      "dismiss": "отклонить",
      "tryAgain": "попробовать еще раз"
    },
    "keyboardShortcuts": {
      "setKeybind": "назначить клавишу",
      "listening": "слушает",
      "toggleMuteKeybind": "Активация микрофона при нажатии",
<<<<<<< HEAD
      "togglePushToTalkKeybind": "Включить режим рации"
    },
    "userVolumeSlider": { "noAudioMessage": "почему-то нет аудиосвязи" },
=======
      "togglePushToTalkKeybind": "Включить режим рации",
      "toggleOverlayKeybind": "переключить привязку клавиши оверлея"
    },
    "userVolumeSlider": { "noAudioMessage": "нет аудиосвязи" },
>>>>>>> 68173968
    "addToCalendar": { "add": "Добавить в Календарь" },
    "wsKilled": {
      "description": "Вебсокет был удален сервером. Обычно это происходит когда вы открываете сайт в другой вкладке.",
      "reconnect": "присоединиться заново"
    },
    "modals": {
      "createRoomModal": {
        "public": "публичная",
        "private": "приватная",
        "roomName": "название комнаты",
        "roomDescription": "описание комнаты",
        "descriptionError": "максимальная длина 500",
        "nameError": "длина должна быть от 2 до 60 символов"
      },
      "invitedToJoinRoomModal": {
        "newRoomCreated": "Новая комната создана",
        "roomInviteFrom": "Приглашение в комнату от",
        "justStarted": "Они только что начали",
        "likeToJoin": ", хотите присоединиться?",
        "inviteReceived": "вы были приглашены в"
      },
      "editProfileModal": {
        "usernameTaken": "имя пользователя занято",
        "avatarUrlError": "Некорректное изображение",
        "avatarUrlLabel": "URL аватара из GitHub/Twitter",
        "displayNameError": "длина от 2 до 50 символов",
        "displayNameLabel": "Публичное имя",
        "usernameError": "длина от 4 до 15 символов, только буквенно-цифровые символы и нижнее подчеркивание",
        "usernameLabel": "Имя пользователя",
        "bioError": "максимальная длина 160 символов",
        "bioLabel": "Обо мне"
      },
      "profileModal": {
        "blockUserConfirm": "Вы уверены, что хотите закрыть этому пользователя доступ в любую из ваших комнат?",
        "blockUser": "заблокировать пользователя",
        "makeMod": "назначить модератором",
        "unmod": "забрать модератора",
        "addAsSpeaker": "добавить оратора",
        "moveToListener": "переместить в слушатели",
        "banFromChat": "забанить из этого чата",
        "banFromRoom": "забанить из этой комнаты",
        "goBackToListener": "стать слушателем",
        "deleteMessage": "удалить это сообщение",
        "makeRoomCreator": "назначить админом комнаты"
      },
      "roomSettingsModal": {
        "requirePermission": "чтобы разговаривать здесь требуется разрешение",
        "makePublic": "сделать комнату публичной",
        "makePrivate": "сделать комнату приватной",
        "renamePublic": "Установить название общей комнаты",
        "renamePrivate": "Установить название приватной комнаты"
      }
    }
  },
  "modules": {
    "_comment": "Modules UI Internationalization Strings",
    "scheduledRooms": {
      "title": "Запланированные комнаты",
      "noneFound": "не найдено",
      "allRooms": "все запланированные комнаты",
      "myRooms": "мои запланированные комнаты",
      "scheduleRoomHeader": "Запланированные комнаты",
      "startRoom": "создать комнату",
      "modal": {
        "needsFuture": "должно появится в будущем",
        "roomName": "название комнаты",
        "roomDescription": "Описание",
        "minLength": "минимальная длина 2"
      }
    },
    "roomChat": {
      "title": "Чат",
      "emotesSoon": "[эмодзи скоро]",
      "bannedAlert": "Вы были заблокированы в этом чате",
      "waitAlert": "Подождите еще секунду, прежде чем отправить следующее сообщение",
      "search": "Поиск",
      "searchResults": "Результаты поиска",
      "recent": "Часто используемые",
      "sendMessage": "Отправить сообщение",
      "whisper": "Шепнуть",
      "welcomeMessage": "Добро пожаловать в чат!",
      "roomDescription": "описание комнаты"
    },
    "roomStatus": {
      "fuelingRocket": "заправляем ракету",
      "takingOff": "старт двигатерей",
      "inSpace": "В космосе",
      "approachingMoon": "приближаемся к луне",
      "lunarDoge": "лунный Doge",
      "approachingSun": "приближаемся к солнцу",
      "solarDoge": "солнечный Doge",
      "approachingGalaxy": "приближаемся к галактике",
      "galacticDoge": "галактический Doge",
      "spottedLife": "замечена планета с жизнью"
    }
  }
}<|MERGE_RESOLUTION|>--- conflicted
+++ resolved
@@ -41,15 +41,11 @@
       "followHim": "Подписаться",
       "followingHim": "Вы подписаны"
     },
-<<<<<<< HEAD
-    "home": { "createRoom": "Создать комнату", "refresh": "Обновить" },
-=======
     "home": {
       "createRoom": "Создать комнату",
       "refresh": "Обновить",
       "editRoom": "Edit Room"
     },
->>>>>>> 68173968
     "inviteList": {
       "roomGone": "Комната исчезла, вернитесь назад",
       "shareRoomLink": "Поделиться ссылкой на комнату",
@@ -64,16 +60,10 @@
       "featureText_4": "Открытый исходный код",
       "featureText_5": "Текстовый чат",
       "featureText_6": "Работает благодаря Doge",
-<<<<<<< HEAD
-      "loginGithub": "войти через GitHub",
-      "loginTwitter": "войти через Twitter",
-      "createTestUser": "создать тестового пользователя",
-      "loginDiscord": "login with Discord"
-=======
       "loginGithub": "Войти через GitHub",
       "loginTwitter": "Войти через Twitter",
-      "createTestUser": "Создать тестового пользователя"
->>>>>>> 68173968
+      "createTestUser": "Создать тестового пользователя",
+      "loginDiscord": "log in with Discord"
     },
     "myProfile": {
       "logout": "Выйти",
@@ -95,13 +85,8 @@
       "allowAll": "Разрешить всем",
       "allowAllConfirm": "Вы уверены? Это позволит всем {{count}} пользователям, запрашивающих разрешение, говорить"
     },
-<<<<<<< HEAD
-    "searchUser": { "search": "поиск..." },
-    "soundEffectSettings": { "header": "звуки" },
-=======
     "searchUser": { "search": "Поиск..." },
     "soundEffectSettings": { "header": "Звуки" },
->>>>>>> 68173968
     "viewUser": {
       "editProfile": "редактировать профиль",
       "followsYou": "подписаны на вас",
@@ -170,16 +155,10 @@
       "setKeybind": "назначить клавишу",
       "listening": "слушает",
       "toggleMuteKeybind": "Активация микрофона при нажатии",
-<<<<<<< HEAD
-      "togglePushToTalkKeybind": "Включить режим рации"
-    },
-    "userVolumeSlider": { "noAudioMessage": "почему-то нет аудиосвязи" },
-=======
       "togglePushToTalkKeybind": "Включить режим рации",
       "toggleOverlayKeybind": "переключить привязку клавиши оверлея"
     },
     "userVolumeSlider": { "noAudioMessage": "нет аудиосвязи" },
->>>>>>> 68173968
     "addToCalendar": { "add": "Добавить в Календарь" },
     "wsKilled": {
       "description": "Вебсокет был удален сервером. Обычно это происходит когда вы открываете сайт в другой вкладке.",
