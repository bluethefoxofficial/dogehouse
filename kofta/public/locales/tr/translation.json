{
	"common": {
		"loadMore": "daha fazla yükle",
		"loading": "yükleniyor...",
		"noUsersFound": "hiçbir kullanıcı bulunamadı",
		"ok": "tamam",
		"yes": "evet",
		"no": "hayır",
		"cancel": "iptal",
		"save": "kaydet",
		"edit": "edit",
		"delete": "delete",
<<<<<<< HEAD
		"formattedDate": "{{date, intlDate}}",
		"formattedIntlDate": "{{date, intlDate}}"
=======
		"joinRoom": "join room",
		"copyLink": "copy link",
		"copied": "copied"
>>>>>>> 34d654ca
	},
	"header": {
		"_comment": "Ana başlık arayüz ulusallaştırma yazıları",
		"title": "DogeHouse",
		"mutedTitle": "Sessiz | DogeHouse"
	},
	"footer": {
		"_comment": "Ana altbilgi arayüz ulusallaştırma yazıları",
		"link_1": "Hikaye",
		"link_2": "Discord",
		"link_3": "Hata raporla"
	},
	"pages": {
		"_comment": "İlgili sayfa arayüz ulusallaştırma yazıları",
		"banUser": { "ban": "banla" },
		"followingOnlineList": {
			"listHeader": "Senin takip ettiğin ve özel odada olmayan kullanıcıların listesi.",
			"currentRoom": "şuanki oda:",
			"startPrivateRoom": "onlarla özel bir oda oluştur"
		},
		"followList": {},
		"home": { "createRoom": "Oda oluştur" },
		"inviteList": {
			"roomGone": "oda gitti, geri dön",
			"shareRoomLink": "odaya bağlantı paylaş",
			"inviteFollowers": "Çevrimiçi olan takipçilerini davet edebilirsin:",
			"whenFollowersOnline": "Takipçilerin çevrimiçi olduğunda burada gözükecek."
		},
		"login": {
			"headerText": "Sesli sohbet aya gönderiliyor 🚀",
			"featureText_1": "Karanlık Tema",
			"featureText_2": "Açık kayıtlar",
			"featureText_3": "Cross-Platform desteği",
			"featureText_4": "Açık kaynak kodlu",
			"featureText_5": "Yazılı sohbet",
			"featureText_6": "Doge tarafından desteklenmektedir",
			"loginGithub": "GitHub ile giriş yap",
			"loginTwitter": "Twitter ile giriş yap",
			"createTestUser": "test kullanıcısı oluştur"
		},
		"myProfile": {
			"logout": "çıkış yap",
			"probablyLoading": "muhtemelen yükleniyor...",
			"voiceSettings": "ses ayarlarına git",
			"soundSettings": "müzik ayarlarına git",
			"deleteAccount": "hesabı sil"
		},
		"notFound": {
			"whoopsError": "Uups! Bu sayfa sohbette kayboldu.",
			"goHomeMessage": "Endişe etme. Yapabilirsin",
			"goHomeLinkText": "ana menüye git"
		},
		"room": {
			"speakers": "Konuşmacılar",
			"requestingToSpeak": "Konuşmak için izin istiyor",
			"listeners": "Dinleyiciler"
		},
		"searchUser": { "search": "ara..." },
		"soundEffectSettings": { "header": "Sesler" },
		"viewUser": {
			"editProfile": "profili düzenle",
			"followsYou": "seni takip ediyor",
			"folowers": "takipçiler",
			"following": "takip ediliyor",
			"followers": "followers"
		},
		"voiceSettings": {
			"header": "Ses Ayarları",
			"mic": "mikrofon:",
			"permissionError": "mikrofon bulunamadı ya takılı değil ya da bu web sitesine izin vermediniz.",
			"refesh": "mikrofon listesini yenile",
			"volume": "ses seviyesi:",
			"refresh": "refresh mic list"
		}
	},
	"components": {
		"_comment": "Bileşen arayüz ulusallaştırma yazıları",
		"avatar": {},
		"backBar": {},
		"blockedFromRoomUsers": {
			"header": "Banlanan kullanıcılar",
			"unban": "banı kaldır",
			"noBans": "henüz kimse banlanmadı"
		},
		"bottomVoiceControl": {
			"leaveCurrentRoomBtn": "Odadan ayrıl",
			"confirmLeaveRoom": "Ayrılmak istediğine emin misin?",
			"leave": "Ayrıl",
			"inviteUsersToRoomBtn": "Kullanıcıları odaya davet et",
			"invite": "Davet et",
			"toggleMuteMicBtn": "Mikrofon sesini aç/kapa",
			"mute": "Sesi kapa",
			"unmute": "Sesi aç",
			"makeRoomPublicBtn": "Odayı herkese açık yap!",
			"settings": "Ayarlar",
			"speaker": "Konuşmacı",
			"listener": "Dinleyici"
		},
		"micPermissionBanner": {
			"permissionDenied": "Mikrofonunuza erişmeye çalışırken izin reddedildi (tarayıcı ayarlarına gitmeniz ve sayfayı yeniden yüklemeniz gerekebilir)",
			"dismiss": "reddet",
			"tryAgain": "yeniden dene"
		},
		"modals": {
			"createRoomModal": { "public": "herkese açık", "private": "gizli" },
			"invitedToJoinRoomModal": {
				"newRoomCreated": "Yeni oda oluşturuldu",
				"roomInviteFrom": "Oda daveti, tarafından",
				"justStarted": "Başladılar",
				"likeToJoin": ", katılmak ister misin?",
				"inviteReceived": "davet edildin, şuraya"
			},
			"editProfileModal": {
				"usernameTaken": "kullanıcı adı alınmış",
				"avatarUrlError": "Geçersiz resim",
				"avatarUrlLabel": "Github/Twitter avatar linki",
				"displayNameError": "uzunluk 2-50 karakter arası olmalı",
				"displayNameLabel": "Görüntülenme adı",
				"usernameError": "uzunluk 4-15 arası olmalı ve sadece alfanümerik/alt_çizgi karakterlerini içermeli",
				"usernameLabel": "Kullanıcı adı",
				"bioError": "Maksimum uzunluk 160 karakter",
				"bioLabel": "Biyo"
			},
			"profileModal": {
				"blockUserConfirm": "Oluşturduğun tüm odalar için bu kullanıcıyı bloklamak istediğine emin misin?",
				"blockUser": "kullanıcıyı blokla",
				"makeMod": "moderatör yap",
				"unmod": "moderatörlükten çıkar",
				"addAsSpeaker": "konuşmacı olarak ekle",
				"moveToListener": "dinleyiciyi yap",
				"banFromChat": "sohbetten banla",
				"banFromRoom": "odadan banla",
				"goBackToListener": "dinlemeye geri dön",
				"deleteMessage": "mesajı sil"
			},
			"roomSettingsModal": {
				"requirePermission": "konuşmak için izne ihtiyacın var",
				"makePublic": "odayı herkese açık yap",
				"makePrivate": "odayı gizli yap"
			}
		},
		"userVolumeSlider": { "noAudioMessage": "nedense ses alıcısı yok" },
		"addToCalendar": { "add": "Add to Calendar" }
	},
	"modules": {
		"scheduledRooms": {
			"title": "Scheduled Rooms",
			"noneFound": "none found",
			"allRooms": "all scheduled rooms",
			"myRooms": "my scheduled rooms",
			"scheduleRoomHeader": "Schedule Room",
			"startRoom": "start room",
			"modal": {
				"needsFuture": "needs to be in the future",
				"roomName": "room name",
				"minLength": "min length 2"
			}
		},
		"roomChat": {
			"title": "Chat",
			"emotesSoon": "[emotes soon]",
			"bannedAlert": "You got banned from chat",
			"waitAlert": "You have to wait a second before sending another message",
			"search": "Search",
			"searchResults": "Search Results",
			"recent": "Frequently Used",
			"sendMessage": "Send a Message",
			"whisper": "Whisper",
			"welcomeMessage": "Welcome to chat!",
			"roomDescription": "room description"
		}
	}
}<|MERGE_RESOLUTION|>--- conflicted
+++ resolved
@@ -10,14 +10,10 @@
 		"save": "kaydet",
 		"edit": "edit",
 		"delete": "delete",
-<<<<<<< HEAD
-		"formattedDate": "{{date, intlDate}}",
-		"formattedIntlDate": "{{date, intlDate}}"
-=======
 		"joinRoom": "join room",
 		"copyLink": "copy link",
-		"copied": "copied"
->>>>>>> 34d654ca
+		"copied": "copied",
+		"formattedIntlDate": "{{date, intlDate}}"
 	},
 	"header": {
 		"_comment": "Ana başlık arayüz ulusallaştırma yazıları",
