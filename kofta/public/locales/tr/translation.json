--- conflicted
+++ resolved
@@ -10,16 +10,10 @@
 		"save": "Kaydet",
 		"edit": "Düzenle",
 		"delete": "delete",
-<<<<<<< HEAD
-		"joinRoom": "join room",
-		"copyLink": "copy link",
-		"copied": "copied",
-		"formattedIntlDate": "{{date, intlDate}}"
-=======
 		"joinRoom": "Odaya katıl",
 		"copyLink": "Linki kopyala",
-		"copied": "Kopyalandı!"
->>>>>>> 3651ee98
+		"copied": "Kopyalandı!",
+		"formattedIntlDate": "{{date, intlDate}}"
 	},
 	"header": {
 		"_comment": "Ana başlık arayüz ulusallaştırma yazıları",
