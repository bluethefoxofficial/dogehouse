--- conflicted
+++ resolved
@@ -56,16 +56,10 @@
       "featureText_4": "Åpen kildekode",
       "featureText_5": "Tekstchat",
       "featureText_6": "Drevet av Doge",
-<<<<<<< HEAD
-      "loginGithub": "logg inn med GitHub",
-      "loginTwitter": "logg inn med Twitter",
-      "createTestUser": "opprett en test-bruker",
-      "loginDiscord": "login with Discord"
-=======
       "loginGithub": "Logg inn med GitHub",
       "loginTwitter": "Logg inn med Twitter",
-      "createTestUser": "Opprett en test-bruker"
->>>>>>> 68173968
+      "createTestUser": "Opprett en test-bruker",
+      "loginDiscord": "log in with Discord"
     },
     "myProfile": {
       "logout": "Logg ut",
