--- conflicted
+++ resolved
@@ -37,8 +37,11 @@
       "startPrivateRoom": "వారితో ఒక ప్రైవేట్ గదిని ప్రారంభించండి"
     },
     "followList": { "followHim": "follow", "followingHim": "following" },
-<<<<<<< HEAD
-    "home": { "createRoom": "గదిని సృష్టించండి", "refresh": "Refresh" },
+    "home": {
+      "createRoom": "గదిని సృష్టించండి",
+      "refresh": "Refresh",
+      "editRoom": "Edit Room"
+    },
     "inviteList": {
       "roomGone": "గది పోయింది, తిరిగి వెళ్ళు",
       "shareRoomLink": "గదికి లింక్‌ను భాగస్వామ్యం చేయండి",
@@ -65,39 +68,6 @@
       "soundSettings": "సౌండ్  సెట్టింగ్‌లకు వెళ్లండి",
       "deleteAccount": "delete account"
     },
-=======
-    "home": {
-      "createRoom": "గదిని సృష్టించండి",
-      "refresh": "Refresh",
-      "editRoom": "Edit Room"
-    },
-    "inviteList": {
-      "roomGone": "గది పోయింది, తిరిగి వెళ్ళు",
-      "shareRoomLink": "గదికి లింక్‌ను భాగస్వామ్యం చేయండి",
-      "inviteFollowers": "ఆన్‌లైన్‌లో ఉన్న మీ అనుచరులను మీరు ఆహ్వానించవచ్చు:",
-      "whenFollowersOnline": "మీ అనుచరులు ఆన్‌లైన్‌లో ఉన్నప్పుడు, వారు ఇక్కడ కనిపిస్తారు."
-    },
-    "login": {
-      "headerText": "వాయిస్ సంభాషణలను చంద్రుడికి తీసుకువెళుతున్నాము 🚀",
-      "featureText_1": "Dark Theme",
-      "featureText_2": "Open Sign-Ups",
-      "featureText_3": "Cross-Platform Support",
-      "featureText_4": "Open Source",
-      "featureText_5": "Text Chat",
-      "featureText_6": "Powered by Doge",
-      "loginGithub": "GitHub తో లాగిన్ అవ్వండి",
-      "loginTwitter": "Twitter తో లాగిన్ అవ్వండి",
-      "createTestUser": "create test user"
-    },
-    "myProfile": {
-      "logout": "logout",
-      "probablyLoading": "బహుశా లోడ్ అవుతోంది...",
-      "voiceSettings": "వాయిస్ సెట్టింగ్‌లకు వెళ్లండి",
-      "overlaySettings": "go to overlay settings",
-      "soundSettings": "సౌండ్  సెట్టింగ్‌లకు వెళ్లండి",
-      "deleteAccount": "delete account"
-    },
->>>>>>> bc804531
     "notFound": {
       "whoopsError": "Whoops! This page got lost in conversation.",
       "goHomeMessage": "చింతించకండి. నువ్వు చేయగలవు",
