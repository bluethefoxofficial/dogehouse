--- conflicted
+++ resolved
@@ -57,16 +57,10 @@
       "featureText_4": "0w0 Open Souwce ÙωÙ",
       "featureText_5": "Text Chat <{^v^}>",
       "featureText_6": "Powewed by Doge",
-<<<<<<< HEAD
-      "loginGithub": "login with GitHub",
-      "loginTwitter": "login with Twittew",
-      "createTestUser": "cweate test usew UwU",
-      "loginDiscord": "login with Discord"
-=======
       "loginGithub": "log in with GitHub",
       "loginTwitter": "log in with Twittew",
-      "createTestUser": "cweate test usew UwU"
->>>>>>> 68173968
+      "createTestUser": "cweate test usew UwU",
+      "loginDiscord": "log in with Discord"
     },
     "myProfile": {
       "logout": "logout",
