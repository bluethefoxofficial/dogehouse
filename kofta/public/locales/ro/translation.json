{
  "_comment": "if you change this file, do: npm run i18",
  "common": {
    "loadMore": "încarcă mai multe",
    "loading": "se încarcă...",
    "noUsersFound": "nu s-au găsit utilizatori",
    "ok": "ok",
    "yes": "da",
    "no": "nu",
    "cancel": "anulează",
    "save": "salvează",
    "edit": "editează",
    "delete": "șterge",
    "joinRoom": "intră în cameră",
    "copyLink": "copiază link-ul",
    "copied": "copiat",
    "formattedIntlDate": "{{date, intlDate}}",
    "formattedIntlTime": "{{time, intlTime}}",
    "requestPermissions": "Rularera DogeHouse fără permisiuni de accesibilitate poate cauza erori nedorite"
  },
  "header": {
    "_comment": "Main Header UI Internationalization Strings",
    "title": "DogeHouse",
    "mutedTitle": "Microfon dezactivat | DogeHouse"
  },
  "footer": {
    "_comment": "Main Footer UI Internationalization Strings",
    "link_1": "Origin Story",
    "link_2": "Discord",
    "link_3": "Raportează o problemă"
  },
  "pages": {
    "_comment": "Respective Page UI Internationalization Strings",
    "banUser": { "ban": "blochează" },
    "followingOnlineList": {
      "listHeader": "Lista utilizatorilor care nu se află într-o cameră privată și pe care îi urmăriți.",
      "currentRoom": "deocamdată în:",
      "startPrivateRoom": "începe o cameră privată cu ei"
    },
    "followList": { "followHim": "urmărește", "followingHim": "urmărind" },
    "home": {
      "createRoom": "Creează o cameră",
      "refresh": "Reîncarcă",
      "editRoom": "Editează camera"
    },
    "inviteList": {
      "roomGone": "Camera a dispărut, du-te înapoi",
      "shareRoomLink": "Distribuie link-ul camerei",
      "inviteFollowers": "Poți invita urmăritorii tăi care sunt online:",
      "whenFollowersOnline": "Cănd urmăritorii tăi sunt online, o să apară aici."
    },
    "login": {
      "headerText": "Ducând conversații vocale către lună 🚀",
      "featureText_1": "Temă întunecată",
      "featureText_2": "Deschide Înscrieri",
      "featureText_3": "Suport Multi-platformă",
      "featureText_4": "Sursă Deschisă",
      "featureText_5": "Conversație Text",
      "featureText_6": "Făcut cu Doge",
      "loginGithub": "Logare cu GitHub",
      "loginTwitter": "Logare cu Twitter",
<<<<<<< HEAD
      "createTestUser": "Creare utilizator de test"
=======
      "createTestUser": "Creare user de test",
      "loginDiscord": "login with Discord"
>>>>>>> 90e33193
    },
    "myProfile": {
      "logout": "deconectare",
      "probablyLoading": "probabil se încarcă...",
      "voiceSettings": "accesați setările de voce",
      "soundSettings": "accesați setările de sunet",
      "deleteAccount": "șterge contul",
      "overlaySettings": "accesați setările overlay"
    },
    "notFound": {
      "whoopsError": "Oops! Această pagină a fost pierdută în conversație.",
      "goHomeMessage": "Nici o grijă. Poți să",
      "goHomeLinkText": "te duci acasă"
    },
    "room": {
      "speakers": "Vorbitori",
      "requestingToSpeak": "Cerând să vorbească",
      "listeners": "Ascultători",
      "allowAll": "Permite tuturor",
      "allowAllConfirm": "Ești sigur? Vei permite celor {{count}} utilizatori să vorbească."
    },
    "searchUser": { "search": "caută..." },
    "soundEffectSettings": { "header": "Sunete" },
    "viewUser": {
      "editProfile": "editează profil",
      "followsYou": "Te urmărește",
      "followers": "urmăritori",
      "following": "urmărești",
      "followHim": "umărește",
      "unfollow": "Oprește urmărirea",
      "followingHim": "urmărind",
      "copyProfileUrl": "copiază adresa profilului",
      "urlCopied": "Copiat",
    },
    "voiceSettings": {
      "header": "Setări Voce",
      "mic": "mic:",
      "permissionError": "nu au fost găsite microfoane - ori nu ai unul conectat, ori pagina aceasta nu are permisiune.",
      "refresh": "reîncarcă lista de microfoane",
      "volume": "volum:"
    },
    "overlaySettings": {
      "input": { 
        "errorMsg": "Vă rugăm să introduceți un titlu valid", 
        "label": "Introduce titlul aplicației" 
      },
      "header": "Setări Overlay"
    }
  },
  "components": {
    "_comment": "Component UI Internationalization Strings",
    "avatar": {},
    "backBar": {},
    "blockedFromRoomUsers": {
      "header": "Utilizatori Blocaţi",
      "unban": "deblochează",
      "noBans": "nimeni nu a fost blocat deocamdată"
    },
    "bottomVoiceControl": {
      "leaveCurrentRoomBtn": "Părăsește camera",
      "confirmLeaveRoom": "Ești sigur că vrei să ieși?",
      "leave": "Ieși",
      "inviteUsersToRoomBtn": "Invită utilizatori în cameră",
      "invite": "Invită",
      "toggleMuteMicBtn": "Comutați microfonul",
      "mute": "Dezactivare microfon",
      "unmute": "Activare microfon",
      "makeRoomPublicBtn": "Fă camera publică!",
      "settings": "Setări",
      "speaker": "Difuzor",
      "listener": "Ascultător",
      "chat": "Conversație"
    },
    "deviceNotSupported": {
      "notSupported": "Dispozitivul tău nu este suportat momentan. Poți crea un",
      "linkText": "tichet pe GitHub",
      "addSupport": "și o să încerc să adaug dispozitivul tău."
    },
    "inviteButton": {
      "invited": "invitat",
      "inviteToRoom": "invită în cameră"
    },
    "micPermissionBanner": {
      "permissionDenied": "Nu se poate accesa microfonul (s-ar putea să fie nevoie să schimbați setările browser-ului și să reîncărcați pagina)",
      "dismiss": "Renunță",
      "tryAgain": "Încearcă din nou"
    },
    "keyboardShortcuts": {
      "setKeybind": "setează tastă",
      "listening": "ascultare",
      "toggleMuteKeybind": "tastă pentru comutare microfon",
      "togglePushToTalkKeybind": "tastă pentru push-to-talk",
      "toggleOverlayKeybind": "tastă pentru comutare overlay"
    },
    "userVolumeSlider": {
      "noAudioMessage": "niciun consumator audio dintr-un motiv neștiut"
    },
    "addToCalendar": { 
      "add": "Adaugă în Calendar" 
    },
    "wsKilled": {
      "description": "Conexiunea a fost dezactivată de către server. Asta se întamplă de obicei cănd website-ul este deschis în altă filă.",
      "reconnect": "reconectează-te"
    },
    "modals": {
      "createRoomModal": {
        "public": "Publică",
        "private": "Privată",
        "roomName": "Nume cameră",
        "roomDescription": "Descriere cameră",
        "descriptionError": "lungime maximă de 500",
        "nameError": "trebuie să fie între 2 și 60 caractere"
      },
      "invitedToJoinRoomModal": {
        "newRoomCreated": "Cameră nouă creată",
        "roomInviteFrom": "Invitație de la",
        "justStarted": "Tocmai au început",
        "likeToJoin": ", vrei să te alături?",
        "inviteReceived": "ai fost invitat să"
      },
      "editProfileModal": {
        "usernameTaken": "nume deja folosit",
        "avatarUrlError": "Imagine invalidă",
        "avatarUrlLabel": "Link avatar Github/Twitter",
        "displayNameError": "lungime între 2 și 50 caractere",
        "displayNameLabel": "Nume Afișat",
        "usernameError": "lungime între 4 și 15 caractere și numai alfanumerice sau sublinie",
        "usernameLabel": "Nume",
        "bioError": "lungime maximă de 160 de caractere",
        "bioLabel": "Bio"
      },
      "profileModal": {
        "blockUserConfirm": "Ești sigur că dorești să blochezi acest utilizator să intre în orice cameră pe care o creezi?",
        "blockUser": "blochează utilizator",
        "makeMod": "fă moderator",
        "unmod": "elimină moderator",
        "addAsSpeaker": "adaugă ca vorbitor",
        "moveToListener": "mută la ascultători",
        "banFromChat": "interzice din conversație",
        "banFromRoom": "interzice din cameră",
        "goBackToListener": "mută înapoi la ascultător",
        "deleteMessage": "șterge acest mesaj",
        "makeRoomCreator": "fă admin"
      },
      "roomSettingsModal": {
        "requirePermission": "necesită permisiunea de a vorbi",
        "makePublic": "fă camera publică",
        "makePrivate": "fă camera privată",
        "renamePublic": "Setează numele camerei publice",
        "renamePrivate": "Setează numele camerei private"
      }
    }
  },
  "modules": {
    "_comment": "Modules UI Internationalization Strings",
    "scheduledRooms": {
      "title": "Camere Programate",
      "noneFound": "nu au fost găsite",
      "allRooms": "toate camerele programate",
      "myRooms": "camerele mele programate",
      "scheduleRoomHeader": "Programează Cameră",
      "startRoom": "începe o cameră",
      "modal": {
        "needsFuture": "trebuie să fie în viitor",
        "roomName": "numele camerei",
        "minLength": "lungime minim 2 caractere",
        "roomDescription": "descriere"
      }
    },
    "roomChat": {
      "title": "Conversație",
      "emotesSoon": "[emote-uri în curând]",
      "bannedAlert": "Ai fost interzis din a vorbi",
      "waitAlert": "Trebuie să aștepți o secundă până sa mai trimiți un mesaj",
      "search": "Caută",
      "searchResults": "Rezultate Căutare",
      "recent": "Frecvent Utilizat",
      "sendMessage": "Trimite un mesaj",
      "whisper": "Șoptește",
      "welcomeMessage": "Bun venit în chat!",
      "roomDescription": "fescriere cameră"
    },
    "roomStatus": {
      "fuelingRocket": "Alimentare rachetă",
      "takingOff": "Decolând",
      "inSpace": "În spațiu",
      "approachingMoon": "Ne apropiem de lună",
      "lunarDoge": "Doge lunar",
      "approachingSun": "Ne apropiem de soare",
      "solarDoge": "Doge solar",
      "approachingGalaxy": "Ne apropiem de galaxie",
      "galacticDoge": "Doge galactic",
      "spottedLife": "Planetă cu viață găsită"
    }
  }
}<|MERGE_RESOLUTION|>--- conflicted
+++ resolved
@@ -59,12 +59,7 @@
       "featureText_6": "Făcut cu Doge",
       "loginGithub": "Logare cu GitHub",
       "loginTwitter": "Logare cu Twitter",
-<<<<<<< HEAD
       "createTestUser": "Creare utilizator de test"
-=======
-      "createTestUser": "Creare user de test",
-      "loginDiscord": "login with Discord"
->>>>>>> 90e33193
     },
     "myProfile": {
       "logout": "deconectare",
@@ -97,7 +92,7 @@
       "unfollow": "Oprește urmărirea",
       "followingHim": "urmărind",
       "copyProfileUrl": "copiază adresa profilului",
-      "urlCopied": "Copiat",
+      "urlCopied": "Copiat"
     },
     "voiceSettings": {
       "header": "Setări Voce",
@@ -107,9 +102,9 @@
       "volume": "volum:"
     },
     "overlaySettings": {
-      "input": { 
-        "errorMsg": "Vă rugăm să introduceți un titlu valid", 
-        "label": "Introduce titlul aplicației" 
+      "input": {
+        "errorMsg": "Vă rugăm să introduceți un titlu valid",
+        "label": "Introduce titlul aplicației"
       },
       "header": "Setări Overlay"
     }
@@ -162,8 +157,8 @@
     "userVolumeSlider": {
       "noAudioMessage": "niciun consumator audio dintr-un motiv neștiut"
     },
-    "addToCalendar": { 
-      "add": "Adaugă în Calendar" 
+    "addToCalendar": {
+      "add": "Adaugă în Calendar"
     },
     "wsKilled": {
       "description": "Conexiunea a fost dezactivată de către server. Asta se întamplă de obicei cănd website-ul este deschis în altă filă.",
