--- conflicted
+++ resolved
@@ -119,11 +119,7 @@
 			"listener": "Lyssnare"
 		},
 		"micPermissionBanner": {
-<<<<<<< HEAD
-			"permissionDenied": "Tillåtelse nekad när vi försökte att ansluta till din mikrofon (du kan behöva gå in till webbläsarinställningarna och ladda om sidan)",
-=======
 			"permissionDenied": "Åtkomst nekad när vi försökte att ansluta till din mikrofon (du kan behöva gå till webbläsarinställningarna och ladda om sidan)",
->>>>>>> 5d2d180a
 			"dismiss": "avfärda",
 			"tryAgain": "försök igen"
 		},
