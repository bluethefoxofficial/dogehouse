{
  "_TODO": "PRECISA TRADUZIR",
  "common": {
    "loadMore": "carregar mais",
    "loading": "carregando...",
    "noUsersFound": "nenhum usuário encontrado",
    "ok": "ok",
    "yes": "sim",
    "no": "não",
    "cancel": "cancelar",
    "save": "salvar",
    "edit": "editar",
    "delete": "deletar",
    "joinRoom": "entrar na sala",
    "copyLink": "copiar link",
    "copied": "copiado",
    "formattedIntlDate": "{{date, intlDate}}",
    "formattedIntlTime": "{{time, intlTime}}",
    "requestPermissions": "Please note running DogeHouse without accessibility permissions may cause unwanted errors"
  },
  "header": {
    "_comment": "Cabeçalho da interface principal para traduções",
    "title": "DogeHouse",
    "mutedTitle": "Silenciado | DogeHouse"
  },
  "footer": {
    "link_1": "História da Origem",
    "link_2": "Discord",
    "link_3": "Reportar um Erro"
  },
  "pages": {
    "_comment": "Interface respectiva da página para tradução",
    "banUser": { "ban": "expulsar" },
    "followingOnlineList": {
      "listHeader": "Lista de usuários que você segue que não estão em uma sala privada.",
      "currentRoom": "atualmente em:",
      "startPrivateRoom": "iniciar uma sala privada com ele"
    },
    "followList": { "followHim": "follow", "followingHim": "following" },
    "home": {
      "createRoom": "Criar Sala",
      "refresh": "Atualizar",
      "editRoom": "Edit Room"
    },
    "inviteList": {
      "roomGone": "acabou a sala, volte",
      "shareRoomLink": "compartilhar link para sala",
      "inviteFollowers": "Você pode convidar os seguidores que estão disponíveis:",
      "whenFollowersOnline": "Quando seus seguidores estiverem disponíveis eles aparecerão aqui."
    },
    "login": {
      "headerText": "Levando as conversas de áudio para a lua 🚀",
      "featureText_1": "Tema Escuro",
      "featureText_2": "Registros abertos",
      "featureText_3": "Suporte entre plataformas",
      "featureText_4": "Código Aberto",
      "featureText_5": "Conversa de Texto",
      "featureText_6": "Distribuído por Doge",
      "loginGithub": "entrar com GitHub",
      "loginTwitter": "entrar com Twitter",
      "createTestUser": "criar usuário teste"
    },
    "myProfile": {
      "logout": "sair",
      "probablyLoading": "possívelmente carregando...",
      "voiceSettings": "ir para configurações de voz",
      "soundSettings": "ir para configurações de áudio",
      "deleteAccount": "excluir conta",
      "overlaySettings": "vá para as configurações de sobreposição"
    },
    "notFound": {
      "whoopsError": "Ops! Essa página se perdeu na conversa.",
      "goHomeMessage": "Não esquenta. Você consegue",
      "goHomeLinkText": "vá para o início"
    },
    "room": {
      "speakers": "Apresentadores",
      "requestingToSpeak": "Solicitando para falar",
      "listeners": "Ouvintes",
      "allowAll": "Permitir todos",
      "allowAllConfirm": "Você tem certeza? Isso permitirá que todos os {{count}} usuários solicitantes falem"
    },
    "searchUser": { "search": "buscar..." },
    "soundEffectSettings": { "header": "Sons" },
    "viewUser": {
      "editProfile": "editar perfil",
      "followsYou": "segue você",
      "followers": "seguidores",
      "following": "seguindo",
      "followHim": "seguir",
      "unfollow": "deixar de seguir",
      "followingHim": "seguindo",
      "copyProfileUrl": "copiar url do perfil",
      "urlCopied": "URL copiado para a área de transferência"
    },
    "voiceSettings": {
      "header": "Configurações do microfone",
      "mic": "microfone:",
      "permissionError": "não foram encontrados microfones, você não conectou um ou você não deu permissão para este website.",
      "refresh": "recarregar lista de microfones",
      "volume": "volume:"
    },
    "overlaySettings": {
<<<<<<< HEAD
      "input": { "errorMsg": "Título de aplicativo inválido", "label": "Insira o título do aplicativo" },
=======
      "input": {
        "errorMsg": "Título de aplicativo inválido",
        "label": "Insira o título do aplicativo"
      },
>>>>>>> ac3ed541
      "header": "Configurações de sobreposição"
    }
  },
  "components": {
    "_comment": "Interface de componente para tradução",
    "avatar": {},
    "backBar": {},
    "blockedFromRoomUsers": {
      "header": "Usuários expulsos",
      "unban": "desbanir",
      "noBans": "ninguém foi expulso ainda"
    },
    "bottomVoiceControl": {
      "leaveCurrentRoomBtn": "Deixar a sala atual",
      "confirmLeaveRoom": "Você quer mesmo sair?",
      "leave": "Sair",
      "inviteUsersToRoomBtn": "Convide usuários para a sala",
      "invite": "Convidar",
      "toggleMuteMicBtn": "Ativar o mudo do microfone",
      "mute": "Mutar",
      "unmute": "Desmutar",
      "makeRoomPublicBtn": "Deixe a sala pública!",
      "settings": "Configurações",
      "speaker": "Apresentador",
      "listener": "Ouvintes",
      "chat": "Chat"
    },
    "micPermissionBanner": {
      "permissionDenied": "Permissão negada ao tentar acessar o seu microfone (talvez você tenha que ir nas configurações de seu navegador e recarregar a página)",
      "dismiss": "fechar",
      "tryAgain": "tente novamente"
    },
    "modals": {
      "createRoomModal": {
        "public": "público",
        "private": "privado",
        "roomName": "nome da sala",
        "roomDescription": "descrição da sala",
        "descriptionError": "comprimento máximo 500",
        "nameError": "deve ter entre 2 a 60 caracteres"
      },
      "invitedToJoinRoomModal": {
        "newRoomCreated": "Nova sala criada",
        "roomInviteFrom": "Convite para sala de",
        "justStarted": "Acabaram de começar",
        "likeToJoin": ", você quer entrar?",
        "inviteReceived": "você foi convidado para"
      },
      "editProfileModal": {
        "usernameTaken": "nome de usuário já existente",
        "avatarUrlError": "Imagem inválida",
        "avatarUrlLabel": "url da foto do Github/Twitter",
        "displayNameError": "de 2 até 50 caracteres",
        "displayNameLabel": "Nome de exibição",
        "usernameError": "de 4 até 15 caracteres alfanuméricos/sublinhados",
        "usernameLabel": "Usuário",
        "bioError": "máximo de até 160 caractéres",
        "bioLabel": "Biografia"
      },
      "profileModal": {
        "blockUserConfirm": "Você tem certeza que quer bloquear esse usuário de entrar em qualquer sala que você criar?",
        "blockUser": "bloquear usuário",
        "makeMod": "promover para moderador",
        "unmod": "remover moderador",
        "addAsSpeaker": "adicionar como apresentador",
        "moveToListener": "mover para ouvinte",
        "banFromChat": "expulsar do chat",
        "banFromRoom": "expulsar da sala",
        "goBackToListener": "voltar para ouvinte",
        "deleteMessage": "excluir essa mensagem",
        "makeRoomCreator": "criar sala de administração"
      },
      "roomSettingsModal": {
        "requirePermission": "precisar de permissão para falar",
        "makePublic": "fazer a sala pública",
        "makePrivate": "fazer a sala privada",
        "renamePublic": "Set public room name",
        "renamePrivate": "Set private room name"
      }
    },
    "userVolumeSlider": { "noAudioMessage": "não tem áudio por algum motivo" },
    "addToCalendar": { "add": "Adicionar ao Calendário" },
    "keyboardShortcuts": {
      "setKeybind": "definir atalho no teclado",
      "listening": "ouvindo",
      "toggleMuteKeybind": "ativar/desativar atalho para mutar",
      "togglePushToTalkKeybind": "ativar/desativar pressione para falar",
      "toggleOverlayKeybind": "alternar o atalho de teclado de sobreposição"
    },
    "wsKilled": {
      "description": "O Websocket foi finalizado pelo servidor. Isso geralmente acontece quando você abre o site em outra guia.",
      "reconnect": "reconectar"
    },
    "deviceNotSupported": {
      "notSupported": "Seu dispositivo não é compatível no momento. Você pode criar uma",
      "linkText": "issue no GitHub",
      "addSupport": "e vou tentar adicionar suporte para o seu dispositivo."
    },
    "inviteButton": {
      "invited": "convidado",
      "inviteToRoom": "convidar para sala"
    }
  },
  "modules": {
    "scheduledRooms": {
      "title": "Salas agendadas",
      "noneFound": "nenhuma encontrada",
      "allRooms": "todas as salas agendadas",
      "myRooms": "minhas salas agendadas",
      "scheduleRoomHeader": "Agendar Sala",
      "startRoom": "iniciar sala",
      "modal": {
        "needsFuture": "precisa estar no futuro",
        "roomName": "nome da sala",
        "minLength": "tamanho mínimo: 2",
        "roomDescription": "descrição da sala"
      }
    },
    "roomChat": {
      "title": "Chat",
      "emotesSoon": "[emotes em breve]",
      "bannedAlert": "Você foi banido do chat",
      "waitAlert": "Você tem que esperar um segundo antes de enviar outra mensagem",
      "search": "Procurar",
      "searchResults": "Procurar Resultados",
      "recent": "Usado frequentemente",
      "sendMessage": "Envie uma mensagem",
      "whisper": "Sussurrar",
      "welcomeMessage": "Bem vindo ao chat!",
      "roomDescription": "descrição da sala"
    },
    "roomStatus": {
      "fuelingRocket": "Abastecendo foguete",
      "takingOff": "Decolando",
      "inSpace": "No espaço",
      "approachingMoon": "Chegando na Lua",
      "lunarDoge": "Doge lunar",
      "approachingSun": "Chegando no Sol",
      "solarDoge": "Doge solar",
      "approachingGalaxy": "Chegando na galáxia",
      "galacticDoge": "Doge galático",
      "spottedLife": "Encontrado planeta com vida"
    }
  }
}<|MERGE_RESOLUTION|>--- conflicted
+++ resolved
@@ -36,7 +36,7 @@
       "currentRoom": "atualmente em:",
       "startPrivateRoom": "iniciar uma sala privada com ele"
     },
-    "followList": { "followHim": "follow", "followingHim": "following" },
+    "followList": { "followHim": "seguir", "followingHim": "following" },
     "home": {
       "createRoom": "Criar Sala",
       "refresh": "Atualizar",
@@ -101,14 +101,10 @@
       "volume": "volume:"
     },
     "overlaySettings": {
-<<<<<<< HEAD
-      "input": { "errorMsg": "Título de aplicativo inválido", "label": "Insira o título do aplicativo" },
-=======
       "input": {
         "errorMsg": "Título de aplicativo inválido",
         "label": "Insira o título do aplicativo"
       },
->>>>>>> ac3ed541
       "header": "Configurações de sobreposição"
     }
   },
