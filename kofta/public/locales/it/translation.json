{
  "common": {
    "loadMore": "Carica altro",
    "loading": "Caricamento...",
    "noUsersFound": "Nessun utente trovato",
    "ok": "Ok",
    "yes": "Sì",
    "no": "No",
    "cancel": "Cancella",
    "save": "Salva",
    "edit": "Modifica",
    "delete": "Elimina",
    "joinRoom": "Partecipa alla stanza",
    "copyLink": "Copia link",
    "copied": "Copiato",
    "formattedIntlDate": "{{date, intlDate}}",
    "formattedIntlTime": "{{time, intlTime}}",
    "requestPermissions": "Si prega di notare che l'utilizzo di DogeHouse senza i permessi di accesso potrebbe causare degli errori"
  },
  "header": {
    "_comment": "Main Header UI Internationalization Strings",
    "title": "DogeHouse",
    "mutedTitle": "Microfono disabilitato | DogeHouse"
  },
  "footer": {
    "_comment": "Main Footer UI Internationalization Strings",
    "link_1": "Origini",
    "link_2": "Discord",
    "link_3": "Segnala un bug"
  },
  "pages": {
    "_comment": "Respective Page UI Internationalization Strings",
    "banUser": { "ban": "Bandisci" },
    "followingOnlineList": {
      "listHeader": "Lista di utenti che segui e che non sono in una stanza privata.",
      "currentRoom": "In questo momento è connesso a:",
      "startPrivateRoom": "Avvia una stanza privata con lui"
    },
    "followList": { "followHim": "Segui", "followingHim": "Segui già" },
    "home": { "createRoom": "Crea una stanza", "refresh": "Ricarica" },
    "inviteList": {
      "roomGone": "La stanza non esiste, torna indietro",
      "shareRoomLink": "Condividi link della stanza",
      "inviteFollowers": "Seguaci online che puoi invitare:",
      "whenFollowersOnline": "Quando i tuoi seguaci saranno online spunteranno qui."
    },
    "login": {
      "headerText": "Portiamo le conversazioni vocali fino alla luna 🚀",
      "featureText_1": "Tema scuro",
      "featureText_2": "Registrazioni aperte",
      "featureText_3": "Supporto cross-platform",
      "featureText_4": "Open source",
      "featureText_5": "Chat di testo",
      "featureText_6": "Offerto da Doge",
      "loginGithub": "Accedi con Github",
      "loginTwitter": "Accedi con Twitter",
      "createTestUser": "Area utente per test"
    },
    "myProfile": {
      "logout": "Disconnetti",
      "probablyLoading": "Probabilmente sto caricando...",
      "voiceSettings": "Modifica impostazioni della voce",
      "soundSettings": "Modifica impostazioni dei suoni",
      "deleteAccount": "Elimina account",
      "overlaySettings": "Vai alle impostazioni di sovrapposizione"
    },
    "notFound": {
      "whoopsError": "Oops! questa pagina si è persa nella conversazione.",
      "goHomeMessage": "Non preoccuparti. Puoi",
      "goHomeLinkText": "tornare alla schermata principale"
    },
    "room": {
      "speakers": "Oratori",
      "requestingToSpeak": "Vogliono parlare",
      "listeners": "Ascoltatori",
      "allowAll": "Permetti a tutti",
      "allowAllConfirm": "Sei sicuro? Questo permetterà a {{count}} che vogliono parlare di prendere la parola"
    },
    "searchUser": { "search": "Cerca..." },
    "soundEffectSettings": { "header": "Suoni" },
    "viewUser": {
      "editProfile": "Modifica profilo",
      "followsYou": "Ti segue",
      "followers": "Seguaci",
      "following": "Seguiti",
      "followHim": "Segui",
      "followingHim": "Segui già",
      "copyProfileUrl": "Copia link del profilo",
      "urlCopied": "Link copiato negli appunti",
      "unfollow": "Smetti di seguire"
    },
    "voiceSettings": {
      "header": "Impostazioni della voce",
      "mic": "Microfono:",
      "permissionError": "Nessun microfono trovato, probabilmente non hai dato i permessi necessari a DogeHouse per poterlo usare o non ne hai attaccato nessuno.",
      "refresh": "Ricarica la lista dei microfoni",
      "volume": "Volume:"
    },
    "overlaySettings": {
      "input": {
        "errorMsg": "Titolo app invalido",
        "label": "Inserisci titolo app"
      },
<<<<<<< HEAD
      "header": "Overlay Settings"
=======
      "header": "Impostazioni sovrapposizione"
>>>>>>> deddf7d7
    }
  },
  "components": {
    "_comment": "Component UI Internationalization Strings",
    "avatar": {},
    "backBar": {},
    "blockedFromRoomUsers": {
      "header": "Utenti banditi",
      "unban": "Riammetti",
      "noBans": "Nessuno è stato ancora bandito"
    },
    "bottomVoiceControl": {
      "leaveCurrentRoomBtn": "Lascia questa stanza",
      "confirmLeaveRoom": "Sei sicuro di voler lasciare la stanza?",
      "leave": "Lascia",
      "inviteUsersToRoomBtn": "Invita utenti alla stanza",
      "invite": "Invita",
      "toggleMuteMicBtn": "Abilita/disabilita microfono",
      "mute": "Disabilita microfono",
      "unmute": "Abilita microfono",
      "makeRoomPublicBtn": "Fai diventare la stanza pubblica!",
      "settings": "Impostazioni",
      "speaker": "Oratore",
      "listener": "Ascoltatori",
      "chat": "Chat"
    },
    "deviceNotSupported": {
      "notSupported": "Il tuo dispositivo non è supportato. Puoi segnalare il problema",
      "linkText": "su Github",
      "addSupport": "e io proverò ad aggiungere il supporto per il tuo dispositivo."
    },
    "inviteButton": {
      "invited": "Invitato",
      "inviteToRoom": "Invita alla stanza"
    },
    "micPermissionBanner": {
      "permissionDenied": "Impossibile accedere al microfono: permesso negato (potresti aver bisogno di modificare le impostazioni del browser e/o di riavviare la pagina)",
      "dismiss": "Ignora",
      "tryAgain": "Riprova di nuovo"
    },
    "keyboardShortcuts": {
      "setKeybind": "Imposta scorciatoia",
      "listening": "Ascoltatore",
      "toggleMuteKeybind": "Scorciatoia per attivare/disattivare il microfono",
      "togglePushToTalkKeybind": "Scorciatoia per il push-to-talk",
      "toggleOverlayKeybind": "Attiva/disattiva la schermata delle scorciatoie"
    },
    "userVolumeSlider": {
      "noAudioMessage": "Nessun audio è disponibile per qualche motivo"
    },
    "addToCalendar": { "add": "Aggiungi al calendario" },
    "wsKilled": {
      "description": "Il websocket è stato messo fuori uso dal server. Questo accade solitamente quando riapri il sito in un'altra scheda.",
      "reconnect": "Riconnettiti"
    },
    "modals": {
      "createRoomModal": {
        "public": "Pubblica",
        "private": "Privata",
        "roomName": "Nome della stanza",
        "roomDescription": "Descrizione della stanza",
        "descriptionError": "La lunghezza massima è 500",
        "nameError": "Il nome deve essere lungo dai 2 ai 60 caratteri"
      },
      "invitedToJoinRoomModal": {
        "newRoomCreated": "Nuova stanza creata",
        "roomInviteFrom": "Hai ricevuto un invito da",
        "justStarted": "Hanno appena iniziato",
        "likeToJoin": ", ti piacerebbe entrare?",
        "inviteReceived": "Sei stato invitato"
      },
      "editProfileModal": {
        "usernameTaken": "Nome utente già preso",
        "avatarUrlError": "Immagine invalida",
        "avatarUrlLabel": "Url dell'avatar di Github/Twitter",
        "displayNameError": "Deve essere lungo dai 2 ai 50 caratteri",
        "displayNameLabel": "Nome da mostrare agli altri utenti",
        "usernameError": "Il nome utente deve essere lungo dai 4 ai 15 caratteri e può solo contenere caratteri alfanumerici e trattini bassi",
        "usernameLabel": "Nome utente",
        "bioError": "La lunghezza massima della biografia è di 160 caratteri",
        "bioLabel": "Biografia"
      },
      "profileModal": {
        "blockUserConfirm": "Sei sicuro di voler bloccare questo utente? non potrà più entrare nelle stanze che crei.",
        "blockUser": "Blocca utente",
        "makeMod": "Attribuisci permessi di amministratore",
        "unmod": "Rimuovi permessi di amministratore",
        "addAsSpeaker": "Aggiungi come oratore",
        "moveToListener": "Rendi un ascoltatore",
        "banFromChat": "Bandisci dalla chat",
        "banFromRoom": "Bandisci dalla stanza",
        "goBackToListener": "Torna ad essere un ascoltatore",
        "deleteMessage": "Elimina questo messaggio",
        "makeRoomCreator": "Rendi amministratore della stanza"
      },
      "roomSettingsModal": {
        "requirePermission": "Richiedi permesso per parlare",
        "makePublic": "Rendi la stanza pubblica",
        "makePrivate": "Rendi la stanza privata",
        "renamePublic": "Imposta il nome della stanza pubblica",
        "renamePrivate": "Imposta il nome della stanza privata"
      }
    }
  },
  "modules": {
    "_comment": "Modules UI Internationalization Strings",
    "scheduledRooms": {
      "title": "Stanze pianificate",
      "noneFound": "Nessuna stanza è stata trovata",
      "allRooms": "Tutte le stanze pianificate",
      "myRooms": "Le mie stanze pianificate",
      "scheduleRoomHeader": "Pianifica una stanza",
      "startRoom": "Avvia stanza",
      "modal": {
        "needsFuture": "Deve essere nel futuro",
        "roomName": "Nome della stanza",
        "minLength": "La lunghezza minima è 2",
        "roomDescription": "Descrizione"
      }
    },
    "roomChat": {
      "title": "Chat",
      "emotesSoon": "[le emoticon saranno disponibili in futuro]",
      "bannedAlert": "Sei stato bandito dalla chat",
      "waitAlert": "Devi aspettare un secondo prima di mandare un altro messaggio in chat",
      "search": "Cerca",
      "searchResults": "Risultati della ricerca",
      "recent": "Usati frequentemente",
      "sendMessage": "Invia un messaggio",
      "whisper": "Sussurra",
      "welcomeMessage": "Benvenuto nella chat!",
      "roomDescription": "Descrizione della stanza"
    },
    "roomStatus": {
      "fuelingRocket": "Rifornimento razzo",
      "takingOff": "Decollo",
      "inSpace": "Nello spazio",
      "approachingMoon": "Avvicinamento alla luna",
      "lunarDoge": "Doge lunare",
      "approachingSun": "Avvicinamento al sole",
      "solarDoge": "Doge solare",
      "approachingGalaxy": "Avvicinamento alla galassia",
      "galacticDoge": "Doge galattico",
      "spottedLife": "Avvistato pianeta con forme di vita"
    }
  }
}<|MERGE_RESOLUTION|>--- conflicted
+++ resolved
@@ -101,11 +101,7 @@
         "errorMsg": "Titolo app invalido",
         "label": "Inserisci titolo app"
       },
-<<<<<<< HEAD
-      "header": "Overlay Settings"
-=======
       "header": "Impostazioni sovrapposizione"
->>>>>>> deddf7d7
     }
   },
   "components": {
