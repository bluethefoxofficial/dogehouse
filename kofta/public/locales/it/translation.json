{
  "common": {
    "loadMore": "Carica altro",
    "loading": "Caricamento...",
    "noUsersFound": "Nessun utente trovato",
    "ok": "Ok",
    "yes": "Si",
    "no": "No",
    "cancel": "Cancella",
    "save": "Salva",
    "edit": "Modifica",
    "delete": "Elimina",
    "joinRoom": "Partecipa alla stanza",
    "copyLink": "Copia link",
    "copied": "Copiato",
    "formattedIntlDate": "{{date, intlDate}}",
    "formattedIntlTime": "{{time, intlTime}}",
    "requestPermissions": "Si prega di notare che utilizzando Dogehouse senza permessi di accesso può causare degli errori"
  },
  "header": {
    "_comment": "Main Header UI Internationalization Strings",
    "title": "DogeHouse",
    "mutedTitle": "Microfono disabilitato | DogeHouse"
  },
  "footer": {
    "_comment": "Main Footer UI Internationalization Strings",
    "link_1": "Origini",
    "link_2": "Discord",
    "link_3": "Segnala un Bug"
  },
  "pages": {
    "_comment": "Respective Page UI Internationalization Strings",
    "banUser": { "ban": "banna" },
    "followingOnlineList": {
      "listHeader": "Lista di utenti che segui e che non sono in una stanza privata.",
      "currentRoom": "In questo momento è connesso a:",
      "startPrivateRoom": "Avvia una stanza privata con lui"
    },
    "followList": { "followHim": "segui", "followingHim": "segui già" },
    "home": { "createRoom": "Crea una Stanza", "refresh": "Ricarica" },
    "inviteList": {
      "roomGone": "La stanza non esiste, torna indietro",
      "shareRoomLink": "Condividi link della stanza",
      "inviteFollowers": "Puoi invitare i tuoi follower che sono online:",
      "whenFollowersOnline": "Quando i tuoi follower saranno online spunteranno qui."
    },
    "login": {
      "headerText": "Portiamo le conversazioni vocali fino alla luna 🚀",
      "featureText_1": "Tema Scuro",
      "featureText_2": "Registrazione Aperta",
      "featureText_3": "Supporto Cross-Platform",
      "featureText_4": "Open Source",
      "featureText_5": "Chat di Testo",
      "featureText_6": "Offerto da Doge",
      "loginGithub": "Accedi con GitHub",
      "loginTwitter": "Accedi con Twitter",
      "createTestUser": "Area utente per test"
    },
    "myProfile": {
      "logout": "Disconnettiti",
      "probablyLoading": "Probabilmente sto caricando...",
      "voiceSettings": "Modifica impostazioni della voce",
      "soundSettings": "Modifica impostazioni dei suoni",
      "deleteAccount": "Elimina account",
      "overlaySettings": "Go to overlay settings"
    },
    "notFound": {
      "whoopsError": "Oops! Questa pagina si è persa nella conversazione.",
      "goHomeMessage": "Non preoccuparti. Puoi",
      "goHomeLinkText": "tornare alla schermata principale"
    },
    "room": {
      "speakers": "Oratori",
      "requestingToSpeak": "Vogliono parlare",
      "listeners": "Ascoltatori",
      "allowAll": "Permetti a tutti",
      "allowAllConfirm": "Sei sicuro? Questo permetterà a {{count}} che vogliono parlare di prendere la parola"
    },
    "searchUser": { "search": "cerca..." },
    "soundEffectSettings": { "header": "Suoni" },
    "viewUser": {
      "editProfile": "Modifica profilo",
      "followsYou": "Ti segue",
      "followers": "Followers",
      "following": "Seguiti",
      "followHim": "Segui",
      "followingHim": "Segui già",
      "copyProfileUrl": "Copia URL del profilo",
      "urlCopied": "URL copiato negli appunti",
      "unfollow": "Smetti di seguire"
    },
    "voiceSettings": {
      "header": "Impostazioni della voce",
      "mic": "Microfono:",
      "permissionError": "Nessun microfono trovato, probabilmente non hai dato il permesso a questo sito per poterlo usare o non ne avrai attaccato nessuno.",
      "refresh": "Ricarica la lista dei microfoni",
      "volume": "Volume:"
    },
    "overlaySettings": {
      "input": {
        "errorMsg": "Titolo app invalido",
        "label": "Inserisci titolo app"
      },
      "header": "Overlay Settings"
    }
  },
  "components": {
    "_comment": "Component UI Internationalization Strings",
    "avatar": {},
    "backBar": {},
    "blockedFromRoomUsers": {
      "header": "Utenti bannati",
      "unban": "Riammetti",
      "noBans": "Nessuno è stato ancora bannato"
    },
    "bottomVoiceControl": {
      "leaveCurrentRoomBtn": "Lascia questa stanza",
      "confirmLeaveRoom": "Sei sicuro di voler lasciare la stanza?",
      "leave": "Lascia",
      "inviteUsersToRoomBtn": "Invita utenti alla stanza",
      "invite": "Invita",
      "toggleMuteMicBtn": "Abilita/Disabilita Microfono",
      "mute": "Disabilita Microfono",
      "unmute": "Abilita microfono",
      "makeRoomPublicBtn": "Fai diventare la stanza pubblica!",
      "settings": "Impostazioni",
      "speaker": "Oratore",
      "listener": "Ascoltatori",
      "chat": "Chat"
    },
    "deviceNotSupported": {
      "notSupported": "Il tuo dispositivo non è supportato. Puoi segnalare il problema",
      "linkText": "su GitHub",
      "addSupport": "e io proverò ad aggiungere il supporto per il tuo dispositivo."
    },
    "inviteButton": {
      "invited": "Invitato",
      "inviteToRoom": "Invita alla stanza"
    },
    "micPermissionBanner": {
      "permissionDenied": "Impossibile accedere al microfono: permesso negato (potresti aver bisogno di modificare le impostazioni dal browser e di riavviare la pagina)",
      "dismiss": "Ignora",
      "tryAgain": "Riprova di nuovo"
    },
    "keyboardShortcuts": {
      "setKeybind": "Imposta scorciatoia",
      "listening": "Ascoltatore",
      "toggleMuteKeybind": "Scorciatoia per attivare/disattivare il microfono",
      "togglePushToTalkKeybind": "Scorciatoia per il push-to-talk",
      "toggleOverlayKeybind": "Attiva / Disattiva la schermata delle scorciatoie"
    },
    "userVolumeSlider": {
      "noAudioMessage": "Nessun audio è disponibile per qualche motivo"
    },
    "addToCalendar": { "add": "Aggiungi al Calendario" },
    "wsKilled": {
      "description": "Il Websocket è stato messo fuori uso dal server. Questo accade solitamente quando riapri il sito in un'altra scheda.",
      "reconnect": "Riconnettiti"
    },
    "modals": {
      "createRoomModal": {
        "public": "Pubblica",
        "private": "Privata",
        "roomName": "Nome della stanza",
        "roomDescription": "Descrizione della stanza",
        "descriptionError": "La lunghezza massima è 500",
        "nameError": "Deve essere lungo dai 2 ai 60 caratteri"
      },
      "invitedToJoinRoomModal": {
        "newRoomCreated": "Nuova Stanza Creata",
        "roomInviteFrom": "Hai ricevuto un invito da",
        "justStarted": "Hanno appena iniziato",
        "likeToJoin": ", ti piacerebbe entrare?",
        "inviteReceived": "Sei stato invitato/a"
      },
      "editProfileModal": {
        "usernameTaken": "Username già preso",
        "avatarUrlError": "Immagine invalida",
        "avatarUrlLabel": "Url dell'avatar di Github/Twitter",
        "displayNameError": "Deve essere lungo dai 2 ai 50 caratteri",
        "displayNameLabel": "Nome da mostrare agli altri utenti",
        "usernameError": "deve essere lungo dai 4 ai 15 caratteri e può solo contenere caratteri alfanumerici e trattini bassi",
        "usernameLabel": "Username",
        "bioError": "la lunghezza massima è di 160 caratteri",
        "bioLabel": "Biografia"
      },
      "profileModal": {
        "blockUserConfirm": "Sei sicuro di bloccare questo utente? Non potrà più entrare nelle stanze che crei.",
        "blockUser": "Blocca utente",
        "makeMod": "Attribuisci permessi di amministratore",
        "unmod": "Rimuovi permessi di amministratore",
        "addAsSpeaker": "Aggiungi come oratore",
        "moveToListener": "Rendi un ascoltatore",
        "banFromChat": "Banna dalla chat",
        "banFromRoom": "Banna dalla stanza",
        "goBackToListener": "Torna ad essere un ascoltatore",
        "deleteMessage": "Elimina questo messaggio",
        "makeRoomCreator": "Rendi amministratore della stanza"
      },
      "roomSettingsModal": {
<<<<<<< HEAD
        "requirePermission": "richiedi permesso per parlare",
        "makePublic": "fai diventare la stanza pubblica",
        "makePrivate": "fai diventare la stanza privata",
        "renamePublic": "Set public room name",
        "renamePrivate": "Set private room name"
=======
        "requirePermission": "Richiedi permesso per parlare",
        "makePublic": "Rendi la stanza pubblica",
        "makePrivate": "Rendi la stanza privata"
>>>>>>> e322fa61
      }
    }
  },
  "modules": {
    "_comment": "Modules UI Internationalization Strings",
    "scheduledRooms": {
      "title": "Stanze pianificate",
      "noneFound": "Nessuna stanza è stata trovata",
      "allRooms": "Tutte le stanze pianificate",
      "myRooms": "Le mie stanze pianificate",
      "scheduleRoomHeader": "Pianifica una Stanza",
      "startRoom": "Avvia stanza",
      "modal": {
        "needsFuture": "Deve essere nel futuro",
        "roomName": "Nome della stanza",
        "minLength": "La lunghezza minima è 2",
        "roomDescription": "Descrizione"
      }
    },
    "roomChat": {
      "title": "Chat",
      "emotesSoon": "[le emoticon saranno disponibili in futuro]",
      "bannedAlert": "Sei stato bannato dalla chat",
      "waitAlert": "Devi aspettare un secondo prima di mandare un altro messaggio in chat",
      "search": "Cerca",
      "searchResults": "Risultati della Ricerca",
      "recent": "Usati Frequentemente",
      "sendMessage": "Invia un messaggio",
      "whisper": "Sussurra",
      "welcomeMessage": "Benvenuto nella chat!",
      "roomDescription": "descrizione della stanza"
    },
    "roomStatus": {
      "fuelingRocket": "Rifornimento razzo",
      "takingOff": "Decollo",
      "inSpace": "Nello spazio",
      "approachingMoon": "Avvicinamento alla Luna",
      "lunarDoge": "Doge lunare",
      "approachingSun": "Avvicinamento al Sole",
      "solarDoge": "Doge solare",
      "approachingGalaxy": "Avvicinamento alla galassia",
      "galacticDoge": "Doge galattico",
      "spottedLife": "Avvistato pianeta con forme di vita"
    }
  }
}<|MERGE_RESOLUTION|>--- conflicted
+++ resolved
@@ -198,17 +198,11 @@
         "makeRoomCreator": "Rendi amministratore della stanza"
       },
       "roomSettingsModal": {
-<<<<<<< HEAD
         "requirePermission": "richiedi permesso per parlare",
-        "makePublic": "fai diventare la stanza pubblica",
-        "makePrivate": "fai diventare la stanza privata",
+        "makePublic": "Rendi la stanza pubblica",
+        "makePrivate": "Rendi la stanza privata"
         "renamePublic": "Set public room name",
         "renamePrivate": "Set private room name"
-=======
-        "requirePermission": "Richiedi permesso per parlare",
-        "makePublic": "Rendi la stanza pubblica",
-        "makePrivate": "Rendi la stanza privata"
->>>>>>> e322fa61
       }
     }
   },
