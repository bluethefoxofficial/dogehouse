--- conflicted
+++ resolved
@@ -56,16 +56,10 @@
       "featureText_4": "Open Source",
       "featureText_5": "Textový chat",
       "featureText_6": "Powered by Doge",
-<<<<<<< HEAD
-      "loginGithub": "prihlásiť se cez GitHub",
-      "loginTwitter": "prihlásiť se cez Twitter",
-      "createTestUser": "vytvoriť testovacieho používateľa",
-      "loginDiscord": "login with Discord"
-=======
       "loginGithub": "prihlásiť sa cez GitHub",
       "loginTwitter": "prihlásiť sa cez Twitter",
-      "createTestUser": "vytvoriť testovacieho používateľa"
->>>>>>> 68173968
+      "createTestUser": "vytvoriť testovacieho používateľa",
+      "loginDiscord": "log in with Discord"
     },
     "myProfile": {
       "logout": "odhlásiť sa",
