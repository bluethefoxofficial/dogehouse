--- conflicted
+++ resolved
@@ -1,15 +1,8 @@
 name: remote ssh command
-<<<<<<< HEAD
-on: 
-  push:
-    branches:
-      - production
-=======
 on:
   push:
     branches:
       - staging
->>>>>>> 9c7ae19f
 jobs:
   build:
     name: Build
