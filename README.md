![DogeHouse logo](/dogehouse-github.png "DogeHouse")

<p align="center">
  <a href="https://www.youtube.com/watch?v=hy-EhJ_tTQo&t" target="_blank">
    <img src="https://img.shields.io/youtube/likes/hy-EhJ_tTQo?style=for-the-badge" alt="youtube likes" />
  </a>
  <a href="https://discord.gg/wCbKBZF9cV">
    <img src="https://img.shields.io/discord/810571477316403233?style=for-the-badge" alt="discord - users online" />
  </a>
</p>

https://dogehouse.tv/

## Structure
<<<<<<< HEAD
=======

| Codebase    | Description           |
| :---        |    :----:             |
| kousa       | Elixir API            |
| shawarma    | Voice Server          |
| kofta       | React frontend        |
| dinner      | Puppeteer shenanigans |
| baklava     | Electron Wrapper      |
>>>>>>> 65c56bc1

=======	
| Codebase |      Description      |
| :------- | :-------------------: |
| kousa    |      Elixir API       |
| shawarma |     Voice Server      |
| kofta    |    React frontend     |
| dinner   | Puppeteer shenanigans |
| baklava  |   Electron Wrapper    |
## Contributions

DogeHouse is open to contributions, but I recommend creating an issue or replying in a comment to let me know what you are working on first that way we don't overwrite each other.

Please read [CONTRIBUTING.md](https://github.com/benawad/dogehouse/blob/master/CONTRIBUTING.md) for details on this project.
## Code of Conduct

Please read [CODE_OF_CONDUCT.md](https://github.com/benawad/dogehouse/blob/master/CODE_OF_CONDUCT.md) for details on our code of conduct.

## How to run locally

Check <a href="https://github.com/benawad/dogehouse/blob/master/CONTRIBUTING.md#local-development">here</a> on how to run locally</a>

## Investors

If you are interested in investing in DogeHouse or know someone I should talk to, send me an email at benawadapps@gmail.com or dm me on [Twitter](https://twitter.com/benawad).<|MERGE_RESOLUTION|>--- conflicted
+++ resolved
@@ -12,19 +12,6 @@
 https://dogehouse.tv/
 
 ## Structure
-<<<<<<< HEAD
-=======
-
-| Codebase    | Description           |
-| :---        |    :----:             |
-| kousa       | Elixir API            |
-| shawarma    | Voice Server          |
-| kofta       | React frontend        |
-| dinner      | Puppeteer shenanigans |
-| baklava     | Electron Wrapper      |
->>>>>>> 65c56bc1
-
-=======	
 | Codebase |      Description      |
 | :------- | :-------------------: |
 | kousa    |      Elixir API       |
@@ -32,6 +19,7 @@
 | kofta    |    React frontend     |
 | dinner   | Puppeteer shenanigans |
 | baklava  |   Electron Wrapper    |
+
 ## Contributions
 
 DogeHouse is open to contributions, but I recommend creating an issue or replying in a comment to let me know what you are working on first that way we don't overwrite each other.
