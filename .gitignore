.DS_Store
node_modules

# Local Netlify folder
.netlify

/.idea
<<<<<<< HEAD
*.env
.docker/
=======
.docker
.env
_
.next
.env.local
>>>>>>> 9c7ae19f
<|MERGE_RESOLUTION|>--- conflicted
+++ resolved
@@ -5,13 +5,8 @@
 .netlify
 
 /.idea
-<<<<<<< HEAD
-*.env
-.docker/
-=======
 .docker
 .env
 _
 .next
-.env.local
->>>>>>> 9c7ae19f
+.env.local