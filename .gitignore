--- conflicted
+++ resolved
@@ -7,11 +7,7 @@
 /.idea
 .docker
 .env
-<<<<<<< HEAD
 .next
 storybook-static
-=======
 _
-.next
-.env.local
->>>>>>> 7647d947
+.env.local