--- conflicted
+++ resolved
@@ -8,11 +8,7 @@
 .docker
 .env
 .next
-<<<<<<< HEAD
 storybook-static
 _
 .env.local
-=======
-.env.local
-kebab/lib
->>>>>>> 450517d9
+kebab/lib