--- conflicted
+++ resolved
@@ -77,12 +77,8 @@
     borderWidth: {
       DEFAULT: "1px",
       0: "0px",
-<<<<<<< HEAD
-      2: "2px",
-=======
       4: "4px",
       2: "2px"
->>>>>>> ac70ced3
     },
     extend: {
       borderRadius: {
