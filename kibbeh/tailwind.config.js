/* eslint-disable global-require */
module.exports = {
  darkMode: "class",
  purge: ["./src/**/*.tsx", "./public/index.html"],
  theme: {
    fontFamily: {
      sans: [
        "Inter",
        "-apple-system",
        "BlinkMacSystemFont",
        "Segoe UI",
        "Roboto",
        "Helvetica",
        "Arial",
        "sans-serif",
      ],
      mono: ["Menlo", "Monaco", "Courier New", "monospace"],
    },
    fontSize: {
      tiny: "0.625rem",
      xs: ".75rem",
      sm: ".875rem",
      base: "1rem",
      lg: "1.125rem",
      xl: "1.25rem",
      "2xl": "1.5rem",
      "3xl": "1.875rem",
      "4xl": "2.25rem",
      "5xl": "3rem",
      "6xl": "4rem",
      "7xl": "5rem",
    },
    colors: {
      button: "var(--color-button-text)",
      transparent: "transparent",
      primary: {
        100: "var(--color-primary-100)",
        200: "var(--color-primary-200)",
        300: "var(--color-primary-300)",
        600: "var(--color-primary-600)",
        700: "var(--color-primary-700)",
        800: "var(--color-primary-800)",
        900: "var(--color-primary-900)",
      },
      secondary: {
        DEFAULT: "var(--color-secondary)",
        "washed-out": "var(--color-secondary-washed-out)",
      },
      accent: {
        DEFAULT: "var(--color-accent)",
        hover: "var(--color-accent-hover)",
        disabled: "var(--color-accent-disabled)",
      },
    },
    spacing: {
      0: "0px",
      1: "5px",
      1.5: "6px",
      2: "10px",
      3: "15px",
      4: "20px",
      5: "30px",
      5.5: "35px",
      6: "40px",
      7: "60px",
      8: "75px",
      9: "80px",
      "5l": "10rem",
      "n1/2": "-50%",
      24: "24rem",
      400: "400px",
    },

    boxShadow: {
      avator: "0 0 0 4pt var(--color-primary-800)",
    },
    borderWidth: {
      DEFAULT: "1px",
      0: "0px",
<<<<<<< HEAD
      4: "4px",
=======
      2: "2px"
>>>>>>> 29cb2aa4
    },
    extend: {
      borderRadius: {
        5: "5px",
        8: "8px",
        40: "40px",
      },
      borderColor: {
        "color-800": "var(--color-primary-800)",
      },
      outline: {
        "no-chrome": "none",
      },
    },
  },
  variants: {
    backgroundColor: ({ after }) => after(["disabled"]),
    textColor: ({ after }) => after(["disabled"]),
    scrollbar: ["rounded", "dark"],
    extend: {
      borderWidth: ["last"],
    },
  },
  plugins: [require("tailwind-scrollbar"), require("@tailwindcss/line-clamp")],
};<|MERGE_RESOLUTION|>--- conflicted
+++ resolved
@@ -77,11 +77,8 @@
     borderWidth: {
       DEFAULT: "1px",
       0: "0px",
-<<<<<<< HEAD
       4: "4px",
-=======
       2: "2px"
->>>>>>> 29cb2aa4
     },
     extend: {
       borderRadius: {
