--- conflicted
+++ resolved
@@ -20,15 +20,10 @@
     "text-button bg-primary-800 hover:bg-primary-600 disabled:text-primary-300",
   "primary-300":
     "text-button bg-primary-700 hover:bg-primary-600 disabled:text-primary-300",
-<<<<<<< HEAD
-  "secondary-accent":
-    "text-button bg-secondary hover:bg-secondary-washed-out disabled:text-primary-300 disabled:bg-primary-600"
-=======
   transparent:
-    "text-button bg-transparent"
+    "text-button bg-transparent",
   "accent-secondary":
     "text-button bg-secondary hover:bg-secondary-washed-out disabled:text-secondary-washed-out"
->>>>>>> 7ced02ab
 };
 
 export type ButtonProps = DetailedHTMLProps<
