--- conflicted
+++ resolved
@@ -35,13 +35,8 @@
       className="bg-primary-800 border border-accent rounded-lg p-4 gap-4 grid max-w-md w-full"
       data-testid="minimized-room-card"
     >
-<<<<<<< HEAD
-      <div className="gap-1 grid">
+      <div className="flex gap-1 grid">
         <h4 className="text-primary-100 break-all overflow-hidden">{room.name}</h4>
-=======
-      <div className="flex gap-1 grid">
-        <h4 className="text-primary-100 break-all">{room.name}</h4>
->>>>>>> d507f468
         <p className="text-primary-300 overflow-ellipsis overflow-hidden w-auto">
           {room.speakers.join(", ")}
         </p>
