--- conflicted
+++ resolved
@@ -12,11 +12,7 @@
 }) => {
   return (
     <div
-<<<<<<< HEAD
-      className={`flex fixed inset-x-0 flex justify-around items-center bottom-0 w-full h-7 bg-primary-900 border-t border-primary-700 ${className}`}
-=======
       className={`flex fixed inset-x-0 justify-around items-center bottom-0 w-full h-7 bg-primary-900 border-t border-primary-700 ${className}`}
->>>>>>> bb88904d
     >
       {children}
     </div>
