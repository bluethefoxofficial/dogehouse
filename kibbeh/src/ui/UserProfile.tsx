import React from "react";
import { UserWithFollowInfo } from "@dogehouse/kebab";
import { ProfileHeader } from "./ProfileHeader";
import { ProfileAbout } from "./ProfileAbout";
import { ProfileTabs } from "./ProfileTabs";
import { badge } from "./UserSummaryCard";
import { useTypeSafeTranslation } from "../shared-hooks/useTypeSafeTranslation";
import { UserBadgeLgProps } from "./UserBadgeLg";

interface UserProfileProps {
  user: UserWithFollowInfo;
  isCurrentUser?: boolean;
}

export const UserProfile: React.FC<UserProfileProps> = ({
  user,
  isCurrentUser,
}) => {
  const { t } = useTypeSafeTranslation();
  const badges: badge[] = [];
  const tags: UserBadgeLgProps[] = [];
  if (user.staff) {
    badges.push({
      content: "ƉS",
      variant: "primary",
      color: "white",
      title: "DogeHouse Staff",
    });
    tags.push({
      icon: "dogeStaff",
      children: "DogeHouse Staff",
    });
  }
  if (user.contributions > 0) {
    badges.push({
      content: "ƉC",
      variant: "primary",
      color: "white",
      title: "DogeHouse Contributor",
    });
    tags.push({
      icon: "dogeContributor",
      children: "DogeHouse Contributor",
    });
  }

  if (user.botOwnerId) {
    badges.push({
      content: t("pages.viewUser.bot"),
      variant: "primary",
      color: "white",
      title: t("pages.viewUser.bot"),
    });
  }
  return (
    <>
      <ProfileHeader
        user={user}
        pfp={user.avatarUrl}
        displayName={user.displayName}
        isCurrentUser={isCurrentUser}
        username={user.username}
        badges={badges}
      />
<<<<<<< HEAD
      <ProfileTabs user={user} className="mt-4" />
=======
      <ProfileTabs className="mt-4" activeTab="about" />
      <ProfileAbout
        className={"mt-2"}
        username={user.username}
        followers={user.numFollowers}
        following={user.numFollowing}
        description={user.bio}
        tags={tags}
      />
>>>>>>> c4902fed
    </>
  );
};<|MERGE_RESOLUTION|>--- conflicted
+++ resolved
@@ -62,19 +62,7 @@
         username={user.username}
         badges={badges}
       />
-<<<<<<< HEAD
-      <ProfileTabs user={user} className="mt-4" />
-=======
-      <ProfileTabs className="mt-4" activeTab="about" />
-      <ProfileAbout
-        className={"mt-2"}
-        username={user.username}
-        followers={user.numFollowers}
-        following={user.numFollowing}
-        description={user.bio}
-        tags={tags}
-      />
->>>>>>> c4902fed
+      <ProfileTabs user={user} className="mt-4" aboutTags={tags} />
     </>
   );
 };