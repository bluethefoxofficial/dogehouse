import React, { ReactElement } from "react";

export interface RoomCardHeadingProps {
  icon?: ReactElement;
  text: string;
}

export const RoomCardHeading: React.FC<RoomCardHeadingProps> = ({
  icon,
  text,
}) => {
  return (
<<<<<<< HEAD
    <div className="text-primary-100 font-bold leading-5">
      {icon ? <span className="mr-2 align-middle">{icon}</span> : null}
      <span>{text}</span>
=======
    <div className="text-primary-100 font-bold leading-5 truncate">
      {icon ? <span className="mr-2 align-middle">{icon}</span> : null }
      <span className="inline truncate">{text}</span>
>>>>>>> 1a8a3fd6
    </div>
  );
};<|MERGE_RESOLUTION|>--- conflicted
+++ resolved
@@ -10,15 +10,9 @@
   text,
 }) => {
   return (
-<<<<<<< HEAD
-    <div className="text-primary-100 font-bold leading-5">
+    <div className="text-primary-100 font-bold leading-5 truncate">
       {icon ? <span className="mr-2 align-middle">{icon}</span> : null}
-      <span>{text}</span>
-=======
-    <div className="text-primary-100 font-bold leading-5 truncate">
-      {icon ? <span className="mr-2 align-middle">{icon}</span> : null }
       <span className="inline truncate">{text}</span>
->>>>>>> 1a8a3fd6
     </div>
   );
 };