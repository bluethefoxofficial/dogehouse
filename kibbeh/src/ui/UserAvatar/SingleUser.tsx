--- conflicted
+++ resolved
@@ -32,23 +32,6 @@
     bottom: "-2px",
     borderWidth: "2px",
   },
-<<<<<<< HEAD
-  xxs: {
-    width: "6px",
-    height: "6px",
-    right: "1px",
-    bottom: "-1px",
-    borderWidth: "1px",
-  },
-  md: {
-    width: "10px",
-    height: "10px",
-    right: "2px",
-    bottom: "-2px",
-    borderWidth: "2px",
-  },
-=======
->>>>>>> a53dba92
   sm: {
     width: "8px",
     height: "8px",
