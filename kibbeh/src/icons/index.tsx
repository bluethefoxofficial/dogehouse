export { default as SolidCalendar } from "./SolidCalendar";
export { default as SolidContributor } from "./SolidContributor";
export { default as SolidCompass } from "./SolidCompass";
export { default as SolidFriends } from "./SolidFriends";
export { default as SolidHome } from "./SolidHome";
export { default as SolidMessages } from "./SolidMessages";
export { default as SolidNew } from "./SolidNew";
export { default as SolidNotification } from "./SolidNotification";
export { default as SolidPlus } from "./SolidPlus";
export { default as SolidSearch } from "./SolidSearch";
export { default as LgLogo } from "./LgLogo";
export { default as LogoIcon } from "./LogoIcon";
export { default as OutlineGlobe } from "./OutlineGlobe";
export { default as SolidBug } from "./SolidBug";
export { default as SolidCaretRight } from "./SolidCaretRight";
export { default as SolidDogenitro } from "./SolidDogenitro";
export { default as SolidFullscreen } from "./SolidFullscreen";
export { default as SolidHelp } from "./SolidHelp";
export { default as SolidLink } from "./SolidLink";
export { default as SolidMegaphone } from "./SolidMegaphone";
export { default as SolidMicrophone } from "./SolidMicrophone";
export { default as SolidMicrophoneOff } from "./SolidMicrophoneOff";
export { default as SolidSettings } from "./SolidSettings";
export { default as SolidStaff } from "./SolidStaff";
export { default as SolidTime } from "./SolidTime";
export { default as SolidUser } from "./SolidUser";
export { default as SolidVolume } from "./SolidVolume";
export { default as SolidVolumeOff } from "./SolidVolumeOff";
export { default as SolidRocket } from "./SolidRocket";
export { default as Smiley } from "./Smiley";
export { default as WinMaximizeIcon } from "./WinMaximizeIcon";
export { default as WinMinimizeIcon } from "./WinMinimizeIcon";
export { default as WinCloseIcon } from "./WinCloseIcon";
export { default as MacMaximizeIcon } from "./MacMaximizeIcon";
export { default as MacMinimizeIcon } from "./MacMinimizeIcon";
export { default as MacCloseIcon } from "./MacCloseIcon";
export { default as SolidChatBubble } from "./SolidChatBubble";
export { default as SolidInstagram } from "./SolidInstagram";
<<<<<<< HEAD
export { default as SolidPersonAdd } from "./SolidPersonAdd";
=======
export { default as ShareIcon } from "./Share";
export { default as TwitterIcon } from "./SolidTwitter";
export { default as LinkIcon } from "./Link";
export { default as SolidTrash } from "./SolidTrash";
export { default as SolidMoon } from "./SolidMoon";
export { default as SolidWarning } from "./SolidWarning";
>>>>>>> 29cb2aa4
<|MERGE_RESOLUTION|>--- conflicted
+++ resolved
@@ -36,13 +36,10 @@
 export { default as MacCloseIcon } from "./MacCloseIcon";
 export { default as SolidChatBubble } from "./SolidChatBubble";
 export { default as SolidInstagram } from "./SolidInstagram";
-<<<<<<< HEAD
 export { default as SolidPersonAdd } from "./SolidPersonAdd";
-=======
 export { default as ShareIcon } from "./Share";
 export { default as TwitterIcon } from "./SolidTwitter";
 export { default as LinkIcon } from "./Link";
 export { default as SolidTrash } from "./SolidTrash";
 export { default as SolidMoon } from "./SolidMoon";
-export { default as SolidWarning } from "./SolidWarning";
->>>>>>> 29cb2aa4
+export { default as SolidWarning } from "./SolidWarning";