import { useEffect, useState } from "react";
import { useTypeSafeTranslation } from "../shared-hooks/useTypeSafeTranslation";
import { Button } from "../ui/Button";
import { HeaderController } from "../modules/display/HeaderController";

const links: any = {
  "Mac OS":
    "https://github.com/benawad/dogehouse/releases/download/{{tag}}/DogeHouse-{{version}}.dmg",
  Windows:
    "https://github.com/benawad/dogehouse/releases/download/{{tag}}/DogeHouse-Setup-{{version}}.exe",
  Linux:
    "https://github.com/benawad/dogehouse/releases/download/{{tag}}/DogeHouse-{{version}}.AppImage",
};

function getOS() {
  let isWindows = false;
  let isMac = false;
  let isLinux = false;
  let isPhone = false;

  const userAgent = window.navigator.userAgent;
  const platform = window.navigator.platform;
  const macosPlatforms = [
    "Macintosh",
    "MacIntel",
    "MacPPC",
    "Mac68K",
    "darwin",
  ];
  const windowsPlatforms = ["Win32", "Win64", "Windows", "WinCE"];
  const iosPlatforms = ["iPhone", "iPad", "iPod"];

  let os = "Windows";
  if (macosPlatforms.indexOf(platform) !== -1) {
    os = "Mac OS";
    isMac = true;
  } else if (iosPlatforms.indexOf(platform) !== -1) {
    os = "iOS";
    isPhone = true;
  } else if (windowsPlatforms.indexOf(platform) !== -1) {
    os = "Windows";
    isWindows = true;
  } else if (/Android/.test(userAgent)) {
    os = "Android";
    isPhone = true;
  } else if (/Linux/.test(platform)) {
    os = "Linux";
    isLinux = true;
  }

  return { isWindows, isMac, isLinux, isPhone, os };
}

export default function Download() {
  const [downloadFailed, setDownloadFailed] = useState(false);
  const { t } = useTypeSafeTranslation();
  useEffect(() => {
    const os = getOS();
    if (!os.isPhone) {
      let res = false;
      const xmlHttp = new XMLHttpRequest();
      xmlHttp.open(
        "GET",
        "https://api.github.com/repos/benawad/dogehouse/releases/latest"
      );
      xmlHttp.send(null);
      xmlHttp.onreadystatechange = () => {
        if (xmlHttp.responseText && !res) {
          res = true;
          const data = JSON.parse(xmlHttp.responseText);
          const tag = data.tag_name;
          if (tag) {
<<<<<<< HEAD
            let version = tag.replace("version", "");
            let link = links[os.os]
=======
            const version = tag.replace("version", "");
            const link = links[os.os]
>>>>>>> d79fa58d
              .replace("{{tag}}", tag)
              .replace("{{version}}", version);
            window.location.href = link;
          } else {
            setDownloadFailed(true);
          }
        }
      };
    } else {
      setDownloadFailed(true);
    }
  }, []);

  return (
    <>
      <HeaderController title="Download" />
      <div className="flex w-full h-full flex-col items-center justify-center p-8">
        <h4 className="text-primary-100 mb-4">
          {downloadFailed
            ? t("pages.download.failed")
            : t("pages.download.starting")}
        </h4>
        {downloadFailed ? (
          <Button
            onClick={() => {
              window.location.href =
                "https://github.com/benawad/dogehouse/releases/latest";
            }}
          >
            {t("pages.download.visit_gh")}
          </Button>
        ) : null}
      </div>
    </>
  );
<<<<<<< HEAD
}

function getOS() {
  let isWindows = false;
  let isMac = false;
  let isLinux = false;
  let isPhone = false;

  const userAgent = window.navigator.userAgent;
  const platform = window.navigator.platform;
  const macosPlatforms = [
    "Macintosh",
    "MacIntel",
    "MacPPC",
    "Mac68K",
    "darwin",
  ];
  const windowsPlatforms = ["Win32", "Win64", "Windows", "WinCE"];
  const iosPlatforms = ["iPhone", "iPad", "iPod"];

  let os = "Windows";
  if (macosPlatforms.indexOf(platform) !== -1) {
    os = "Mac OS";
    isMac = true;
  } else if (iosPlatforms.indexOf(platform) !== -1) {
    os = "iOS";
    isPhone = true;
  } else if (windowsPlatforms.indexOf(platform) !== -1) {
    os = "Windows";
    isWindows = true;
  } else if (/Android/.test(userAgent)) {
    os = "Android";
    isPhone = true;
  } else if (/Linux/.test(platform)) {
    os = "Linux";
    isLinux = true;
  }

  return { isWindows, isMac, isLinux, isPhone, os };
=======
>>>>>>> d79fa58d
}<|MERGE_RESOLUTION|>--- conflicted
+++ resolved
@@ -70,13 +70,8 @@
           const data = JSON.parse(xmlHttp.responseText);
           const tag = data.tag_name;
           if (tag) {
-<<<<<<< HEAD
-            let version = tag.replace("version", "");
-            let link = links[os.os]
-=======
             const version = tag.replace("version", "");
             const link = links[os.os]
->>>>>>> d79fa58d
               .replace("{{tag}}", tag)
               .replace("{{version}}", version);
             window.location.href = link;
@@ -112,46 +107,4 @@
       </div>
     </>
   );
-<<<<<<< HEAD
-}
-
-function getOS() {
-  let isWindows = false;
-  let isMac = false;
-  let isLinux = false;
-  let isPhone = false;
-
-  const userAgent = window.navigator.userAgent;
-  const platform = window.navigator.platform;
-  const macosPlatforms = [
-    "Macintosh",
-    "MacIntel",
-    "MacPPC",
-    "Mac68K",
-    "darwin",
-  ];
-  const windowsPlatforms = ["Win32", "Win64", "Windows", "WinCE"];
-  const iosPlatforms = ["iPhone", "iPad", "iPod"];
-
-  let os = "Windows";
-  if (macosPlatforms.indexOf(platform) !== -1) {
-    os = "Mac OS";
-    isMac = true;
-  } else if (iosPlatforms.indexOf(platform) !== -1) {
-    os = "iOS";
-    isPhone = true;
-  } else if (windowsPlatforms.indexOf(platform) !== -1) {
-    os = "Windows";
-    isWindows = true;
-  } else if (/Android/.test(userAgent)) {
-    os = "Android";
-    isPhone = true;
-  } else if (/Linux/.test(platform)) {
-    os = "Linux";
-    isLinux = true;
-  }
-
-  return { isWindows, isMac, isLinux, isPhone, os };
-=======
->>>>>>> d79fa58d
 }