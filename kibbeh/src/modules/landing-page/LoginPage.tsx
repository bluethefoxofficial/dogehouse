import { useRouter } from "next/router";
import React, { useCallback, useContext, useEffect } from "react";
import { LgLogo } from "../../icons";
import SvgSolidBug from "../../icons/SolidBug";
import SvgSolidDiscord from "../../icons/SolidDiscord";
import SvgSolidGitHub from "../../icons/SolidGitHub";
import SvgSolidTwitter from "../../icons/SolidTwitter";
import { apiBaseUrl, loginNextPathKey, __prod__ } from "../../lib/constants";
import { Button } from "../../ui/Button";
import { useSaveTokensFromQueryParams } from "../auth/useSaveTokensFromQueryParams";
import { useTokenStore } from "../auth/useTokenStore";
import { HeaderController } from "../display/HeaderController";
import { ElectronHeader } from "../layouts/ElectronHeader";
import { WebSocketContext } from "../ws/WebSocketProvider";

/*

i know this code is kinda garbage but that's because the mockup is garbage and doesn't use the design system

 */

interface LoginButtonProps {
  children: [React.ReactNode, React.ReactNode];
  dev?: true;
  onClick?: () => void;
  oauthUrl?: string; // React.FC didn't like & ({ onClick: () => void } | { oauthUrl: string }) so yeah
}

const LoginButton: React.FC<LoginButtonProps> = ({
  children,
  onClick,
  oauthUrl,
  dev,
}) => {
  const { query } = useRouter();
  const clickHandler = useCallback(() => {
    if (typeof query.next === "string" && query.next) {
      try {
        localStorage.setItem(loginNextPathKey, query.next);
      } catch {}
    }

    window.location.href = oauthUrl as string;
  }, [query, oauthUrl]);

  return (
    <Button
      className="justify-center text-base py-3 mt-2"
      color={dev ? "primary" : "secondary"}
      onClick={oauthUrl ? clickHandler : onClick}
    >
      <div
        className="grid gap-4"
        style={{
          gridTemplateColumns: "1fr auto 1fr",
        }}
      >
        {children[0]}
        {children[1]}
        <div />
      </div>
    </Button>
  );
};

export const LoginPage: React.FC = () => {
  useSaveTokensFromQueryParams();
  const hasTokens = useTokenStore((s) => !!(s.accessToken && s.refreshToken));
  const { setConn } = useContext(WebSocketContext);
  const { push } = useRouter();

  useEffect(() => {
    // only want this on mount
    setConn(null);
    // eslint-disable-next-line react-hooks/exhaustive-deps
  }, []);

  useEffect(() => {
    if (hasTokens) {
      push("/dash");
    }
  }, [hasTokens, push]);

  return (
    <>
      <div className="flex">
        <ElectronHeader />
      </div>
<<<<<<< HEAD
      <div
        className="grid w-full h-full"
        style={{
          gridTemplateRows: "1fr auto 1fr",
        }}
      >
        <HeaderController embed={{}} title="Login" />
        <div className="hidden sm:flex" />
        <div className="flex justify-self-center self-center sm:hidden">
          <LgLogo />
        </div>
        <div className="flex m-auto flex-col p-6 gap-5 bg-primary-800 sm:rounded-8 z-10 sm:w-400 w-full">
          <div className="flex gap-2 flex-col">
            <span className="text-3xl text-primary-100 font-bold">Welcome</span>
            <p className="text-primary-100 flex-wrap">
              By logging in you accept our&nbsp;
              <a
                href="https://youtu.be/dQw4w9WgXcQ"
                className="text-accent hover:underline"
              >
                Privacy Policy
              </a>
              &nbsp;and&nbsp;
              <a
                href="https://youtu.be/dQw4w9WgXcQ"
                className="text-accent hover:underline"
              >
                Terms of Service
              </a>
              .
            </p>
          </div>
          <div className="flex flex-col gap-4">
            <LoginButton oauthUrl={`${apiBaseUrl}/auth/github/web`}>
              <SvgSolidGitHub width={20} height={20} />
              Log in with GitHub
=======
      <div className="flex m-auto flex-col p-6 gap-5 bg-primary-800 sm:rounded-8 z-10 sm:w-400 w-full">
        <div className="flex gap-2 flex-col">
          <span className="text-3xl text-primary-100 font-bold">Welcome</span>
          <p className="text-primary-100 flex-wrap">
            By logging in you accept our&nbsp;
            <a
              href="/privacy-policy.html"
              className="text-accent hover:underline"
            >
              Privacy Policy
            </a>
            &nbsp;and&nbsp;
            <a href="/terms.html" className="text-accent hover:underline">
              Terms of Service
            </a>
            .
          </p>
        </div>
        <div className="flex flex-col gap-4">
          <LoginButton oauthUrl={`${apiBaseUrl}/auth/github/web`}>
            <SvgSolidGitHub width={20} height={20} />
            Log in with GitHub
          </LoginButton>
          <LoginButton oauthUrl={`${apiBaseUrl}/auth/twitter/web`}>
            <SvgSolidTwitter width={20} height={20} />
            Log in with Twitter
          </LoginButton>
          {/* <LoginButton oauthUrl={`${apiBaseUrl}/auth/discord/web`}>
            <SvgSolidDiscord width={20} height={20} />
            Log in with Discord
          </LoginButton> */}
          {!__prod__ ? (
            <LoginButton
              dev
              onClick={async () => {
                // eslint-disable-next-line no-alert
                const name = window.prompt("username");
                if (!name) {
                  return;
                }
                const r = await fetch(
                  `${apiBaseUrl}/dev/test-info?username=` + name
                );
                const d = await r.json();
                useTokenStore.getState().setTokens({
                  accessToken: d.accessToken,
                  refreshToken: d.refreshToken,
                });
                push("/dash");
              }}
            >
              <SvgSolidBug width={20} height={20} />
              Create a test user
>>>>>>> d07a1828
            </LoginButton>
            <LoginButton oauthUrl={`${apiBaseUrl}/auth/twitter/web`}>
              <SvgSolidTwitter width={20} height={20} />
              Log in with Twitter
            </LoginButton>
            <LoginButton oauthUrl={`${apiBaseUrl}/auth/discord/web`}>
              <SvgSolidDiscord width={20} height={20} />
              Log in with Discord
            </LoginButton>
            {!__prod__ ? (
              <LoginButton
                dev
                onClick={async () => {
                  // eslint-disable-next-line no-alert
                  const name = window.prompt("username");
                  if (!name) {
                    return;
                  }
                  const r = await fetch(
                    `${apiBaseUrl}/dev/test-info?username=` + name
                  );
                  const d = await r.json();
                  useTokenStore.getState().setTokens({
                    accessToken: d.accessToken,
                    refreshToken: d.refreshToken,
                  });
                  push("/dash");
                }}
              >
                <SvgSolidBug width={20} height={20} />
                Create a test user
              </LoginButton>
            ) : null}
          </div>
          {/* <div className="flex flex-col gap-3 items-center">
          <span className="text-primary-100">Download the app</span>
          <span className="text-primary-300">unavailable lol</span>
        </div> */}
        </div>
<<<<<<< HEAD
        <div className="flex flex-row absolute bottom-0 w-full justify-between px-5 py-5 mt-auto items-center sm:px-7">
          <div className="hidden sm:flex">
            <LgLogo />
          </div>
          <div className="flex flex-row gap-6 text-primary-300">
=======
        <div className="flex flex-row gap-6 text-primary-300">
          <a href="/privacy-policy.html" className="hover:text-primary-200">
            Privacy policy
          </a>
          <a
            href="https://github.com/benawad/dogehouse/issues"
            className="ml-2 hover:text-primary-200"
          >
            Report a bug
          </a>
          <div className="flex flex-row gap-6 sm:gap-4">
>>>>>>> d07a1828
            <a
              href="https://youtu.be/dQw4w9WgXcQ"
              className="hover:text-primary-200"
            >
              Privacy policy
            </a>
            <a
              href="https://github.com/benawad/dogehouse/issues"
              className="ml-2 hover:text-primary-200"
            >
              Report a bug
            </a>
            <div className="flex flex-row gap-6 sm:gap-4">
              <a
                href="https://github.com/benawad/dogehouse"
                target="_blank"
                rel="noreferrer"
              >
                <SvgSolidGitHub
                  width={20}
                  height={20}
                  className="ml-2 cursor-pointer hover:text-primary-200"
                />
              </a>
              <a
                href="https://discord.gg/wCbKBZF9cV"
                target="_blank"
                rel="noreferrer"
              >
                <SvgSolidDiscord
                  width={20}
                  height={20}
                  className="ml-2 hover:text-primary-200"
                />
              </a>
            </div>
          </div>
        </div>
      </div>
    </>
  );
};<|MERGE_RESOLUTION|>--- conflicted
+++ resolved
@@ -14,9 +14,7 @@
 import { WebSocketContext } from "../ws/WebSocketProvider";
 
 /*
-
 i know this code is kinda garbage but that's because the mockup is garbage and doesn't use the design system
-
  */
 
 interface LoginButtonProps {
@@ -86,7 +84,6 @@
       <div className="flex">
         <ElectronHeader />
       </div>
-<<<<<<< HEAD
       <div
         className="grid w-full h-full"
         style={{
@@ -104,16 +101,13 @@
             <p className="text-primary-100 flex-wrap">
               By logging in you accept our&nbsp;
               <a
-                href="https://youtu.be/dQw4w9WgXcQ"
+                href="/privacy-policy.html"
                 className="text-accent hover:underline"
               >
                 Privacy Policy
               </a>
               &nbsp;and&nbsp;
-              <a
-                href="https://youtu.be/dQw4w9WgXcQ"
-                className="text-accent hover:underline"
-              >
+              <a href="/terms.html" className="text-accent hover:underline">
                 Terms of Service
               </a>
               .
@@ -123,70 +117,15 @@
             <LoginButton oauthUrl={`${apiBaseUrl}/auth/github/web`}>
               <SvgSolidGitHub width={20} height={20} />
               Log in with GitHub
-=======
-      <div className="flex m-auto flex-col p-6 gap-5 bg-primary-800 sm:rounded-8 z-10 sm:w-400 w-full">
-        <div className="flex gap-2 flex-col">
-          <span className="text-3xl text-primary-100 font-bold">Welcome</span>
-          <p className="text-primary-100 flex-wrap">
-            By logging in you accept our&nbsp;
-            <a
-              href="/privacy-policy.html"
-              className="text-accent hover:underline"
-            >
-              Privacy Policy
-            </a>
-            &nbsp;and&nbsp;
-            <a href="/terms.html" className="text-accent hover:underline">
-              Terms of Service
-            </a>
-            .
-          </p>
-        </div>
-        <div className="flex flex-col gap-4">
-          <LoginButton oauthUrl={`${apiBaseUrl}/auth/github/web`}>
-            <SvgSolidGitHub width={20} height={20} />
-            Log in with GitHub
-          </LoginButton>
-          <LoginButton oauthUrl={`${apiBaseUrl}/auth/twitter/web`}>
-            <SvgSolidTwitter width={20} height={20} />
-            Log in with Twitter
-          </LoginButton>
-          {/* <LoginButton oauthUrl={`${apiBaseUrl}/auth/discord/web`}>
-            <SvgSolidDiscord width={20} height={20} />
-            Log in with Discord
-          </LoginButton> */}
-          {!__prod__ ? (
-            <LoginButton
-              dev
-              onClick={async () => {
-                // eslint-disable-next-line no-alert
-                const name = window.prompt("username");
-                if (!name) {
-                  return;
-                }
-                const r = await fetch(
-                  `${apiBaseUrl}/dev/test-info?username=` + name
-                );
-                const d = await r.json();
-                useTokenStore.getState().setTokens({
-                  accessToken: d.accessToken,
-                  refreshToken: d.refreshToken,
-                });
-                push("/dash");
-              }}
-            >
-              <SvgSolidBug width={20} height={20} />
-              Create a test user
->>>>>>> d07a1828
             </LoginButton>
             <LoginButton oauthUrl={`${apiBaseUrl}/auth/twitter/web`}>
               <SvgSolidTwitter width={20} height={20} />
               Log in with Twitter
             </LoginButton>
-            <LoginButton oauthUrl={`${apiBaseUrl}/auth/discord/web`}>
-              <SvgSolidDiscord width={20} height={20} />
-              Log in with Discord
-            </LoginButton>
+            {/* <LoginButton oauthUrl={`${apiBaseUrl}/auth/discord/web`}>
+            <SvgSolidDiscord width={20} height={20} />
+            Log in with Discord
+          </LoginButton> */}
             {!__prod__ ? (
               <LoginButton
                 dev
@@ -217,29 +156,12 @@
           <span className="text-primary-300">unavailable lol</span>
         </div> */}
         </div>
-<<<<<<< HEAD
         <div className="flex flex-row absolute bottom-0 w-full justify-between px-5 py-5 mt-auto items-center sm:px-7">
           <div className="hidden sm:flex">
             <LgLogo />
           </div>
           <div className="flex flex-row gap-6 text-primary-300">
-=======
-        <div className="flex flex-row gap-6 text-primary-300">
-          <a href="/privacy-policy.html" className="hover:text-primary-200">
-            Privacy policy
-          </a>
-          <a
-            href="https://github.com/benawad/dogehouse/issues"
-            className="ml-2 hover:text-primary-200"
-          >
-            Report a bug
-          </a>
-          <div className="flex flex-row gap-6 sm:gap-4">
->>>>>>> d07a1828
-            <a
-              href="https://youtu.be/dQw4w9WgXcQ"
-              className="hover:text-primary-200"
-            >
+            <a href="/privacy-policy.html" className="hover:text-primary-200">
               Privacy policy
             </a>
             <a
