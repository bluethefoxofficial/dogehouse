import React, { useState } from "react";
import { useTypeSafeQuery } from "../../shared-hooks/useTypeSafeQuery";
import { useTypeSafeTranslation } from "../../shared-hooks/useTypeSafeTranslation";
import { SearchBar } from "../../ui/Search/SearchBar";
import { SearchOverlay } from "../../ui/Search/SearchOverlay";
import Downshift from "downshift";
import { Room, User } from "@dogehouse/kebab";
import { SingleUser } from "../../ui/UserAvatar";
import { useRouter } from "next/router";
import { BubbleText } from "../../ui/BubbleText";
import { formatNumber } from "../../ui/RoomCard";
import { useDebounce } from "use-debounce";
import { InfoText } from "../../ui/InfoText";
<<<<<<< HEAD
import {
  RoomSearchResult,
  UserSearchResult,
} from "../../ui/Search/SearchResult";
=======
import { useMediaQuery } from "react-responsive";
>>>>>>> 8a57cf90

interface SearchControllerProps {}

export const SearchBarController: React.FC<SearchControllerProps> = ({}) => {
  const [rawText, setText] = useState("");
  const [text] = useDebounce(rawText, 200);
  const { t } = useTypeSafeTranslation();
  const isOverflowing = useMediaQuery({ maxWidth: 475 });
  let enabled = false;
  const isUsernameSearch = text.startsWith("@");

  if (text && isUsernameSearch && text.trim().length > 2) {
    enabled = true;
  }
  if (text && !isUsernameSearch && text.trim().length > 1) {
    enabled = true;
  }

  const { data } = useTypeSafeQuery(
    ["search", text],
    {
      enabled,
    },
    [text]
  );
  const { push } = useRouter();

  return (
    <Downshift<Room | User>
      onChange={(selection) => {
        if (!selection) {
          return;
        }
        if ("username" in selection) {
          push(`/u/[username]`, `/u/${selection.username}`);
          return;
        }

        push(`/room/[id]`, `/room/${selection.id}`);
      }}
      onInputValueChange={(v) => {
        setText(v);
      }}
      itemToString={(item) => {
        if (!item) {
          return "";
        } else if ("username" in item) {
          return item.username;
        }
        return item.name;
      }}
    >
      {({
        getInputProps,
        getItemProps,
        getLabelProps,
        getMenuProps,
        isOpen,
        inputValue,
        highlightedIndex,
        selectedItem,
        getRootProps,
      }) => (
        <div className="relative w-full z-10 flex flex-col">
          <SearchBar
            {...getInputProps()}
            placeholder={
              isOverflowing
                ? t("components.search.placeholderShort")
                : t("components.search.placeholder")
            }
          />
          {isOpen ? (
            <SearchOverlay
              {...getRootProps({ refKey: "ref" }, { suppressRefError: true })}
            >
              <ul
                className="w-full px-2 mb-2 mt-7 bg-primary-800 rounded-b-8 overflow-y-auto"
                {...getMenuProps({ style: { top: 0 } })}
              >
                {data?.items.length === 0 ? (
                  <InfoText className="p-3">no results</InfoText>
                ) : null}
                {data?.items.map((item, index) =>
                  "username" in item ? (
                    // eslint-disable-next-line react/jsx-key
                    <div
                      data-testid={`search:user:${item.username}`}
                      {...getItemProps({
                        key: item.id,
                        index,
                        item,
                      })}
                    >
                      <UserSearchResult
                        user={{
                          username: item.username,
                          displayName: item.displayName,
                          isOnline: item.online,
                          avatar: item.avatarUrl,
                        }}
                        className={
                          highlightedIndex === index
                            ? "bg-primary-700"
                            : "bg-primary-800"
                        }
                      />
                    </div>
                  ) : (
                    <div
                      {...getItemProps({
                        key: item.id,
                        index,
                        item,
                      })}
                    >
                      <RoomSearchResult
                        room={{
                          displayName: item.name,
                          hosts: item.peoplePreviewList,
                          userCount: item.numPeopleInside,
                        }}
                      />
                    </div>
                  )
                )}
              </ul>
            </SearchOverlay>
          ) : null}
        </div>
      )}
    </Downshift>
  );
};<|MERGE_RESOLUTION|>--- conflicted
+++ resolved
@@ -5,20 +5,14 @@
 import { SearchOverlay } from "../../ui/Search/SearchOverlay";
 import Downshift from "downshift";
 import { Room, User } from "@dogehouse/kebab";
-import { SingleUser } from "../../ui/UserAvatar";
 import { useRouter } from "next/router";
-import { BubbleText } from "../../ui/BubbleText";
-import { formatNumber } from "../../ui/RoomCard";
 import { useDebounce } from "use-debounce";
 import { InfoText } from "../../ui/InfoText";
-<<<<<<< HEAD
 import {
   RoomSearchResult,
   UserSearchResult,
 } from "../../ui/Search/SearchResult";
-=======
 import { useMediaQuery } from "react-responsive";
->>>>>>> 8a57cf90
 
 interface SearchControllerProps {}
 
