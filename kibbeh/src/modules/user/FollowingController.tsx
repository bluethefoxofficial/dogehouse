--- conflicted
+++ resolved
@@ -54,15 +54,10 @@
     return <CenterLoader />;
   }
 
-<<<<<<< HEAD
-  if (!data) {
-    return null;
-=======
   if (!data || data.users.length === 0) {
     const styles = "text-primary-200 text-center";
     if (isFollowing) return <div className={styles}>Not following anyone</div>;
     else return <div className={styles}>No followers</div>;
->>>>>>> 8fe929a7
   }
 
   // if (isOnlyPage && data.rooms.length === 0) {
@@ -128,7 +123,7 @@
         </div>
       ))}
       {isLastPage && data.nextCursor ? (
-        <div className={`flex flex justify-center py-5`}>
+        <div className={`flex justify-center py-5`}>
           <Button
             size="small"
             onClick={() => {
