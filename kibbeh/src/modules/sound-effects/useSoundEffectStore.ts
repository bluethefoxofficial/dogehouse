--- conflicted
+++ resolved
@@ -6,13 +6,8 @@
   unmute: "unmute.wav",
   mute: "mute.wav",
   roomInvite: "roomInvite.wav",
-<<<<<<< HEAD
-  deafen: "mute.wav",
-  undeafen: "unmute.wav",
-=======
   deafen: "deafen.wav",
   undeafen: "undeafen.wav",
->>>>>>> 395d7b6a
 };
 
 export type PossibleSoundEffect = keyof typeof soundEffects;
