--- conflicted
+++ resolved
@@ -46,14 +46,10 @@
   }, []);
   return (
     <DefaultDesktopLayout>
-<<<<<<< HEAD
-      <HeaderController embed={{}} title="Sound Settings" />
-=======
       <HeaderController
         embed={{}}
         title={t("pages.soundEffectSettings.title")}
       />
->>>>>>> 8fe929a7
       <MiddlePanel>
         <h1 className={`pb-4 text-4xl text-primary-100`}>
           {t("pages.soundEffectSettings.header")}
