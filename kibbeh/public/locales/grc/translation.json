--- conflicted
+++ resolved
@@ -100,7 +100,9 @@
       "allowAll": "Επιτρέψτε τα όλα",
       "allowAllConfirm": "Είστε σίγουρος; Αυτό θα επιτρέψει όλους τους {{count}} χρήστες που έχουν ζητήσει να μιλήσουν"
     },
-    "searchUser": { "search": "αναζήτηση..." },
+    "searchUser": {
+      "search": "αναζήτηση..."
+    },
     "soundEffectSettings": {
       "header": "Ήχοι",
       "title": "Sound Settings",
@@ -156,7 +158,11 @@
     "privacySettings": {
       "title": "Privacy Settings",
       "header": "Privacy Settings",
-      "whispers": { "label": "Whispers", "on": "On", "off": "Off" }
+      "whispers": {
+        "label": "Whispers",
+        "on": "On",
+        "off": "Off"
+      }
     }
   },
   "components": {
@@ -211,7 +217,9 @@
     "userVolumeSlider": {
       "noAudioMessage": "δεν υπάρχει δέκτης ήχου για κάποιο λόγο"
     },
-    "addToCalendar": { "add": "Προσθήκη στο Ημερολόγιο" },
+    "addToCalendar": {
+      "add": "Προσθήκη στο Ημερολόγιο"
+    },
     "wsKilled": {
       "description": "Το WebSocket διακόπηκε από τον διακομιστή. Αυτό συμβαίνει συνήθως όταν ανοίγετε την ιστοσελίδα σε άλλη καρτέλα.",
       "reconnect": "επανασύνδεση"
@@ -305,16 +313,14 @@
       },
       "downloadApp": "Download App"
     },
-<<<<<<< HEAD
     "userBadges": {
       "dhStaff": "DogeHouse Staff",
       "dhContributor": "DogeHouse Contributor"
-=======
+    },
     "messagesDropdown": {
       "title": "Messages",
       "showMore": "Show More",
       "noMessages": "No new messages"
->>>>>>> c4902fed
     }
   },
   "modules": {
@@ -369,6 +375,8 @@
       "galacticDoge": "Γαλαξιακό Doge",
       "spottedLife": "Εντοπίστηκε πλανήτης με ζωή"
     },
-    "feed": { "yourFeed": "Your Feed" }
+    "feed": {
+      "yourFeed": "Your Feed"
+    }
   }
 }