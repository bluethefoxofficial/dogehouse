--- conflicted
+++ resolved
@@ -100,7 +100,9 @@
       "allowAll": "Ken jan ale e toki",
       "allowAllConfirm": "sina wile e ni? ni li ken jan ale {{count}} e toki."
     },
-    "searchUser": { "search": "o lukin..." },
+    "searchUser": {
+      "search": "o lukin..."
+    },
     "soundEffectSettings": {
       "header": "Kalama",
       "title": "Sound Settings",
@@ -156,7 +158,11 @@
     "privacySettings": {
       "title": "Privacy Settings",
       "header": "Privacy Settings",
-      "whispers": { "label": "Whispers", "on": "On", "off": "Off" }
+      "whispers": {
+        "label": "Whispers",
+        "on": "On",
+        "off": "Off"
+      }
     }
   },
   "components": {
@@ -208,8 +214,12 @@
       "togglePushToTalkKeybind": "nena pi ante e \"utala la toki\"",
       "toggleDeafKeybind": "Toggle deafen keybind"
     },
-    "userVolumeSlider": { "noAudioMessage": "ali li kute e kalama" },
-    "addToCalendar": { "add": "sitelen e ni lon lipu tenpo suno" },
+    "userVolumeSlider": {
+      "noAudioMessage": "ali li kute e kalama"
+    },
+    "addToCalendar": {
+      "add": "sitelen e ni lon lipu tenpo suno"
+    },
     "wsKilled": {
       "description": "ilo pi pana sona li moli e linja sona. tenpo tu la sina open e lipu len ni la ni li kama.",
       "reconnect": "tenpo tu la o pali e linja sona."
@@ -303,16 +313,14 @@
       },
       "downloadApp": "Download App"
     },
-<<<<<<< HEAD
     "userBadges": {
       "dhStaff": "DogeHouse Staff",
       "dhContributor": "DogeHouse Contributor"
-=======
+    },
     "messagesDropdown": {
       "title": "Messages",
       "showMore": "Show More",
       "noMessages": "No new messages"
->>>>>>> c4902fed
     }
   },
   "modules": {
@@ -367,6 +375,8 @@
       "galacticDoge": "soweli Doge lon kulupu suno",
       "spottedLife": "ona li lukin e ma. ma ni li jo e moli ala."
     },
-    "feed": { "yourFeed": "Your Feed" }
+    "feed": {
+      "yourFeed": "Your Feed"
+    }
   }
 }