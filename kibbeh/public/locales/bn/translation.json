{
  "_comment": "if you change this file, do: npm run i18",
  "common": {
    "loadMore": "আরো লোড করুন",
    "loading": "লোডিং...",
    "noUsersFound": "কোনো ইউজার পাওয়া যায়নি",
    "ok": "ওকে",
    "yes": "হ্যাঁ",
    "no": "না",
    "cancel": "বাতিল",
    "save": "সেভ",
    "edit": "এডিট",
    "delete": "মুছুন",
    "joinRoom": "রুমে ঢুকুন",
    "copyLink": "লিংক কপি করুন",
    "copied": "কপি হয়ে গেছে",
    "formattedIntlDate": "{{date, intlDate}}",
    "formattedIntlTime": "{{time, intlTime}}",
    "requestPermissions": "দয়া করে DogeHouse কে অ্যাক্সেস পারমিশন দিন"
  },
  "header": {
    "_comment": "Main Header UI Internationalization Strings",
    "title": "DogeHouse",
    "mutedTitle": "নিঃশব্দ | DogeHouse",
    "dashboard": "Dashboard",
    "connectionTaken": "Connection Taken"
  },
  "footer": {
    "_comment": "Main Footer UI Internationalization Strings",
    "link_1": "অরিজিন স্টোরি",
    "link_2": "ডিসকর্ড",
    "link_3": "বাগ রিপোর্ট করুন"
  },
  "pages": {
    "_comment": "Respective Page UI Internationalization Strings",
    "banUser": { "ban": "ব্যান করুন" },
    "followingOnlineList": {
      "listHeader": "যেসব ইউজারকে আপনি অনুসরণ করেন কিন্তু এখন তারা কোনো প্রাইভেট রুম এ নেই।",
      "currentRoom": "ভেতরে আছেন:",
      "startPrivateRoom": "তাদের সাথে প্রাইভেট রুম শুরু করুন"
    },
    "followList": {
      "followHim": "অনুসরণ করুন",
      "followingHim": "অনুসরণ করছেন"
    },
    "home": {
      "createRoom": "রুম বানান",
      "refresh": "রিফ্রেশ করুন",
      "editRoom": "রুম এডিট করুন"
    },
    "inviteList": {
      "roomGone": "রুম শেষ, ফিরে আসুন",
      "shareRoomLink": "রুমের লিংক শেয়ার করুন",
      "inviteFollowers": "আপনি আপনার অনুসরণকারীদের আমন্ত্রণ করতে পারেন যারা এখন অনলাইনে রয়েছেন:",
      "whenFollowersOnline": "যখন আপনার অনুসরণকারীরা অনলাইন হবে, তাদেরকে এখানে দেখাবে।"
    },
    "login": {
      "headerText": "আপনার আওয়াজ চাঁদ পর্যন্ত নিয়ে যান 🚀",
      "featureText_1": "ডার্ক থিম",
      "featureText_2": "ওপেন সাইন-আপ",
      "featureText_3": "ক্রস প্লাটফর্ম সাপোর্ট",
      "featureText_4": "ওপেন সোর্স",
      "featureText_5": "টেক্সট চ্যাট",
      "featureText_6": "সৌজন্যে Doge",
      "loginGithub": "GitHub এর দ্বারা লগইন করুন",
      "loginTwitter": "Twitter এর দ্বারা লগইন করুন",
      "createTestUser": "টেস্ট ইউজার তৈরি করুন",
      "loginDiscord": "Discord এর দ্বারা লগইন করুন"
    },
    "myProfile": {
      "logout": "লগআউট",
      "probablyLoading": "সম্ভবত লোডিং...",
      "voiceSettings": "ভয়েস সেটিংস এ যান",
      "soundSettings": "সাউন্ড সেটিংস এ যান",
      "deleteAccount": "অ্যাকাউন্ট ডিলিট করুন",
      "overlaySettings": "ওভারলে সেটিংস এ যান",
      "couldNotFindUser": "দুঃখিত, আমরা সেই ইউজারকে খুঁজে পাইনি"
    },
    "notFound": {
      "whoopsError": "উপস! এই পেজের বার্তালাপ কেটে গেছে।",
      "goHomeMessage": "চিন্তা করবেন না। আপনি পারবেন",
      "goHomeLinkText": "হোমে যেতে"
    },
    "room": {
      "speakers": "স্পিকারস",
      "requestingToSpeak": "কথা বলার জন্য অনুরোধ করছেন",
      "listeners": "শ্রোতাগণ",
      "allowAll": "সবাইকে অনুমতি দিন",
      "allowAllConfirm": "আপনি কি নিশ্চিত? এটা অনুমতি দেবে সব {{count}} জন অনুরোধ করা ইউজারদের কথা বলতে"
    },
    "searchUser": { "search": "খুঁজুন..." },
    "soundEffectSettings": { "header": "সাউন্ডস", "title": "Sound Settings" },
    "viewUser": {
      "editProfile": "প্রোফাইল এডিট করুন",
      "followsYou": "আপনাকে অনুসরণ করে",
      "followers": "অনুসরণকারীরা",
      "following": "অনুসরণ করছেন",
      "followHim": "অনুসরণ করুন",
      "followingHim": "অনুসরণ করছেন",
      "copyProfileUrl": "প্রোফাইলের URL কপি করুন",
      "urlCopied": "URL ক্লিপবোর্ডে কপি করা হয়েছে",
      "unfollow": "অনুসরণ বাতিল করুন"
    },
    "voiceSettings": {
      "header": "ভয়েস সেটিংস",
      "mic": "মাইক:",
      "permissionError": "কোনো মাইক খুঁজে পাওয়া যাইনি, আপনি কোনো মাইক প্লাগ করেননি অথবা এই ওয়েবসাইটকে পারমিশন দেননি।",
      "refresh": "মাইক লিস্ট রিফ্রেশ করুন",
      "volume": "ভলিউম:"
    },
    "overlaySettings": {
      "input": {
        "errorMsg": "অবৈধ অ্যাপ শিরোনাম",
        "label": "অ্যাপ শিরোনাম দিন"
      },
      "header": "ওভারলে সেটিংস",
      "errorMsg": "দয়া করে বৈধ অ্যাপ শিরোনাম দিন",
      "label": "অ্যাপ শিরোনাম দিন"
    }
  },
  "components": {
    "_comment": "Component UI Internationalization Strings",
    "avatar": {},
    "backBar": {},
    "blockedFromRoomUsers": {
      "header": "ব্যান করা ইউজারস",
      "unban": "আনব্যান",
      "noBans": "কেও এখনো ব্যান হয়নি"
    },
    "bottomVoiceControl": {
      "leaveCurrentRoomBtn": "বর্তমান রুম থেকে বেরিয়ে যান",
      "confirmLeaveRoom": "আপনি কি বেরিয়ে যেতে ইচ্ছুক?",
      "leave": "বেরোন",
      "inviteUsersToRoomBtn": "রুমে ইউজারদের ডাকুন",
      "invite": "ডাকুন",
      "toggleMuteMicBtn": "মাইক মিউট টগল করুন",
      "mute": "মিউট",
      "unmute": "আনমিউট",
      "makeRoomPublicBtn": "রুমটাকে পাবলিক করুন!",
      "settings": "সেটিংস",
      "speaker": "স্পিকার",
      "listener": "শ্রোতাগণ",
      "chat": "চ্যাট"
    },
    "deviceNotSupported": {
      "notSupported": "আপনার ডিভাইসটি বর্তমানে সাপোর্টেড নয়। আপনি তৈরি করতে পারেন একটি",
      "linkText": "ইস্যু GitHub - এ",
      "addSupport": "এবং আমি চেষ্টা করব আপনার ডিভাইসের জন্য সাপোর্ট আনার।"
    },
    "inviteButton": {
      "invited": "আমন্ত্রিত",
      "inviteToRoom": "রুম এ আমন্ত্রণ করুন"
    },
    "micPermissionBanner": {
      "permissionDenied": "পারমিশন পাওয়া যাইনি আপনার মাইকের (আপনি ব্রাউজার সেটিংস এ গিয়ে রিলোড করুন পেজটিকে)",
      "dismiss": "বাদ দিন",
      "tryAgain": "পুনরায় চেষ্টা করুন"
    },
    "keyboardShortcuts": {
      "setKeybind": "কীবাইন্ড সেট করুন",
      "listening": "শুনুন",
      "toggleMuteKeybind": "টগল করুন মাইক কীবাইন্ড",
      "togglePushToTalkKeybind": "টগল করুন পুশ-টু-টক কীবাইন্ড",
      "toggleOverlayKeybind": "টগল করুন ওভারলে কীবাইন্ড"
    },
    "userVolumeSlider": {
      "noAudioMessage": "কিছু কারনে অডিও কনসিউম করা যাইনি"
    },
    "addToCalendar": { "add": "ক্যালেন্ডারে যুক্ত করুন" },
    "wsKilled": {
      "description": "সার্ভারের দ্বারা ওয়েবসকেটটি শেষ হয়ে গেছে। এটি সাধারণত হয় যখন আপনি ওয়েবসাইটটি আরেকটি ট্যাব এ ওপেন করেন।",
      "reconnect": "পুনরায় সংযোগ করুন"
    },
    "modals": {
      "createRoomModal": {
        "public": "পাবলিক",
        "private": "প্রাইভেট",
        "roomName": "রুমের নাম",
        "roomDescription": "রুমের সম্বন্ধে",
        "descriptionError": "৫০০ শব্দের মধ্যে হতে হবে",
        "nameError": "২ থেকে ৬০ অক্ষরের মধ্যে হতে হবে",
        "subtitle": "নিচের স্থানগুলো পূরণ করুন একটি নতুন রুম শুরু করতে"
      },
      "invitedToJoinRoomModal": {
        "newRoomCreated": "নতুন রুম তৈরি হয়েছে",
        "roomInviteFrom": "রুমের আমন্ত্রণ যার থেকে",
        "justStarted": "তারা শুরু করেছে",
        "likeToJoin": ", আপনি কি যুক্ত হতে চান?",
        "inviteReceived": "আপনাকে আমন্ত্রণ করা হয়েছে"
      },
      "editProfileModal": {
        "usernameTaken": "ইউজার নাম নেওয়া হয়ে গিয়েছে",
        "avatarUrlError": "অবৈধ ছবি",
        "avatarUrlLabel": "GitHub/Twitter এর avatar url",
        "displayNameError": "২ থেকে ৬০ অক্ষরের মধ্যে হতে হবে",
        "displayNameLabel": "ডিসপ্লে নাম",
        "usernameError": "২ থেকে ৬০ অক্ষরের মধ্যে হতে হবে এবং শুধুমাত্র বর্ণমালা ও সংখ্যা/আন্ডারস্কোর",
        "usernameLabel": "ইউজার নাম",
        "bioError": "১৬০ অক্ষরের মধ্যে হতে হবে",
        "bioLabel": "বর্ণনা"
      },
      "profileModal": {
        "blockUserConfirm": "আপনি কি নিশ্চিত যে আপনি এই ইউজারকে চিরকালের জন্য ব্লক করছেন আপনার সব রুমে জয়েন করা থেকে?",
        "blockUser": "ইউজার ব্লক করুন",
        "makeMod": "মডারেটর তৈরি করুন",
        "unmod": "মডারেটর থেকে রিমুভ করুন",
        "addAsSpeaker": "স্পিকার হিসেবে যুক্ত করুন",
        "moveToListener": "শ্রোতাতে পাঠান",
        "banFromChat": "চ্যাট থেকে ব্যান করুন",
        "banFromRoom": "রুম থেকে ব্যান করুন",
        "goBackToListener": "শ্রোতাতে ফিরে যান",
        "deleteMessage": "মেসেজটি মুছে ফেলুন",
        "makeRoomCreator": "রুম অ্যাডমিন তৈরি করুন",
<<<<<<< HEAD
        "unBanFromChat": "Unban from Chat"
=======
        "unBanFromChat": "চ্যাট থেকে আনব্যান করুন"
>>>>>>> a3e6aead
      },
      "roomSettingsModal": {
        "requirePermission": "কথা বলার জন্য পারমিশন লাগবে",
        "makePublic": "রুমটাকে পাবলিক করুন",
        "makePrivate": "রুমটাকে প্রাইভেট করুন",
        "renamePublic": "পাবলিক রুমের নাম সেট করুন",
        "renamePrivate": "প্রাইভেট রুমের নাম সেট করুন"
      }
    },
    "followingOnline": {
      "people": "মানুষ",
      "online": "অনলাইন",
      "noOnline": "এই মুহুর্তে আপনার অনলাইনে ০ জন বন্ধু রয়েছে",
      "showMore": "আরো দেখুন"
    },
    "upcomingRoomsCard": {
      "upcomingRooms": "আসন্ন রুমগুলো",
      "exploreMoreRooms": "আরো রুম এক্সপ্লোর করুন"
    },
    "search": { "placeholder": "সার্চ করুন রুম, ইউজার অথবা ক্যাটেগরি" },
    "settingsDropdown": {
      "profile": "প্রোফাইল",
      "language": "ভাষা",
      "reportABug": "বাগ রিপোর্ট করুন",
      "useOldVersion": "পুরাতন ভার্সন ব্যবহার করুন",
      "logOut": {
        "button": "লগ আউট",
        "modalSubtitle": "আপনি কি নিশ্চিত আপনি লগ আউট করতে চান?"
      },
      "debugAudio": {
        "debugAudio": "Debug Audio",
        "stopDebugger": "Stop Debugger"
      }
    }
  },
  "modules": {
    "_comment": "Modules UI Internationalization Strings",
    "scheduledRooms": {
      "title": "পরিকল্পিত রুমগুলো",
      "noneFound": "পাওয়া যাইনি কোনো",
      "allRooms": "সব পরিকল্পিত রুমগুলো",
      "myRooms": "আমার পরিকল্পিত রুমগুলো",
      "scheduleRoomHeader": "রুম পরিকল্পনা করুন",
      "startRoom": "রুম শুরু করুন",
      "modal": {
        "needsFuture": "ভবিষ্যতের জন্য চাই",
        "roomName": "রুমের নাম",
        "minLength": "মিনিমাম ২ অক্ষরের",
        "roomDescription": "রুমের বর্ণনা"
      },
      "tommorow": "TOMMOROW",
      "today": "TODAY",
      "deleteModal": {
        "areYouSure": "Are you sure you want to delete this scheduled room?"
      }
    },
    "roomChat": {
      "title": "চ্যাট",
      "emotesSoon": "[emotes শীঘ্রই আসছে]",
      "bannedAlert": "আপনি চ্যাট থেকে ব্যান হয়েছেন",
      "waitAlert": "একটু অপেক্ষা করুন আরেকটা মেসেজ করার আগে",
      "search": "খুঁজুন",
      "searchResults": "খুঁজে পাওয়া ফলাফল",
      "recent": "ঘনঘন ব্যবহৃত",
      "sendMessage": "মেসেজ পাঠান",
      "whisper": "ফিসফিস",
      "welcomeMessage": "চ্যাট এ স্বাগতম!",
      "roomDescription": "রুমের বর্ণনা"
    },
    "roomStatus": {
      "fuelingRocket": "রকেটে জ্বালানি দেওয়া হচ্ছে",
      "takingOff": "রকেট ছাড়ছে",
      "inSpace": "মহাকাশে আছে",
      "approachingMoon": "চাঁদের নিকটে",
      "lunarDoge": "চন্দ্র Doge",
      "approachingSun": "সূর্যের নিকটে",
      "solarDoge": "সৌর Doge",
      "approachingGalaxy": "গ্যালাক্সি এর নিকটে",
      "galacticDoge": "গ্যালাকটিক Doge",
      "spottedLife": "গ্রহে জীবনের সন্ধান পাওয়া গেছে"
    },
    "feed": { "yourFeed": "আপনার ফিড" }
  }
}<|MERGE_RESOLUTION|>--- conflicted
+++ resolved
@@ -211,11 +211,7 @@
         "goBackToListener": "শ্রোতাতে ফিরে যান",
         "deleteMessage": "মেসেজটি মুছে ফেলুন",
         "makeRoomCreator": "রুম অ্যাডমিন তৈরি করুন",
-<<<<<<< HEAD
-        "unBanFromChat": "Unban from Chat"
-=======
         "unBanFromChat": "চ্যাট থেকে আনব্যান করুন"
->>>>>>> a3e6aead
       },
       "roomSettingsModal": {
         "requirePermission": "কথা বলার জন্য পারমিশন লাগবে",
