--- conflicted
+++ resolved
@@ -103,11 +103,7 @@
       "followingHim": "Obserwujesz",
       "copyProfileUrl": "Skopiuj URL profilu",
       "urlCopied": "URL zostało skopiowane do schowka",
-<<<<<<< HEAD
       "about": "O profilu",
-      "bot": "Bot"
-=======
-      "about": "About",
       "bot": "Bot",
       "profileTabs": {
         "about": "About",
@@ -119,7 +115,6 @@
       "block": "Block",
       "unblock": "Unblock",
       "sendDM": "Send DM"
->>>>>>> f8b5e13c
     },
     "voiceSettings": {
       "header": "Ustawienia Głosu",
