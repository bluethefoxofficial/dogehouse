--- conflicted
+++ resolved
@@ -100,7 +100,9 @@
       "allowAll": "Dopuść wszystkich",
       "allowAllConfirm": "Czy na pewno? To dopuści {{count}} użytkowników do mówienia"
     },
-    "searchUser": { "search": "szukaj..." },
+    "searchUser": {
+      "search": "szukaj..."
+    },
     "soundEffectSettings": {
       "header": "Dźwięk",
       "title": "Ustawienia dźwięku",
@@ -156,7 +158,11 @@
     "privacySettings": {
       "title": "Privacy Settings",
       "header": "Privacy Settings",
-      "whispers": { "label": "Whispers", "on": "On", "off": "Off" }
+      "whispers": {
+        "label": "Whispers",
+        "on": "On",
+        "off": "Off"
+      }
     }
   },
   "components": {
@@ -214,12 +220,16 @@
       "toggleOverlayKeybind": "Nakładka",
       "togglePushToTalkKeybind": "Naciśnij i mów"
     },
-    "userVolumeSlider": { "noAudioMessage": "Brak urządzenia audio" },
+    "userVolumeSlider": {
+      "noAudioMessage": "Brak urządzenia audio"
+    },
     "upcomingRoomsCard": {
       "upcomingRooms": "Nadchodzące spotkania w pokojach",
       "exploreMoreRooms": "Odkrywaj pokoje"
     },
-    "addToCalendar": { "add": "Dodaj do kalendarza" },
+    "addToCalendar": {
+      "add": "Dodaj do kalendarza"
+    },
     "wsKilled": {
       "description": "WebSocket został zabity przez serwer. Dzieje się tak kiedy otwierasz stronę w nowej karcie.",
       "reconnect": "Połącz ponownie"
@@ -303,21 +313,21 @@
         }
       }
     },
-<<<<<<< HEAD
     "userBadges": {
       "dhStaff": "DogeHouse Staff",
       "dhContributor": "DogeHouse Contributor"
-=======
+    },
     "messagesDropdown": {
       "title": "Messages",
       "showMore": "Show More",
       "noMessages": "No new messages"
->>>>>>> c4902fed
     }
   },
   "modules": {
     "_comment": "Modules UI Internationalization Strings",
-    "feed": { "yourFeed": "Twoje pokoje" },
+    "feed": {
+      "yourFeed": "Twoje pokoje"
+    },
     "scheduledRooms": {
       "title": "Zaplanowane pokoje",
       "noneFound": "nie znaleziono",
