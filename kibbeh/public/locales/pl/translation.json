{
  "_comment": "if you change this file, do: yarn i18",
  "common": {
    "loadMore": "Załaduj więcej",
    "loading": "Ładowanie...",
    "noUsersFound": "Nie znaleziono użytkowników!",
    "ok": "Ok",
    "yes": "Tak",
    "no": "Nie",
    "cancel": "Anuluj",
    "save": "Zapisz",
    "edit": "Edytuj",
    "delete": "Usuń",
    "joinRoom": "Dołącz do pokoju",
    "copyLink": "Skopiuj link",
    "copied": "Skopiowano!",
    "formattedIntlDate": "{{date, intlDate}}",
    "formattedIntlTime": "{{time, intlTime}}",
    "requestPermissions": "Korzystanie z DogeHouse bez uprawnień dostępu może powodować niechciane błędy"
  },
  "header": {
    "_comment": "Main Header UI Internationalization Strings",
    "title": "DogeHouse",
    "dashboard": "Tablica",
    "connectionTaken": "Połączenie zostało podjęte",
    "mutedTitle": "Wyciszony | DogeHouse",
    "deafenedTitle": "Deafened | DogeHouse"
  },
  "footer": {
    "_comment": "Main Footer UI Internationalization Strings",
    "link_1": "Historia pochodzenia",
    "link_2": "Discord",
    "link_3": "Zgłoś błąd"
  },
  "pages": {
    "_comment": "Respective Page UI Internationalization Strings",
    "banUser": { "ban": "Zablokuj" },
    "followingOnlineList": {
      "listHeader": "Lista użytkowników którzy nie są w prywatnym pokoju i których obserwujesz.",
      "currentRoom": "Obecnie w:",
      "startPrivateRoom": "Załóż z nim prywatny pokój"
    },
    "followList": { "followHim": "Obserwuj", "followingHim": "Obserwujący" },
    "home": {
      "createRoom": "Nowy pokój",
      "editRoom": "Edytuj pokój",
      "refresh": "Odśwież",
      "desktopAlert": "Download the DogeHouse desktop app today!"
    },
    "inviteList": {
      "roomGone": "Pokój usunięty, wróć",
      "shareRoomLink": "Udostępnij link do pokoju",
      "inviteFollowers": "Możesz zaprosić swoich obserwujących którzy są online:",
      "whenFollowersOnline": "Kiedy twoi obserwujący są online, pokażą się oni tutaj."
    },
    "login": {
      "headerText": "Przenosimy rozmowy głosowe na księżyc 🚀",
      "featureText_1": "Tryb ciemny",
      "featureText_2": "Otwarte Zapisy",
      "featureText_3": "Wsparcie międzyplatformowe",
      "featureText_4": "Open Source",
      "featureText_5": "Czat tekstowy",
      "featureText_6": "Zasilany przez Doge",
      "loginGithub": "Zaloguj się przy użyciu GitHub",
      "loginTwitter": "Zaloguj się przy użyciu Twitter",
      "loginDiscord": "Zaloguj się przy użyciu Discord",
      "createTestUser": "Stwórz testowego użytkownika"
    },
    "myProfile": {
      "logout": "Wyloguj się",
      "probablyLoading": "prawdobodobnie ładowanie...",
      "voiceSettings": "Ustawienia głosu",
      "overlaySettings": "Ustawienia nakładki",
      "soundSettings": "Ustawienia dźwięku",
      "deleteAccount": "Usuń konto",
      "couldNotFindUser": "Przepraszamy, nie udało się znaleźć tego użytkownika"
    },
    "notFound": {
      "whoopsError": "Ups! Ta strona zagubiła się w konwersacji.",
      "goHomeMessage": "Nie martw się. Możesz",
      "goHomeLinkText": "przejść na stronę domową"
    },
    "room": {
      "speakers": "Mówiący",
      "requestingToSpeak": "Prośba o pozwolenie na mówienie",
      "listeners": "Słuchacze",
      "allowAll": "Dopuść wszystkich",
      "allowAllConfirm": "Czy na pewno? To dopuści {{count}} użytkowników do mówienia"
    },
    "searchUser": { "search": "szukaj..." },
    "soundEffectSettings": {
      "header": "Dźwięk",
      "title": "Ustawienia dźwięku"
    },
    "viewUser": {
      "editProfile": "Edytuj profil",
      "followsYou": "Obserwuje Cię",
      "followers": "Obserwujący",
      "following": "Obserwujesz",
      "followHim": "Obserwuj",
      "unfollow": "Przestań obserwować",
      "followingHim": "Obserwujesz",
      "copyProfileUrl": "Skopiuj URL profilu",
      "urlCopied": "URL zostało skopiowane do schowka"
    },
    "voiceSettings": {
      "header": "Ustawienia Głosu",
      "mic": "Mikrofon:",
      "permissionError": "Nie znaleziono mikrofonów. Sprawdź podłączenie oraz pozwolenia tej stronie.",
      "refresh": "Odśwież listę mikrofonów",
      "volume": "Głośność:"
    },
    "overlaySettings": {
      "header": "Ustawienia nakładki",
      "input": {
        "errorMsg": "Wpisz poprawną nazwę aplikacji",
        "label": "Nazwa aplikacji"
      }
    },
    "download": {
      "starting": "Starting download...",
      "failed": "Could not auto-download, please try again later",
      "visit_gh": "Visit Github Releases"
    }
  },
  "components": {
    "_comment": "Component UI Internationalization Strings",
    "avatar": {},
    "backBar": {},
    "blockedFromRoomUsers": {
      "header": "Zablokowani użytkownicy",
      "unban": "Odblokuj",
      "noBans": "Nikt nie został zablokowany"
    },
    "bottomVoiceControl": {
      "leaveCurrentRoomBtn": "Opuść aktualny pokój",
      "confirmLeaveRoom": "Na pewno chcesz wyjść?",
      "leave": "Wyjdź",
      "inviteUsersToRoomBtn": "Zaproś użytkowników do pokoju",
      "invite": "Zaproś",
      "toggleMuteMicBtn": "Przełącz wyciszenie mikrofonu",
      "mute": "Wycisz",
      "unmute": "Odcisz",
      "makeRoomPublicBtn": "Upublicznij pokój!",
      "settings": "Ustawienia",
      "speaker": "Mówiący",
      "listener": "Słuchacz",
      "chat": "Czat",
      "toggleDeafMicBtn": "Toggle Deafen",
      "deafen": "Deafen",
      "undeafen": "Undeafen"
    },
    "deviceNotSupported": {
      "notSupported": "Twoje urządzenie nie jest obecnie wspierane. Możesz zgłosić to",
      "linkText": "na GitHub",
      "addSupport": "a ja spróbuję dodać obsługę twojego urządzenia."
    },
    "followingOnline": {
      "people": "Użytkownicy",
      "online": "ONLINE",
      "noOnline": "Masz 0 dostępnych znajomych",
      "showMore": "Pokaż więcej"
    },
    "inviteButton": {
      "invited": "Zaproś!",
      "inviteToRoom": "Zaproś do pokoju"
    },
    "micPermissionBanner": {
      "permissionDenied": "Nie zezwolono na dostęp do mikrofonu (spróbuj zmienić ustawienia twojej przeglądarki i odświeżyć stronę)",
      "dismiss": "Odrzuć",
      "tryAgain": "Spróbuj ponownie"
    },
    "keyboardShortcuts": {
      "setKeybind": "Skrót klawiszowy",
      "listening": "Słuchanie...",
      "toggleMuteKeybind": "Wyciszanie",
      "toggleOverlayKeybind": "Nakładka",
<<<<<<< HEAD
      "togglePushToTalkKeybind": "Naciśnij i mów",
      "toggleDeafKeybind": "Toggle deafen keybind"
=======
      "togglePushToTalkKeybind": "Naciśnij i mów"
>>>>>>> 29cb2aa4
    },
    "userVolumeSlider": { "noAudioMessage": "Brak urządzenia audio" },
    "upcomingRoomsCard": {
      "upcomingRooms": "Nadchodzące spotkania w pokojach",
      "exploreMoreRooms": "Odkrywaj pokoje"
    },
    "addToCalendar": { "add": "Dodaj do kalendarza" },
    "wsKilled": {
      "description": "WebSocket został zabity przez serwer. Dzieje się tak kiedy otwierasz strone w nowej karcie.",
      "reconnect": "Połącz ponownie"
    },
    "search": { "placeholder": "Znajdź pokój, użytkowników lub kategorie" },
    "settingsDropdown": {
      "profile": "Twój profil",
      "language": "Język",
      "reportABug": "Zgłoś problem",
      "useOldVersion": "Użyj starszej wersji",
      "logOut": {
        "button": "Wyloguj się",
        "modalSubtitle": "Na pewno chcesz się wylogować?"
      },
      "debugAudio": {
        "debugAudio": "Debuguj audio",
        "stopDebugger": "Wyłącz debugger"
      }
    },
    "modals": {
      "createRoomModal": {
        "subtitle": "Wypełnij poniższe pola aby utworzyć pokój",
        "public": "Publiczne",
        "private": "Prywatne",
        "roomName": "Nazwa pokoju",
        "roomDescription": "Opis pokoju",
        "descriptionError": "Maksymalna długość 500",
        "nameError": "Musi być pomiędzy 2 a 60 znakami"
      },
      "invitedToJoinRoomModal": {
        "newRoomCreated": "Stworzono nowy pokój",
        "roomInviteFrom": "Zaproszenie do pokoju od",
        "justStarted": "Właśnie rozpoczeli",
        "likeToJoin": ", czy chciałbyś dołączyć?",
        "inviteReceived": "zostałeś zaproszony do"
      },
      "editProfileModal": {
        "usernameTaken": "Nazwa użytkownika jest już zajęta",
        "avatarUrlError": "Nieprawidłowy obraz",
        "avatarUrlLabel": "URL do awatara GitHub/Twitter",
        "displayNameError": "Długość od 2 do 50 znaków",
        "displayNameLabel": "Nazwa wyświetlana",
        "usernameError": "Długość od 4 do 15 znaków oraz jedynie alphanumeryczna oraz podkreślnik",
        "usernameLabel": "Nazwa użytkownika",
        "bioError": "Maksymalna długość to 160 znaków",
        "bioLabel": "Bio"
      },
      "profileModal": {
        "blockUserConfirm": "Czy jesteś pewny, że chcesz zablokować użytkownikowi możliwość dołączania do każdego stworzonego przez Ciebie pokoju?",
        "blockUser": "Zablokuj użytkownika",
        "makeMod": "Dodaj moderatora",
        "unmod": "Usuń moderatora",
        "addAsSpeaker": "Dodaj jako mówiący",
        "moveToListener": "Zmień na słuchacza",
        "unBanFromChat": "Odblokuj z czatu",
        "banFromChat": "Zablokuj z czatu",
        "banFromRoom": "Zablokuj z pokoju",
        "goBackToListener": "Powróć do słuchacza",
        "deleteMessage": "Usuń tą wiadomość",
        "makeRoomCreator": "Awansuj na administratora pokoju"
      },
      "roomSettingsModal": {
        "requirePermission": "wymaga pozwolenia na mówienie",
        "makePublic": "upublicznij pokój",
        "makePrivate": "uczyń pokój prywatnym",
        "renamePublic": "Ustaw publiczną nazwę pokoju",
        "renamePrivate": "Ustaw prywatną nazwę pokoju"
      }
    }
  },
  "modules": {
    "_comment": "Modules UI Internationalization Strings",
    "feed": { "yourFeed": "Twoje pokoje" },
    "scheduledRooms": {
      "title": "Zaplanowane pokoje",
      "noneFound": "nie znaleziono",
      "allRooms": "wszystkie zaplanowane pokoje",
      "myRooms": "moje zaplanowane pokoje",
      "scheduleRoomHeader": "Zaplanuj pokój",
      "startRoom": "Stwórz pokój",
      "tommorow": "JUTRO",
      "today": "DZISIAJ",
      "modal": {
        "needsFuture": "musi być w przyszłości",
        "roomName": "Nazwa pokoju",
        "roomDescription": "Opis",
        "minLength": "Minimalna długość 2"
      },
      "deleteModal": {
        "areYouSure": "Na pewno chcesz usunąć ten zaplanowany pokój??"
      }
    },
    "roomChat": {
      "title": "Czat",
      "emotesSoon": "[emotki wkrótce]",
      "bannedAlert": "Zostałeś zablokowany na tym czacie",
      "waitAlert": "Musisz poczekać chwilę żeby wysłać kolejną wiadomość",
      "search": "Szukaj",
      "searchResults": "Wyniki wyszukiwania",
      "recent": "Często używany",
      "sendMessage": "Wyślij wiadomość",
      "whisper": "Szept",
      "welcomeMessage": "Witamy na czacie!",
      "roomDescription": "Opis pokoju"
    },
    "roomStatus": {
      "fuelingRocket": "Tankowanie rakiety",
      "takingOff": "Startowanie",
      "inSpace": "W kosmosie",
      "approachingMoon": "Zbliża się do Księżyca",
      "lunarDoge": "Księżycowy Doge",
      "approachingSun": "Zbliża się do słońca",
      "solarDoge": "Słoneczny Doge",
      "approachingGalaxy": "Zbliża się do galaktyki",
      "galacticDoge": "Galaktyczny Doge",
      "spottedLife": "Znaleziono planetę z życiem"
    }
  }
}<|MERGE_RESOLUTION|>--- conflicted
+++ resolved
@@ -174,13 +174,9 @@
       "setKeybind": "Skrót klawiszowy",
       "listening": "Słuchanie...",
       "toggleMuteKeybind": "Wyciszanie",
+      "toggleDeafKeybind": "Toggle deafen keybind",
       "toggleOverlayKeybind": "Nakładka",
-<<<<<<< HEAD
-      "togglePushToTalkKeybind": "Naciśnij i mów",
-      "toggleDeafKeybind": "Toggle deafen keybind"
-=======
       "togglePushToTalkKeybind": "Naciśnij i mów"
->>>>>>> 29cb2aa4
     },
     "userVolumeSlider": { "noAudioMessage": "Brak urządzenia audio" },
     "upcomingRoomsCard": {
