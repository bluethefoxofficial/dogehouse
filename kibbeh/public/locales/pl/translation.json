{
  "_comment": "if you change this file, do: yarn i18",
  "common": {
    "loadMore": "Załaduj więcej",
    "loading": "Ładowanie...",
    "noUsersFound": "Nie znaleziono użytkowników!",
    "ok": "Ok",
    "yes": "Tak",
    "no": "Nie",
    "cancel": "Anuluj",
    "save": "Zapisz",
    "edit": "Edytuj",
    "delete": "Usuń",
    "joinRoom": "Dołącz do pokoju",
    "copyLink": "Skopiuj link",
    "copied": "Skopiowano!",
    "formattedIntlDate": "{{date, intlDate}}",
    "formattedIntlTime": "{{time, intlTime}}",
    "requestPermissions": "Korzystanie z DogeHouse bez uprawnień dostępu może powodować niechciane błędy"
  },
  "header": {
    "_comment": "Main Header UI Internationalization Strings",
    "title": "DogeHouse",
    "dashboard" : "Tablica",
    "connectionTaken": "Połączenie zostało podjęte",
    "mutedTitle": "Wyciszony | DogeHouse"
  },
  "footer": {
    "_comment": "Main Footer UI Internationalization Strings",
    "link_1": "Historia pochodzenia",
    "link_2": "Discord",
    "link_3": "Zgłoś błąd"
  },
  "pages": {
    "_comment": "Respective Page UI Internationalization Strings",
    "banUser": {
      "ban": "Zablokuj"
    },
    "followingOnlineList": {
      "listHeader": "Lista użytkowników którzy nie są w prywatnym pokoju i których obserwujesz.",
      "currentRoom": "Obecnie w:",
      "startPrivateRoom": "Załóż z nim prywatny pokój"
    },
    "followList": {
      "followHim": "Obserwuj",
      "followingHim": "Obserwujący"
    },
    "home": {
<<<<<<< HEAD
      "createRoom": "Stwórz pokój",
      "refresh": "Odśwież",
      "editRoom": "Edit Room",
      "desktopAlert": "Download the DogeHouse desktop app today!"
=======
      "createRoom": "Nowy pokój",
      "editRoom": "Edytuj pokój",
      "refresh": "Odśwież"
>>>>>>> ff7b4dd9
    },
    "inviteList": {
      "roomGone": "Pokój usunięty, wróć",
      "shareRoomLink": "Udostępnij link do pokoju",
      "inviteFollowers": "Możesz zaprosić swoich obserwujących którzy są online:",
      "whenFollowersOnline": "Kiedy twoi obserwujący są online, pokażą się oni tutaj."
    },
    "login": { 
      "headerText": "Przenosimy rozmowy głosowe na księżyc 🚀",
      "featureText_1": "Tryb ciemny",
      "featureText_2": "Otwarte Zapisy",
      "featureText_3": "Wsparcie międzyplatformowe",
      "featureText_4": "Open Source",
      "featureText_5": "Czat tekstowy",
      "featureText_6": "Zasilany przez Doge",
      "loginGithub": "Zaloguj się przy użyciu GitHub",
      "loginTwitter": "Zaloguj się przy użyciu Twitter",
      "loginDiscord": "Zaloguj się przy użyciu Discord",
      "createTestUser": "Stwórz testowego użytkownika"
    },
    "myProfile": {
      "logout": "Wyloguj się",
      "probablyLoading": "prawdobodobnie ładowanie...",
      "voiceSettings": "Ustawienia głosu",
      "overlaySettings": "Ustawienia nakładki",
      "soundSettings": "Ustawienia dźwięku",
      "deleteAccount": "Usuń konto",
      "couldNotFindUser": "Przepraszamy, nie udało się znaleźć tego użytkownika"
    },
    "notFound": {
      "whoopsError": "Ups! Ta strona zagubiła się w konwersacji.",
      "goHomeMessage": "Nie martw się. Możesz",
      "goHomeLinkText": "przejść na stronę domową"
    },
    "room": {
      "speakers": "Mówiący",
      "requestingToSpeak": "Prośba o pozwolenie na mówienie",
      "listeners": "Słuchacze",
      "allowAll": "Dopuść wszystkich",
      "allowAllConfirm": "Czy na pewno? To dopuści {{count}} użytkowników do mówienia"
    },
    "searchUser": {
      "search": "szukaj..."
    },
    "soundEffectSettings": {
      "header": "Dźwięk",
      "title": "Ustawienia dźwięku"
    },
    "viewUser": {
      "editProfile": "Edytuj profil",
      "followsYou": "Obserwuje Cię",
      "followers": "Obserwujący",
      "following": "Obserwujesz",
      "followHim": "Obserwuj",
      "unfollow": "Przestań obserwować",
      "followingHim": "Obserwujesz",
      "copyProfileUrl": "Skopiuj URL profilu",
      "urlCopied": "URL zostało skopiowane do schowka"
    },
    "voiceSettings": {
      "header": "Ustawienia Głosu",
      "mic": "Mikrofon:",
      "permissionError": "Nie znaleziono mikrofonów. Sprawdź podłączenie oraz pozwolenia tej stronie.",
      "refresh": "Odśwież listę mikrofonów",
      "volume": "Głośność:"
    },
    "overlaySettings": {
      "header": "Ustawienia nakładki",
      "input": {
<<<<<<< HEAD
        "errorMsg": "Błędna nazwa aplikacji",
        "label": "Wpisz nazwę aplikacji"
      },
      "header": "Ustawienia Nakładki"
    },
    "download": {
      "starting": "Starting download...",
      "failed": "Could not auto-download, please try again later",
      "visit_gh": "Visit Github Releases"
=======
        "errorMsg": "Wpisz poprawną nazwę aplikacji",
        "label": "Nazwa aplikacji"
      }
>>>>>>> ff7b4dd9
    }
  },
  "components": {
    "_comment": "Component UI Internationalization Strings",
    "avatar": {},
    "backBar": {},
    "blockedFromRoomUsers": {
      "header": "Zablokowani użytkownicy",
      "unban": "Odblokuj",
      "noBans": "Nikt nie został zablokowany"
    },
    "bottomVoiceControl": {
      "leaveCurrentRoomBtn": "Opuść aktualny pokój",
      "confirmLeaveRoom": "Na pewno chcesz wyjść?",
      "leave": "Wyjdź",
      "inviteUsersToRoomBtn": "Zaproś użytkowników do pokoju",
      "invite": "Zaproś",
      "toggleMuteMicBtn": "Przełącz wyciszenie mikrofonu",
      "mute": "Wycisz",
      "unmute": "Odcisz",
      "makeRoomPublicBtn": "Upublicznij pokój!",
      "settings": "Ustawienia",
      "speaker": "Mówiący",
      "listener": "Słuchacz",
      "chat": "Czat"
    },
    "deviceNotSupported": {
      "notSupported": "Twoje urządzenie nie jest obecnie wspierane. Możesz zgłosić to",
      "linkText": "na GitHub",
      "addSupport": "a ja spróbuję dodać obsługę twojego urządzenia."
    },
    "followingOnline": {
      "people": "Użytkownicy",
      "online": "ONLINE",
      "noOnline": "Masz 0 dostępnych znajomych",
      "showMore": "Pokaż więcej"
    },
    "inviteButton": {
      "invited": "Zaproś!",
      "inviteToRoom": "Zaproś do pokoju"
    },
    "micPermissionBanner": {
      "permissionDenied": "Nie zezwolono na dostęp do mikrofonu (spróbuj zmienić ustawienia twojej przeglądarki i odświeżyć stronę)",
      "dismiss": "Odrzuć",
      "tryAgain": "Spróbuj ponownie"
    },
    "keyboardShortcuts": {
      "setKeybind": "Skrót klawiszowy",
      "listening": "Słuchanie...",
      "toggleMuteKeybind": "Wyciszanie",
      "toggleOverlayKeybind": "Nakładka",
      "togglePushToTalkKeybind": "Naciśnij i mów"
    },
    "userVolumeSlider": {
      "noAudioMessage": "Brak urządzenia audio"
    },
    "upcomingRoomsCard": {
      "upcomingRooms": "Nadchodzące spotkania w pokojach",
      "exploreMoreRooms": "Odkrywaj pokoje"
    },
    "addToCalendar": {
      "add": "Dodaj do kalendarza"
    },
    "wsKilled": {
      "description": "WebSocket został zabity przez serwer. Dzieje się tak kiedy otwierasz strone w nowej karcie.",
      "reconnect": "Połącz ponownie"
    },
    "search": {
      "placeholder": "Znajdź pokój, użytkowników lub kategorie"
    },
    "settingsDropdown": {
      "profile": "Twój profil",
      "language": "Język",
      "reportABug": "Zgłoś problem",
      "useOldVersion": "Użyj starszej wersji",
      "logOut": {
        "button": "Wyloguj się",
        "modalSubtitle": "Na pewno chcesz się wylogować?"
      },
      "debugAudio": {
        "debugAudio": "Debuguj audio",
        "stopDebugger": "Wyłącz debugger"
      }
    },
    "modals": {
      "createRoomModal": {
        "subtitle": "Wypełnij poniższe pola aby utworzyć pokój",
        "public": "Publiczne",
        "private": "Prywatne",
        "roomName": "Nazwa pokoju",
        "roomDescription": "Opis pokoju",
        "descriptionError": "Maksymalna długość 500",
        "nameError": "Musi być pomiędzy 2 a 60 znakami"
      },
      "invitedToJoinRoomModal": {
        "newRoomCreated": "Stworzono nowy pokój",
        "roomInviteFrom": "Zaproszenie do pokoju od",
        "justStarted": "Właśnie rozpoczeli",
        "likeToJoin": ", czy chciałbyś dołączyć?",
        "inviteReceived": "zostałeś zaproszony do"
      },
      "editProfileModal": {
        "usernameTaken": "Nazwa użytkownika jest już zajęta",
        "avatarUrlError": "Nieprawidłowy obraz",
        "avatarUrlLabel": "URL do awatara GitHub/Twitter",
        "displayNameError": "Długość od 2 do 50 znaków",
        "displayNameLabel": "Nazwa wyświetlana",
        "usernameError": "Długość od 4 do 15 znaków oraz jedynie alphanumeryczna oraz podkreślnik",
        "usernameLabel": "Nazwa użytkownika",
        "bioError": "Maksymalna długość to 160 znaków",
        "bioLabel": "Bio"
      },
      "profileModal": {
        "blockUserConfirm": "Czy jesteś pewny, że chcesz zablokować użytkownikowi możliwość dołączania do każdego stworzonego przez Ciebie pokoju?",
        "blockUser": "Zablokuj użytkownika",
        "makeMod": "Dodaj moderatora",
        "unmod": "Usuń moderatora",
        "addAsSpeaker": "Dodaj jako mówiący",
        "moveToListener": "Zmień na słuchacza",
        "unBanFromChat": "Odblokuj z czatu",
        "banFromChat": "Zablokuj z czatu",
        "banFromRoom": "Zablokuj z pokoju",
        "goBackToListener": "Powróć do słuchacza",
        "deleteMessage": "Usuń tą wiadomość",
        "makeRoomCreator": "Awansuj na administratora pokoju"
      },
      "roomSettingsModal": {
        "requirePermission": "wymaga pozwolenia na mówienie",
        "makePublic": "upublicznij pokój",
        "makePrivate": "uczyń pokój prywatnym",
        "renamePublic": "Ustaw publiczną nazwę pokoju",
        "renamePrivate": "Ustaw prywatną nazwę pokoju"
      }
    }
  },
  "modules": {
    "_comment": "Modules UI Internationalization Strings",
    "feed": {
      "yourFeed": "Twoje pokoje"
    },
    "scheduledRooms": {
      "title": "Zaplanowane pokoje",
      "noneFound": "nie znaleziono",
      "allRooms": "wszystkie zaplanowane pokoje",
      "myRooms": "moje zaplanowane pokoje",
      "scheduleRoomHeader": "Zaplanuj pokój",
      "startRoom": "Stwórz pokój",
      "tommorow": "JUTRO",
      "today": "DZISIAJ",
      "modal": {
        "needsFuture": "musi być w przyszłości",
        "roomName": "Nazwa pokoju",
        "roomDescription": "Opis",
        "minLength": "Minimalna długość 2"
      },
      "deleteModal": {
        "areYouSure": "Na pewno chcesz usunąć ten zaplanowany pokój??"
      }
    },
    "roomChat": {
      "title": "Czat",
      "emotesSoon": "[emotki wkrótce]",
      "bannedAlert": "Zostałeś zablokowany na tym czacie",
      "waitAlert": "Musisz poczekać chwilę żeby wysłać kolejną wiadomość",
      "search": "Szukaj",
      "searchResults": "Wyniki wyszukiwania",
      "recent": "Często używany",
      "sendMessage": "Wyślij wiadomość",
      "whisper": "Szept",
      "welcomeMessage": "Witamy na czacie!",
      "roomDescription": "Opis pokoju"
    },
    "roomStatus": {
      "fuelingRocket": "Tankowanie rakiety",
      "takingOff": "Startowanie",
      "inSpace": "W kosmosie",
      "approachingMoon": "Zbliża się do Księżyca",
      "lunarDoge": "Księżycowy Doge",
      "approachingSun": "Zbliża się do słońca",
      "solarDoge": "Słoneczny Doge",
      "approachingGalaxy": "Zbliża się do galaktyki",
      "galacticDoge": "Galaktyczny Doge",
      "spottedLife": "Znaleziono planetę z życiem"
    }
  }
}<|MERGE_RESOLUTION|>--- conflicted
+++ resolved
@@ -21,7 +21,7 @@
   "header": {
     "_comment": "Main Header UI Internationalization Strings",
     "title": "DogeHouse",
-    "dashboard" : "Tablica",
+    "dashboard": "Tablica",
     "connectionTaken": "Połączenie zostało podjęte",
     "mutedTitle": "Wyciszony | DogeHouse"
   },
@@ -33,29 +33,18 @@
   },
   "pages": {
     "_comment": "Respective Page UI Internationalization Strings",
-    "banUser": {
-      "ban": "Zablokuj"
-    },
+    "banUser": { "ban": "Zablokuj" },
     "followingOnlineList": {
       "listHeader": "Lista użytkowników którzy nie są w prywatnym pokoju i których obserwujesz.",
       "currentRoom": "Obecnie w:",
       "startPrivateRoom": "Załóż z nim prywatny pokój"
     },
-    "followList": {
-      "followHim": "Obserwuj",
-      "followingHim": "Obserwujący"
-    },
+    "followList": { "followHim": "Obserwuj", "followingHim": "Obserwujący" },
     "home": {
-<<<<<<< HEAD
-      "createRoom": "Stwórz pokój",
-      "refresh": "Odśwież",
-      "editRoom": "Edit Room",
-      "desktopAlert": "Download the DogeHouse desktop app today!"
-=======
       "createRoom": "Nowy pokój",
       "editRoom": "Edytuj pokój",
-      "refresh": "Odśwież"
->>>>>>> ff7b4dd9
+      "refresh": "Odśwież",
+      "desktopAlert": "Download the DogeHouse desktop app today!"
     },
     "inviteList": {
       "roomGone": "Pokój usunięty, wróć",
@@ -63,7 +52,7 @@
       "inviteFollowers": "Możesz zaprosić swoich obserwujących którzy są online:",
       "whenFollowersOnline": "Kiedy twoi obserwujący są online, pokażą się oni tutaj."
     },
-    "login": { 
+    "login": {
       "headerText": "Przenosimy rozmowy głosowe na księżyc 🚀",
       "featureText_1": "Tryb ciemny",
       "featureText_2": "Otwarte Zapisy",
@@ -97,9 +86,7 @@
       "allowAll": "Dopuść wszystkich",
       "allowAllConfirm": "Czy na pewno? To dopuści {{count}} użytkowników do mówienia"
     },
-    "searchUser": {
-      "search": "szukaj..."
-    },
+    "searchUser": { "search": "szukaj..." },
     "soundEffectSettings": {
       "header": "Dźwięk",
       "title": "Ustawienia dźwięku"
@@ -125,21 +112,14 @@
     "overlaySettings": {
       "header": "Ustawienia nakładki",
       "input": {
-<<<<<<< HEAD
-        "errorMsg": "Błędna nazwa aplikacji",
-        "label": "Wpisz nazwę aplikacji"
-      },
-      "header": "Ustawienia Nakładki"
+        "errorMsg": "Wpisz poprawną nazwę aplikacji",
+        "label": "Nazwa aplikacji"
+      }
     },
     "download": {
       "starting": "Starting download...",
       "failed": "Could not auto-download, please try again later",
       "visit_gh": "Visit Github Releases"
-=======
-        "errorMsg": "Wpisz poprawną nazwę aplikacji",
-        "label": "Nazwa aplikacji"
-      }
->>>>>>> ff7b4dd9
     }
   },
   "components": {
@@ -193,23 +173,17 @@
       "toggleOverlayKeybind": "Nakładka",
       "togglePushToTalkKeybind": "Naciśnij i mów"
     },
-    "userVolumeSlider": {
-      "noAudioMessage": "Brak urządzenia audio"
-    },
+    "userVolumeSlider": { "noAudioMessage": "Brak urządzenia audio" },
     "upcomingRoomsCard": {
       "upcomingRooms": "Nadchodzące spotkania w pokojach",
       "exploreMoreRooms": "Odkrywaj pokoje"
     },
-    "addToCalendar": {
-      "add": "Dodaj do kalendarza"
-    },
+    "addToCalendar": { "add": "Dodaj do kalendarza" },
     "wsKilled": {
       "description": "WebSocket został zabity przez serwer. Dzieje się tak kiedy otwierasz strone w nowej karcie.",
       "reconnect": "Połącz ponownie"
     },
-    "search": {
-      "placeholder": "Znajdź pokój, użytkowników lub kategorie"
-    },
+    "search": { "placeholder": "Znajdź pokój, użytkowników lub kategorie" },
     "settingsDropdown": {
       "profile": "Twój profil",
       "language": "Język",
@@ -277,9 +251,7 @@
   },
   "modules": {
     "_comment": "Modules UI Internationalization Strings",
-    "feed": {
-      "yourFeed": "Twoje pokoje"
-    },
+    "feed": { "yourFeed": "Twoje pokoje" },
     "scheduledRooms": {
       "title": "Zaplanowane pokoje",
       "noneFound": "nie znaleziono",
