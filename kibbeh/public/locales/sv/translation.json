--- conflicted
+++ resolved
@@ -243,11 +243,7 @@
     },
     "search": {
       "placeholder": "Sök efter rum, användare eller kategorier",
-<<<<<<< HEAD
       "placeholderShort": "Sök"
-=======
-      "placeholderShort": "Search"
->>>>>>> 1fffd764
     },
     "settingsDropdown": {
       "profile": "Profil",
