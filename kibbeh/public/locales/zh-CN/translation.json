{
  "common": {
    "loadMore": "加载更多",
    "loading": "加载中...",
    "noUsersFound": "没有找到任何用户",
    "ok": "好",
    "yes": "是",
    "no": "否",
    "cancel": "取消",
    "save": "保存",
    "edit": "编辑",
    "delete": "删除",
    "joinRoom": "加入音频聊天室",
    "copyLink": "拷贝链接",
    "copied": "已拷贝",
    "formattedIntlDate": "{{date, intlDate}}",
    "formattedIntlTime": "{{time, intlTime}}",
    "requestPermissions": "请注意，在没有辅助功能权限的情况下运行DogeHouse可能会导致错误"
  },
  "header": {
    "_comment": "Main Header UI Internationalization Strings",
    "title": "DogeHouse",
    "mutedTitle": "已关闭麦克风 | DogeHouse",
    "deafenedTitle": "已静音 | DogeHouse",
    "dashboard": "概览",
    "connectionTaken": "连接已被占用"
  },
  "footer": {
    "_comment": "Main Footer UI Internationalization Strings",
    "link_1": "起源故事",
    "link_2": "Discord",
    "link_3": "报告Bug"
  },
  "pages": {
    "_comment": "Respective Page UI Internationalization Strings",
    "admin": {
      "ban": "踢出用户",
      "userStaffandContrib": "User Staff & Contributions",
      "staff": "Staff: ",
      "contributions": "Contributions"
    },
    "followingOnlineList": {
      "listHeader": "您所关注的不在私人聊天室的人。",
      "currentRoom": "所在的聊天室:",
      "startPrivateRoom": "跟ta进入私人聊天室",
      "title": "People"
    },
    "followList": {
      "followHim": "关注ta",
      "followingHim": "已经关注",
      "title": "People",
      "followingNone": "Not following anyone",
      "noFollowers": "No followers"
    },
    "home": {
      "createRoom": "新建聊天室",
      "refresh": "刷新",
      "editRoom": "修改聊天室",
      "desktopAlert": "现在下载神烦狗桌面app吧！"
    },
    "inviteList": {
      "roomGone": "聊天室已被删除，请回到前一页",
      "shareRoomLink": "在聊天室分享链接",
      "inviteFollowers": "您可以邀请您在线的关注者:",
      "whenFollowersOnline": "当您的关注者在线的时候，ta们会在这里显示。"
    },
    "login": {
      "headerText": "把语音聊天飞上月球 🚀",
      "featureText_1": "深色主题",
      "featureText_2": "开放注册",
      "featureText_3": "跨平台支持",
      "featureText_4": "开源",
      "featureText_5": "文字聊天",
      "featureText_6": "神烦狗出品",
      "loginGithub": "用GitHub登录",
      "loginTwitter": "用Twitter登录",
      "createTestUser": "创建测试账号",
      "loginDiscord": "用Discord登录"
    },
    "myProfile": {
      "logout": "登出",
      "probablyLoading": "加载中...",
      "voiceSettings": "音量设置",
      "soundSettings": "声音设置",
      "deleteAccount": "删除账号",
      "overlaySettings": "覆盖层设置",
      "couldNotFindUser": "对不起，无法找到该用户",
      "privacySettings": "隐私设置"
    },
    "notFound": {
      "whoopsError": "哎呀，这页在聊天中被丢掉了",
      "goHomeMessage": "别担心，可以",
      "goHomeLinkText": "回到主页"
    },
    "room": {
      "speakers": "讲话者",
      "requestingToSpeak": "要求讲话",
      "listeners": "听者",
      "allowAll": "允许全体成员讲话",
      "allowAllConfirm": "确定？这将会允许全部{{}}位成员讲话"
    },
    "searchUser": { "search": "搜索..." },
    "soundEffectSettings": {
      "header": "声音",
      "title": "声音设置",
      "playSound": "Play Sound"
    },
    "viewUser": {
      "editProfile": "编辑个人主页",
      "followsYou": "关注您的人",
      "followers": "关注者",
      "following": "关注的人",
      "followHim": "关注ta",
      "followingHim": "已经关注",
      "copyProfileUrl": "复制个人主页链接",
      "urlCopied": "个人主页链接已复制到剪贴板",
      "unfollow": "取消关注",
      "about": "关于ta",
      "bot": "机器人",
      "profileTabs": {
        "about": "关于",
        "rooms": "聊天室",
        "scheduled": "已安排",
        "recorded": "已录制",
        "clips": "片段"
      },
      "block": "屏蔽",
      "unblock": "取消屏蔽",
      "sendDM": "发送消息",
      "aboutSuffix": ""
    },
    "voiceSettings": {
      "header": "语音设置",
      "mic": "麦克风:",
      "permissionError": "没有找到麦克风，也许没有插入麦克风，也许没有给此网页使用麦克风的权利。",
      "refresh": "刷新麦克风列表",
      "volume": "音量:",
      "title": "Voice Settings"
    },
    "overlaySettings": {
      "input": { "errorMsg": "不允许的App标题", "label": "输入App标题" },
      "header": "覆盖层设置"
    },
    "download": {
      "starting": "开始下载...",
      "failed": "无法自动下载，请稍后再尝试",
      "visit_gh": "查看Github的发布",
      "prompt": "按下面的按键开始下载",
      "download_now": "下载",
      "download_for": "Download for %platform% (%ext%)"
    },
    "privacySettings": {
      "title": "Privacy Settings",
      "header": "Privacy Settings",
      "whispers": { "label": "Whispers", "on": "On", "off": "Off" }
    }
  },
  "components": {
    "_comment": "Component UI Internationalization Strings",
    "avatar": {},
    "backBar": {},
    "blockedFromRoomUsers": {
      "header": "禁止加入的用户",
      "unban": "解封",
      "noBans": "没有人被封过"
    },
    "bottomVoiceControl": {
      "leaveCurrentRoomBtn": "离开聊天室",
      "confirmLeaveRoom": "确定离开吗?",
      "leave": "离开",
      "inviteUsersToRoomBtn": "邀请用户进入聊天室",
      "invite": "邀请",
      "toggleMuteMicBtn": "切换麦克风静音",
      "mute": "关闭麦克风",
      "unmute": "打开麦克风",
      "makeRoomPublicBtn": "把聊天室设为公开!",
      "settings": "设置",
      "speaker": "扬声器",
      "listener": "听者",
      "chat": "文字聊天",
      "toggleDeafMicBtn": "切换静音",
      "deafen": "静音",
      "undeafen": "取消静音"
    },
    "micPermissionBanner": {
      "permissionDenied": "麦克风使用权被拒绝（可能需要更改设置并且刷新页面）",
      "dismiss": "取消",
      "tryAgain": "重试"
    },
    "modals": {
      "createRoomModal": {
        "public": "公开",
        "private": "私人",
        "roomName": "聊天室名字",
        "roomDescription": "聊天室简介",
        "descriptionError": "最大长度为500字符",
        "nameError": "长度为2到60字符",
        "subtitle": "填写以下信息开启新聊天室"
      },
      "invitedToJoinRoomModal": {
        "newRoomCreated": "新聊天室被建",
        "roomInviteFrom": "邀请者:",
        "justStarted": "ta们刚开始",
        "likeToJoin": "，您要加入吗?",
        "inviteReceived": "您被邀请到"
      },
      "editProfileModal": {
        "usernameTaken": "用户名已被占用",
        "avatarUrlError": "图片无效",
        "avatarUrlLabel": "Github/Twitter/Discord头像URL",
        "displayNameError": "长度为2到50字符",
        "displayNameLabel": "所显名称",
        "usernameError": "长度为4到15字符，只允许字母或数字或下划线",
        "usernameLabel": "用户名",
        "bioError": "最大长度为160字符",
        "bioLabel": "个人简介",
        "bannerUrlLabel": "Twitter横幅图链接"
      },
      "profileModal": {
        "blockUserConfirm": "您确定把此人加入黑名单?（ta不可加入您所建立的任何聊天室）",
        "blockUser": "加入黑名单",
        "makeMod": "设为管理员",
        "unmod": "取消管理员资格",
        "addAsSpeaker": "加为讲话者",
        "moveToListener": "移到听者",
        "banFromChat": "禁止此人使用文字聊天",
        "banFromRoom": "踢出聊天室",
        "goBackToListener": "回到听者",
        "deleteMessage": "删除此信息",
        "makeRoomCreator": "设为聊天室管理员",
        "unBanFromChat": "恢复此人使用文字聊天",
        "banIPFromRoom": "Ban IP from Room"
      },
      "roomSettingsModal": {
        "requirePermission": "需要允许才能说话",
        "makePublic": "把聊天室设为公开",
        "makePrivate": "把聊天室设为私人",
        "renamePublic": "设置公开聊天室名称",
        "renamePrivate": "设置私人聊天室名称",
        "chatDisabled": "禁止聊天",
        "chatCooldown": "Chat Cooldown (milliseconds)",
        "chat": {
          "label": "Chat",
          "enabled": "Enabled",
          "disabled": "Disabled",
          "followerOnly": "Follower Only"
        }
      }
    },
    "userVolumeSlider": {
      "noAudioMessage": "no audio consumer for some reason"
    },
    "addToCalendar": { "add": "加到日历" },
    "keyboardShortcuts": {
      "setKeybind": "设置快捷键",
      "listening": "等待输入",
      "toggleMuteKeybind": "切换麦克风静音键绑定",
      "togglePushToTalkKeybind": "切换按键说话绑定",
      "toggleOverlayKeybind": "切换覆盖层绑定",
      "toggleDeafKeybind": "切换静音键绑定"
    },
    "wsKilled": {
      "description": "连接被服务器终止。当您在另一个标签中打开此网站时，通常会发生这种情况 ",
      "reconnect": "正在重新连接"
    },
    "deviceNotSupported": {
      "notSupported": "您的设备展示还不被支持，您可以",
      "linkText": "在GitHub开启一个报告",
      "addSupport": "我将会尝试支持您的设备"
    },
    "inviteButton": { "invited": "被邀请", "inviteToRoom": "邀请进入聊天室" },
    "followingOnline": {
      "people": "用户",
      "online": "在线",
      "noOnline": "你有0个朋友现在在线",
      "showMore": "显示更多"
    },
    "upcomingRoomsCard": {
      "upcomingRooms": "即将开始的聊天室",
      "exploreMoreRooms": "探寻更多聊天室"
    },
    "search": {
      "placeholder": "搜索聊天室，用户或者种类",
      "placeholderShort": "搜索"
    },
    "settingsDropdown": {
      "profile": "个人信息页面",
      "language": "语言",
      "reportABug": "反馈Bug",
      "useOldVersion": "使用旧版本",
      "logOut": { "button": "登出", "modalSubtitle": "是否确定登出?" },
      "debugAudio": { "debugAudio": "调试声音", "stopDebugger": "取消调试" },
      "downloadApp": "下载APP"
    },
<<<<<<< HEAD
    "userBadges": {
      "dhStaff": "DogeHouse Staff",
      "dhContributor": "DogeHouse Contributor"
=======
    "messagesDropdown": {
      "title": "Messages",
      "showMore": "Show More",
      "noMessages": "No new messages"
>>>>>>> c4902fed
    }
  },
  "modules": {
    "_comment": "Modules UI Internationalization Strings",
    "scheduledRooms": {
      "title": "预定的聊天室",
      "noneFound": "没有找到",
      "allRooms": "所有预定的聊天室",
      "myRooms": "我的预定的聊天室",
      "scheduleRoomHeader": "预定聊天室",
      "startRoom": "开始聊天室",
      "modal": {
        "needsFuture": "需要一个在未来的时间",
        "roomName": "聊天室名字",
        "minLength": "最短长度为2",
        "roomDescription": "聊天室描述"
      },
      "tommorow": "明天",
      "today": "今天",
      "deleteModal": { "areYouSure": "你确定要删除此预定的聊天室？" }
    },
    "roomChat": {
      "title": "文字聊天",
      "emotesSoon": "[未来增加表情]",
      "bannedAlert": "您被禁止使用文字聊天",
      "waitAlert": "您需要等一秒钟才能发出下一条信息",
      "search": "搜索",
      "searchResults": "搜索结果",
      "recent": "经常使用的",
      "sendMessage": "发一条信息",
      "whisper": "私信",
      "welcomeMessage": "欢迎来到文字聊天!",
      "roomDescription": "聊天室介绍",
      "disabled": "聊天室聊天已经被禁止",
      "messageDeletion": {
        "message": "message",
        "retracted": "retracted",
        "deleted": "deleted"
      }
    },
    "roomStatus": {
      "fuelingRocket": "火箭在加油",
      "takingOff": "起飞",
      "inSpace": "在太空",
      "approachingMoon": "飞向月球",
      "lunarDoge": "月球 Doge",
      "approachingSun": "飞向太阳",
      "solarDoge": "太阳 Doge",
      "approachingGalaxy": "飞向宇宙",
      "galacticDoge": "宇宙 Doge",
      "spottedLife": "已发现新生命"
    },
    "feed": { "yourFeed": "您的推送" }
  }
}<|MERGE_RESOLUTION|>--- conflicted
+++ resolved
@@ -99,7 +99,9 @@
       "allowAll": "允许全体成员讲话",
       "allowAllConfirm": "确定？这将会允许全部{{}}位成员讲话"
     },
-    "searchUser": { "search": "搜索..." },
+    "searchUser": {
+      "search": "搜索..."
+    },
     "soundEffectSettings": {
       "header": "声音",
       "title": "声音设置",
@@ -138,7 +140,10 @@
       "title": "Voice Settings"
     },
     "overlaySettings": {
-      "input": { "errorMsg": "不允许的App标题", "label": "输入App标题" },
+      "input": {
+        "errorMsg": "不允许的App标题",
+        "label": "输入App标题"
+      },
       "header": "覆盖层设置"
     },
     "download": {
@@ -152,7 +157,11 @@
     "privacySettings": {
       "title": "Privacy Settings",
       "header": "Privacy Settings",
-      "whispers": { "label": "Whispers", "on": "On", "off": "Off" }
+      "whispers": {
+        "label": "Whispers",
+        "on": "On",
+        "off": "Off"
+      }
     }
   },
   "components": {
@@ -250,7 +259,9 @@
     "userVolumeSlider": {
       "noAudioMessage": "no audio consumer for some reason"
     },
-    "addToCalendar": { "add": "加到日历" },
+    "addToCalendar": {
+      "add": "加到日历"
+    },
     "keyboardShortcuts": {
       "setKeybind": "设置快捷键",
       "listening": "等待输入",
@@ -268,7 +279,10 @@
       "linkText": "在GitHub开启一个报告",
       "addSupport": "我将会尝试支持您的设备"
     },
-    "inviteButton": { "invited": "被邀请", "inviteToRoom": "邀请进入聊天室" },
+    "inviteButton": {
+      "invited": "被邀请",
+      "inviteToRoom": "邀请进入聊天室"
+    },
     "followingOnline": {
       "people": "用户",
       "online": "在线",
@@ -288,20 +302,24 @@
       "language": "语言",
       "reportABug": "反馈Bug",
       "useOldVersion": "使用旧版本",
-      "logOut": { "button": "登出", "modalSubtitle": "是否确定登出?" },
-      "debugAudio": { "debugAudio": "调试声音", "stopDebugger": "取消调试" },
+      "logOut": {
+        "button": "登出",
+        "modalSubtitle": "是否确定登出?"
+      },
+      "debugAudio": {
+        "debugAudio": "调试声音",
+        "stopDebugger": "取消调试"
+      },
       "downloadApp": "下载APP"
     },
-<<<<<<< HEAD
     "userBadges": {
       "dhStaff": "DogeHouse Staff",
       "dhContributor": "DogeHouse Contributor"
-=======
+    },
     "messagesDropdown": {
       "title": "Messages",
       "showMore": "Show More",
       "noMessages": "No new messages"
->>>>>>> c4902fed
     }
   },
   "modules": {
@@ -321,7 +339,9 @@
       },
       "tommorow": "明天",
       "today": "今天",
-      "deleteModal": { "areYouSure": "你确定要删除此预定的聊天室？" }
+      "deleteModal": {
+        "areYouSure": "你确定要删除此预定的聊天室？"
+      }
     },
     "roomChat": {
       "title": "文字聊天",
@@ -354,6 +374,8 @@
       "galacticDoge": "宇宙 Doge",
       "spottedLife": "已发现新生命"
     },
-    "feed": { "yourFeed": "您的推送" }
+    "feed": {
+      "yourFeed": "您的推送"
+    }
   }
 }