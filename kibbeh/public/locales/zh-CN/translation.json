--- conflicted
+++ resolved
@@ -34,17 +34,17 @@
   "pages": {
     "_comment": "Respective Page UI Internationalization Strings",
     "admin": {
-      "ban": "踢出用户"
+      "ban": "踢出用户",
+      "userStaffandContrib": "User Staff & Contributions",
+      "staff": "Staff: ",
+      "contributions": "Contributions"
     },
     "followingOnlineList": {
       "listHeader": "您所关注的不在私人聊天室的人。",
       "currentRoom": "所在的聊天室:",
       "startPrivateRoom": "跟ta进入私人聊天室"
     },
-    "followList": {
-      "followHim": "关注ta",
-      "followingHim": "已经关注"
-    },
+    "followList": { "followHim": "关注ta", "followingHim": "已经关注" },
     "home": {
       "createRoom": "新建聊天室",
       "refresh": "刷新",
@@ -92,13 +92,8 @@
       "allowAll": "允许全体成员讲话",
       "allowAllConfirm": "确定？这将会允许全部{{}}位成员讲话"
     },
-    "searchUser": {
-      "search": "搜索..."
-    },
-    "soundEffectSettings": {
-      "header": "声音",
-      "title": "声音设置"
-    },
+    "searchUser": { "search": "搜索..." },
+    "soundEffectSettings": { "header": "声音", "title": "声音设置" },
     "viewUser": {
       "editProfile": "编辑个人主页",
       "followsYou": "关注您的人",
@@ -120,7 +115,8 @@
       },
       "block": "屏蔽",
       "unblock": "取消屏蔽",
-      "sendDM": "发送消息"
+      "sendDM": "发送消息",
+      "aboutSuffix": ""
     },
     "voiceSettings": {
       "header": "语音设置",
@@ -130,10 +126,7 @@
       "volume": "音量:"
     },
     "overlaySettings": {
-      "input": {
-        "errorMsg": "不允许的App标题",
-        "label": "输入App标题"
-      },
+      "input": { "errorMsg": "不允许的App标题", "label": "输入App标题" },
       "header": "覆盖层设置"
     },
     "download": {
@@ -232,9 +225,7 @@
     "userVolumeSlider": {
       "noAudioMessage": "no audio consumer for some reason"
     },
-    "addToCalendar": {
-      "add": "加到日历"
-    },
+    "addToCalendar": { "add": "加到日历" },
     "keyboardShortcuts": {
       "setKeybind": "设置快捷键",
       "listening": "等待输入",
@@ -252,10 +243,7 @@
       "linkText": "在GitHub开启一个报告",
       "addSupport": "我将会尝试支持您的设备"
     },
-    "inviteButton": {
-      "invited": "被邀请",
-      "inviteToRoom": "邀请进入聊天室"
-    },
+    "inviteButton": { "invited": "被邀请", "inviteToRoom": "邀请进入聊天室" },
     "followingOnline": {
       "people": "用户",
       "online": "在线",
@@ -275,21 +263,13 @@
       "language": "语言",
       "reportABug": "反馈Bug",
       "useOldVersion": "使用旧版本",
-<<<<<<< HEAD
-      "logOut": {
-        "button": "登出",
-        "modalSubtitle": "是否确定登出?"
-      },
-      "debugAudio": {
-        "debugAudio": "调试声音",
-        "stopDebugger": "取消调试"
-      },
-      "downloadApp": "Download App"
-=======
       "logOut": { "button": "登出", "modalSubtitle": "是否确定登出?" },
       "debugAudio": { "debugAudio": "调试声音", "stopDebugger": "取消调试" },
       "downloadApp": "下载APP"
->>>>>>> a488bf89
+    },
+    "userBadges": {
+      "dhStaff": "DogeHouse Staff",
+      "dhContributor": "DogeHouse Contributor"
     }
   },
   "modules": {
@@ -309,9 +289,7 @@
       },
       "tommorow": "明天",
       "today": "今天",
-      "deleteModal": {
-        "areYouSure": "你确定要删除此预定的聊天室？"
-      }
+      "deleteModal": { "areYouSure": "你确定要删除此预定的聊天室？" }
     },
     "roomChat": {
       "title": "文字聊天",
@@ -339,8 +317,6 @@
       "galacticDoge": "宇宙 Doge",
       "spottedLife": "已发现新生命"
     },
-    "feed": {
-      "yourFeed": "您的推送"
-    }
+    "feed": { "yourFeed": "您的推送" }
   }
 }