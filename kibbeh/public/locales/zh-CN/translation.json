{
  "common": {
    "loadMore": "加载更多",
    "loading": "加载中...",
    "noUsersFound": "没有找到任何用户",
    "ok": "好",
    "yes": "是",
    "no": "否",
    "cancel": "取消",
    "save": "保存",
    "edit": "编辑",
    "delete": "删除",
    "joinRoom": "加入音频聊天室",
    "copyLink": "拷贝链接",
    "copied": "已拷贝",
    "formattedIntlDate": "{{date, intlDate}}",
    "formattedIntlTime": "{{time, intlTime}}",
    "requestPermissions": "请注意，在没有辅助功能权限的情况下运行DogeHouse可能会导致错误"
  },
  "header": {
    "_comment": "Main Header UI Internationalization Strings",
    "title": "DogeHouse",
    "mutedTitle": "已静音 | DogeHouse",
    "dashboard": "Dashboard",
    "connectionTaken": "Connection Taken"
  },
  "footer": {
    "_comment": "Main Footer UI Internationalization Strings",
    "link_1": "起源故事",
    "link_2": "Discord",
    "link_3": "报告Bug"
  },
  "pages": {
    "_comment": "Respective Page UI Internationalization Strings",
    "banUser": { "ban": "踢出用户" },
    "followingOnlineList": {
      "listHeader": "您所关注的不在私人聊天室的人。",
      "currentRoom": "所在的聊天室:",
      "startPrivateRoom": "跟ta进入私人聊天室"
    },
    "followList": { "followHim": "关注ta", "followingHim": "已经关注" },
    "home": {
      "createRoom": "新建聊天室",
      "refresh": "刷新",
      "editRoom": "修改聊天室"
    },
    "inviteList": {
      "roomGone": "聊天室已被删除，请回到前一页",
      "shareRoomLink": "在聊天室分享链接",
      "inviteFollowers": "您可以邀请您在线的关注者:",
      "whenFollowersOnline": "当您的关注者在线的时候，ta们会在这里显示。"
    },
    "login": {
      "headerText": "把语音聊天飞上月球 🚀",
      "featureText_1": "深色主题",
      "featureText_2": "开放注册",
      "featureText_3": "跨平台支持",
      "featureText_4": "开源",
      "featureText_5": "文字聊天",
      "featureText_6": "神烦狗出品",
      "loginGithub": "用GitHub登录",
      "loginTwitter": "用Twitter登录",
      "createTestUser": "创建测试账号",
      "loginDiscord": "用Discord登录"
    },
    "myProfile": {
      "logout": "登出",
      "probablyLoading": "加载中...",
      "voiceSettings": "音量设置",
      "soundSettings": "声音设置",
      "deleteAccount": "删除账号",
      "overlaySettings": "覆盖层设置",
      "couldNotFindUser": "对不起，无法找到该用户"
    },
    "notFound": {
      "whoopsError": "哎呀，这页在聊天中被丢掉了",
      "goHomeMessage": "别担心，可以",
      "goHomeLinkText": "回到主页"
    },
    "room": {
      "speakers": "讲话者",
      "requestingToSpeak": "要求讲话",
      "listeners": "听者",
      "allowAll": "允许全体成员讲话",
      "allowAllConfirm": "确定？这将会允许全部{{}}位成员讲话"
    },
    "searchUser": { "search": "搜索..." },
    "soundEffectSettings": { "header": "声音", "title": "Sound Settings" },
    "viewUser": {
      "editProfile": "编辑个人主页",
      "followsYou": "关注您的人",
      "followers": "关注者",
      "following": "关注的人",
      "followHim": "关注ta",
      "followingHim": "已经关注",
      "copyProfileUrl": "复制个人主页链接",
      "urlCopied": "个人主页链接已复制到剪贴板",
      "unfollow": "取消关注"
    },
    "voiceSettings": {
      "header": "语音设置",
      "mic": "麦克风:",
      "permissionError": "没有找到麦克风，也许没有插入麦克风，也许没有给此网页使用麦克风的权利。",
      "refresh": "刷新麦克风列表",
      "volume": "音量:"
    },
    "overlaySettings": {
      "input": { "errorMsg": "不允许的App标题", "label": "输入App标题" },
      "header": "覆盖层设置"
    }
  },
  "components": {
    "_comment": "Component UI Internationalization Strings",
    "avatar": {},
    "backBar": {},
    "blockedFromRoomUsers": {
      "header": "禁止加入的用户",
      "unban": "解封",
      "noBans": "没有人被封过"
    },
    "bottomVoiceControl": {
      "leaveCurrentRoomBtn": "离开聊天室",
      "confirmLeaveRoom": "确定离开吗?",
      "leave": "离开",
      "inviteUsersToRoomBtn": "邀请用户进入聊天室",
      "invite": "邀请",
      "toggleMuteMicBtn": "切换麦克风静音",
      "mute": "关闭麦克风",
      "unmute": "打开麦克风",
      "makeRoomPublicBtn": "把聊天室设为公开!",
      "settings": "设置",
      "speaker": "扬声器",
      "listener": "听者",
      "chat": "文字聊天"
    },
    "micPermissionBanner": {
      "permissionDenied": "麦克风使用权被拒绝（可能需要更改设置并且刷新页面）",
      "dismiss": "取消",
      "tryAgain": "重试"
    },
    "modals": {
      "createRoomModal": {
        "public": "公开",
        "private": "私人",
        "roomName": "聊天室名字",
        "roomDescription": "聊天室简介",
        "descriptionError": "最大长度为500字符",
        "nameError": "长度为2到60字符",
        "subtitle": "填写以下信息开启新聊天室"
      },
      "invitedToJoinRoomModal": {
        "newRoomCreated": "新聊天室被建",
        "roomInviteFrom": "邀请者:",
        "justStarted": "ta们刚开始",
        "likeToJoin": "，您要加入吗?",
        "inviteReceived": "您被邀请到"
      },
      "editProfileModal": {
        "usernameTaken": "用户名已被占用",
        "avatarUrlError": "图片无效",
        "avatarUrlLabel": "GitHub/Twitter头像URL",
        "displayNameError": "长度为2到50字符",
        "displayNameLabel": "所显名称",
        "usernameError": "长度为4到15字符，只允许字母或数字或下划线",
        "usernameLabel": "用户名",
        "bioError": "最大长度为160字符",
        "bioLabel": "个人简介"
      },
      "profileModal": {
        "blockUserConfirm": "您确定把此人加入黑名单?（ta不可加入您所建立的任何聊天室）",
        "blockUser": "加入黑名单",
        "makeMod": "设为管理员",
        "unmod": "取消管理员资格",
        "addAsSpeaker": "加为讲话者",
        "moveToListener": "移到听者",
        "banFromChat": "禁止此人使用文字聊天",
        "banFromRoom": "踢出聊天室",
        "goBackToListener": "回到听者",
        "deleteMessage": "删除此信息",
        "makeRoomCreator": "设为聊天室管理员",
<<<<<<< HEAD
        "unBanFromChat": "Unban from Chat"
=======
        "unBanFromChat": "恢复此人使用文字聊天"
>>>>>>> a3e6aead
      },
      "roomSettingsModal": {
        "requirePermission": "需要允许才能说话",
        "makePublic": "把聊天室设为公开",
        "makePrivate": "把聊天室设为私人",
        "renamePublic": "设置公开聊天室名称",
        "renamePrivate": "设置私人聊天室名称"
      }
    },
    "userVolumeSlider": {
      "noAudioMessage": "no audio consumer for some reason"
    },
    "addToCalendar": { "add": "加到日历" },
    "keyboardShortcuts": {
      "setKeybind": "设置快捷键",
      "listening": "等待输入",
      "toggleMuteKeybind": "切换静音键绑定",
      "togglePushToTalkKeybind": "切换按键说话绑定",
      "toggleOverlayKeybind": "切换覆盖层绑定"
    },
    "wsKilled": {
      "description": "连接被服务器终止。当您在另一个标签中打开此网站时，通常会发生这种情况 ",
      "reconnect": "正在重新连接"
    },
    "deviceNotSupported": {
      "notSupported": "您的设备展示还不被支持，您可以",
      "linkText": "在GitHub开启一个报告",
      "addSupport": "我将会尝试支持您的设备"
    },
    "inviteButton": { "invited": "被邀请", "inviteToRoom": "邀请进入聊天室" },
    "followingOnline": {
      "people": "用户",
      "online": "在线",
      "noOnline": "你有0个朋友现在在线",
      "showMore": "显示更多"
    },
    "upcomingRoomsCard": {
      "upcomingRooms": "即将开始的聊天室",
      "exploreMoreRooms": "探寻更多聊天室"
    },
    "search": { "placeholder": "搜索聊天室，用户或者种类" },
    "settingsDropdown": {
      "profile": "个人信息页面",
      "language": "语言",
      "reportABug": "反馈Bug",
      "useOldVersion": "使用旧版本",
      "logOut": { "button": "登出", "modalSubtitle": "是否确定登出?" },
      "debugAudio": {
        "debugAudio": "Debug Audio",
        "stopDebugger": "Stop Debugger"
      }
    }
  },
  "modules": {
    "_comment": "Modules UI Internationalization Strings",
    "scheduledRooms": {
      "title": "预定的聊天室",
      "noneFound": "没有找到",
      "allRooms": "所有预定的聊天室",
      "myRooms": "我的预定的聊天室",
      "scheduleRoomHeader": "预定聊天室",
      "startRoom": "开始聊天室",
      "modal": {
        "needsFuture": "需要一个在未来的时间",
        "roomName": "聊天室名字",
        "minLength": "最短长度为2",
        "roomDescription": "聊天室描述"
      },
      "tommorow": "TOMMOROW",
      "today": "TODAY",
      "deleteModal": {
        "areYouSure": "Are you sure you want to delete this scheduled room?"
      }
    },
    "roomChat": {
      "title": "文字聊天",
      "emotesSoon": "[未来增加表情]",
      "bannedAlert": "您被禁止使用文字聊天",
      "waitAlert": "您需要等一秒钟才能发出下一条信息",
      "search": "搜索",
      "searchResults": "搜索结果",
      "recent": "经常使用的",
      "sendMessage": "发一条信息",
      "whisper": "私信",
      "welcomeMessage": "欢迎来到文字聊天!",
      "roomDescription": "聊天室介绍"
    },
    "roomStatus": {
      "fuelingRocket": "火箭在加油",
      "takingOff": "起飞",
      "inSpace": "在太空",
      "approachingMoon": "飞向月球",
      "lunarDoge": "月球 Doge",
      "approachingSun": "飞向太阳",
      "solarDoge": "太阳 Doge",
      "approachingGalaxy": "飞向宇宙",
      "galacticDoge": "宇宙 Doge",
      "spottedLife": "已发现新生命"
    },
    "feed": { "yourFeed": "您的推送" }
  }
}<|MERGE_RESOLUTION|>--- conflicted
+++ resolved
@@ -178,11 +178,7 @@
         "goBackToListener": "回到听者",
         "deleteMessage": "删除此信息",
         "makeRoomCreator": "设为聊天室管理员",
-<<<<<<< HEAD
-        "unBanFromChat": "Unban from Chat"
-=======
         "unBanFromChat": "恢复此人使用文字聊天"
->>>>>>> a3e6aead
       },
       "roomSettingsModal": {
         "requirePermission": "需要允许才能说话",
