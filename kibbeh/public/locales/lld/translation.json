--- conflicted
+++ resolved
@@ -100,7 +100,9 @@
       "allowAll": "Conzedi a düc",
       "allowAllConfirm": "Es sigü? Chësc conzedará a {{count}} utënc che ó baié de pudëi ciacolè"
     },
-    "searchUser": { "search": "Chirida..." },
+    "searchUser": {
+      "search": "Chirida..."
+    },
     "soundEffectSettings": {
       "header": "Sonns",
       "title": "Impostaziuns dl sonn",
@@ -156,7 +158,11 @@
     "privacySettings": {
       "title": "Privacy Settings",
       "header": "Privacy Settings",
-      "whispers": { "label": "Whispers", "on": "On", "off": "Off" }
+      "whispers": {
+        "label": "Whispers",
+        "on": "On",
+        "off": "Off"
+      }
     }
   },
   "components": {
@@ -211,7 +217,9 @@
     "userVolumeSlider": {
       "noAudioMessage": "Degun audio é desponibl por val' rajun"
     },
-    "addToCalendar": { "add": "Ajunta al calënder" },
+    "addToCalendar": {
+      "add": "Ajunta al calënder"
+    },
     "wsKilled": {
       "description": "Le websocket é fora funziun dal server. Chësc sozed scialdi canche deures na plata danü te n'atra scheda.",
       "reconnect": "Ciaria danü"
@@ -305,16 +313,14 @@
       },
       "downloadApp": "Download App"
     },
-<<<<<<< HEAD
     "userBadges": {
       "dhStaff": "DogeHouse Staff",
       "dhContributor": "DogeHouse Contributor"
-=======
+    },
     "messagesDropdown": {
       "title": "Messages",
       "showMore": "Show More",
       "noMessages": "No new messages"
->>>>>>> c4902fed
     }
   },
   "modules": {
@@ -369,6 +375,8 @@
       "galacticDoge": "Doge dla galassia",
       "spottedLife": "Afustié planët cun formes de vita"
     },
-    "feed": { "yourFeed": "Tó feed" }
+    "feed": {
+      "yourFeed": "Tó feed"
+    }
   }
 }