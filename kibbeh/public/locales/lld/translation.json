{
  "_comment": "if you change this file, do: yarn i18",
  "common": {
    "loadMore": "Ciaria de plü",
    "loading": "Ciariamënt...",
    "noUsersFound": "Degun utënt ciafé",
    "ok": "Ok",
    "yes": "Ê",
    "no": "No",
    "cancel": "Anulëia",
    "save": "Salva",
    "edit": "Modifichëia",
    "delete": "Eliminëia",
    "joinRoom": "Partezipëia alla ciamena",
    "copyLink": "Copiëia link",
    "copied": "Copié",
    "formattedIntlDate": "{{date, intlDate}}",
    "formattedIntlTime": "{{time, intlTime}}",
    "requestPermissions": "An ve prëia de notè che le utilise de DogeHouse zënza autorisaziuns de azes pudess gaujé fai"
  },
  "header": {
    "_comment": "Main Header UI Internationalization Strings",
    "title": "DogeHouse",
    "mutedTitle": "Microfon dejabilité | DogeHouse",
    "deafenedTitle": "Audio dejabilité | DogeHouse",
    "dashboard": "Dashboard",
    "connectionTaken": "Conesciun stabilida"
  },
  "footer": {
    "_comment": "Main Footer UI Internationalization Strings",
    "link_1": "Origines",
    "link_2": "Discord",
    "link_3": "Segnalëia n bug"
  },
  "pages": {
    "_comment": "Respective Page UI Internationalization Strings",
<<<<<<< HEAD
    "admin": {
      "ban": "Banëia"
    },
=======
    "banUser": { "ban": "Banëia" },
>>>>>>> a488bf89
    "followingOnlineList": {
      "listHeader": "Lista de utënc che te stas do y che ne é nia te na ciamena privata.",
      "currentRoom": "Te chësc mumënt este colié a:",
      "startPrivateRoom": "Scomëncia na ciamena privata cun ël"
    },
    "followList": { "followHim": "Stá do", "followingHim": "Bele sté do" },
    "home": {
      "createRoom": "Cheriëia na ciamena",
      "refresh": "Ciaria danü",
      "editRoom": "Modifichëia la ciamena",
      "desktopAlert": "Desciaria la app desktop de DogeHouse incö!"
    },
    "inviteList": {
      "roomGone": "La ciamena ne esist nia, va zoruch",
      "shareRoomLink": "Partësca le link dla ciamena",
      "inviteFollowers": "Porsones che te vas do online che pos invié:",
      "whenFollowersOnline": "Canche les porsones che te vas do é online, gnarai sö chiló."
    },
    "login": {
      "headerText": "Portun les conversaziuns a usc cina ala löna 🚀",
      "featureText_1": "Tema scür",
      "featureText_2": "Registraziuns davertes",
      "featureText_3": "Suport sön plü plataformes",
      "featureText_4": "Open source",
      "featureText_5": "Discusciuns de test",
      "featureText_6": "Ofrí da Doge",
      "loginGithub": "Vá ite cun Github",
      "loginTwitter": "Vá ite cun Twitter",
      "loginDiscord": "Vá ite cun Discord",
      "createTestUser": "Area utënt por proes"
    },
    "myProfile": {
      "logout": "Dejcoleghé",
      "probablyLoading": "Plü dessigü sunsi bele tl laur da ciarié...",
      "voiceSettings": "Modifichëia impostaziuns dla usc",
      "soundSettings": "Modifichëia impostaziuns di sonns",
      "deleteAccount": "Eliminëia account",
      "overlaySettings": "Vá ales impostaziuns dl overlay",
      "couldNotFindUser": "Al se desplej, ne un nia ciafé chël utënt",
      "privacySettings": "Privacy Settings"
    },
    "notFound": {
      "whoopsError": "Ostia! Chësta plata é jüda pordüda tla conversaziun.",
      "goHomeMessage": "Nia te preocupé. Te pos",
      "goHomeLinkText": "va zoruch ala plata prinzipala"
    },
    "room": {
      "speakers": "Anunziadus",
      "requestingToSpeak": "I ó baié",
      "listeners": "Ascutadus",
      "allowAll": "Conzedi a düc",
      "allowAllConfirm": "Es sigü? Chësc conzedará a {{count}} utënc che ó baié de pudëi ciacolè"
    },
    "searchUser": { "search": "Chirida..." },
    "soundEffectSettings": {
      "header": "Sonns",
      "title": "Impostaziuns dl sonn"
    },
    "viewUser": {
      "editProfile": "Modifichëia profil",
      "followsYou": "Te stá do",
      "followers": "Chi che te stá do",
      "following": "Chi che tö stas do",
      "followHim": "Státi do",
      "followingHim": "Ti stas bele do",
      "copyProfileUrl": "Copiëia link dl profil",
      "urlCopied": "Link copié tles anotaziuns",
      "unfollow": "Lascia da sté do",
      "about": "About",
      "block": "Block",
      "unblock": "Unblock",
      "sendDM": "Send DM",
      "aboutSuffix": "",
      "bot": "Bot",
      "profileTabs": {
        "about": "About",
        "rooms": "Rooms",
        "scheduled": "Scheduled",
        "recorded": "Recorded",
        "clips": "Clips"
      }
    },
    "voiceSettings": {
      "header": "Impostaziuns dla usc",
      "mic": "Microfon:",
      "permissionError": "Degun microfon ciafé, plü dessigü ne as nia dé les autorisaziuns nezesciaries a DogeHouse por podëi l'adoré o ne as nia un taché ite.",
      "refresh": "Ciaria da nü la lista di microfons",
      "volume": "Volum:"
    },
    "overlaySettings": {
      "input": {
        "errorMsg": "Titul aplicaziun invalid",
        "label": "Inserësca titul aplicaziun"
      },
      "header": "Impostaziuns dl overlay"
    },
    "download": {
      "starting": "Scomencé a desciarié...",
      "failed": "Al ne é nia sté poscibl desciarié automaticamënter, prëibel proa indô n iade plü tert",
      "visit_gh": "Vijitëia les emisciuns sön Github",
      "prompt": "Clichëia söl buttun dessot por mët man la desciariada",
      "download_now": "Desciaria sëgn",
      "download_for": "Desciaria por %platform% (%ext%)"
    }
  },
  "components": {
    "_comment": "Component UI Internationalization Strings",
    "avatar": {},
    "backBar": {},
    "blockedFromRoomUsers": {
      "header": "Utënc bandis",
      "unban": "Tol demez la bandida",
      "noBans": "Degun utënt é sté ciamó bandí"
    },
    "bottomVoiceControl": {
      "leaveCurrentRoomBtn": "Lascia chësta ciamena",
      "confirmLeaveRoom": "Es zigü de urëi lascié chësta ciamena?",
      "leave": "Lascia",
      "inviteUsersToRoomBtn": "Inviëia utënc tla ciamena",
      "invite": "Inviëia",
      "toggleMuteMicBtn": "Abilitëia/dejabilitëia microfon",
      "mute": "Dejabilitëia microfon",
      "unmute": "Abilitëia microfon",
      "makeRoomPublicBtn": "Fá deventé chësta ciamena publica!",
      "settings": "Impostaziuns",
      "speaker": "Anunziadú",
      "listener": "Ascutadú",
      "chat": "Discusciun",
      "toggleDeafMicBtn": "Abilitëia/dejabilitëia le audio",
      "deafen": "Dejabilité le audio",
      "undeafen": "Abilité le audio"
    },
    "deviceNotSupported": {
      "notSupported": "Le tü despositif ne é nia suporté. Te pos segnalé chësc problem",
      "linkText": "sön Github",
      "addSupport": "y porvaran da le mët a jí por le tü despositif."
    },
    "inviteButton": {
      "invited": "Invié",
      "inviteToRoom": "Inviëia ala ciamena"
    },
    "micPermissionBanner": {
      "permissionDenied": "Imposcibl ciarié le microfon: autorisaziun negada (plü dessigü mësses modifiché les impostaziuns dl browser e/o ciarié la plata danü)",
      "dismiss": "Ignorëia",
      "tryAgain": "Proa ciamó n iade"
    },
    "keyboardShortcuts": {
      "setKeybind": "Modifichëia keybinds",
      "listening": "Drüca val' botun!",
      "toggleMuteKeybind": "Keybind por abilité/dejabilité l microfon",
      "togglePushToTalkKeybind": "Keybind por l push-to-talk",
      "toggleOverlayKeybind": "Keybind por abilité/dejabilité la schermata dles keybinds",
      "toggleDeafKeybind": "Keybind por dejabilité le audio"
    },
    "userVolumeSlider": {
      "noAudioMessage": "Degun audio é desponibl por val' rajun"
    },
    "addToCalendar": { "add": "Ajunta al calënder" },
    "wsKilled": {
      "description": "Le websocket é fora funziun dal server. Chësc sozed scialdi canche deures na plata danü te n'atra scheda.",
      "reconnect": "Ciaria danü"
    },
    "modals": {
      "createRoomModal": {
        "public": "Publica",
        "private": "Privata",
        "roomName": "Inom dla ciamena",
        "roomDescription": "Descriziun dla ciamena",
        "descriptionError": "La lunghëza mascima è de 500 caratri",
        "nameError": "Le inom mëss ester dai 2 ai 60 caratri",
        "subtitle": "Implenësca les scatores dessot por cherié na nöia ciamena"
      },
      "invitedToJoinRoomModal": {
        "newRoomCreated": "Nöia ciamena cheriada",
        "roomInviteFrom": "Te as ciafé n'invit da",
        "justStarted": "Ë á apëna scomencé",
        "likeToJoin": ", oresses jí ite?",
        "inviteReceived": "T'es sté invié"
      },
      "editProfileModal": {
        "usernameTaken": "Inom utënt bele adoré",
        "avatarUrlError": "Imaja invalida",
        "avatarUrlLabel": "URL dl avatar de Github/Twitter",
        "displayNameError": "Mëss ester dai 2 ai 50 caratri",
        "displayNameLabel": "Inom mustré ai atri utënc",
        "usernameError": "Le inom utënt mëss ester dai 4 ai 15 caratteri, pó madër contigní caratri alfanumerics y righes basses",
        "usernameLabel": "Inom utënt",
        "bioError": "La lunghëza mascima dla biografia é de 160 caratri",
        "bioLabel": "Biografia",
        "bannerUrlLabel": "URL dl banner sön Twitter"
      },
      "profileModal": {
        "blockUserConfirm": "Es zigü che te os bloché chësc utënt? Ël ne puderá nia plö gní ite tles ciamenes cheriades da te.",
        "blockUser": "Blochëia utënt",
        "makeMod": "Fá deventé n aministradú",
        "unmod": "Tola demez les autorisaziuns da aministradú",
        "addAsSpeaker": "Fá deventé n anunziadú",
        "moveToListener": "Fá deventé n ascutadú",
        "banFromChat": "Bandësca dala discusciun",
        "banFromRoom": "Bandësca dala ciamena",
        "goBackToListener": "Va zoruch ad ester n ascutadú",
        "deleteMessage": "Eliminëia chësc messaje",
        "makeRoomCreator": "Fá deventé n aministradú tla ciamena",
        "unBanFromChat": "Tola demez l ban por la discusciun"
      },
      "roomSettingsModal": {
        "requirePermission": "Damana l autorisaziun por baié",
        "makePublic": "Publichëia la ciamena",
        "makePrivate": "Privatisëia la ciamena",
        "renamePublic": "Modifichëia l inom dla ciamena publica",
        "renamePrivate": "Modifichëia l inom dla ciamena privata",
        "chatDisabled": "disable chat"
      }
    },
    "followingOnline": {
      "people": "Jënt",
      "online": "ONLINE",
      "noOnline": "Te as 0 amisc online sëgn",
      "showMore": "Mostra de plü"
    },
    "upcomingRoomsCard": {
      "upcomingRooms": "Ciamenes che á da gní",
      "exploreMoreRooms": "Esplorëia plü ciamenes"
    },
    "search": {
      "placeholder": "Chira ciamenes, utënc o categories",
      "placeholderShort": "Chirí"
    },
    "settingsDropdown": {
      "profile": "Profil",
      "language": "Lingaz",
      "reportABug": "Segnalëia n bug",
      "useOldVersion": "Adora la verjiun vedla",
      "logOut": {
        "button": "Vá fora",
        "modalSubtitle": "Es zigü che te os jí fora dal account?"
      },
      "debugAudio": {
        "debugAudio": "Debug Audio",
        "stopDebugger": "Archita Debugger"
      },
      "downloadApp": "Download App"
    }
  },
  "modules": {
    "_comment": "Modules UI Internationalization Strings",
    "scheduledRooms": {
      "title": "Ciamenes planificades",
      "noneFound": "Degüna ciamena é stada ciafada",
      "allRooms": "Dütes les ciamenes planificades",
      "myRooms": "Les tües ciamenes planificades",
      "scheduleRoomHeader": "Planifichëia na ciamena",
      "startRoom": "Mët a jí la ciamena",
      "modal": {
        "needsFuture": "Mëss ester tl futur",
        "roomName": "Inom dla ciamena",
        "minLength": "La lunghëza minima è de 2 caratri",
        "roomDescription": "Descriziun"
      },
      "tommorow": "INDOMAN",
      "today": "INCÖ",
      "deleteModal": {
        "areYouSure": "Es zigü che te os eliminé chësta ciamenta planificada?"
      }
    },
    "roomChat": {
      "title": "Discusciun",
      "emotesSoon": "[les emoticon sará a desposiziun tl futur]",
      "bannedAlert": "Te es sté bandí dala discusciun",
      "waitAlert": "Mësses aspeté n secunt denant de mené n ater messaje tla discusciun",
      "search": "Chirí",
      "searchResults": "Resultac dla chirida",
      "recent": "Adorá gonot",
      "sendMessage": "Mené n messaje",
      "whisper": "Mormorëia",
      "welcomeMessage": "Benvenuto nella chat!",
      "roomDescription": "Descriziun dla ciamena",
      "disabled": "room chat has been disabled"
    },
    "roomStatus": {
      "fuelingRocket": "Refornimënt racheta",
      "takingOff": "Aviada",
      "inSpace": "Tl cosmos",
      "approachingMoon": "Dlungia la lüna",
      "lunarDoge": "Doge sön la löna",
      "approachingSun": "Dlungia al sorëdl",
      "solarDoge": "Doge dl sorëdl",
      "approachingGalaxy": "Dlungia ala galassia",
      "galacticDoge": "Doge dla galassia",
      "spottedLife": "Afustié planët cun formes de vita"
    },
    "feed": { "yourFeed": "Tó feed" }
  }
}<|MERGE_RESOLUTION|>--- conflicted
+++ resolved
@@ -34,13 +34,12 @@
   },
   "pages": {
     "_comment": "Respective Page UI Internationalization Strings",
-<<<<<<< HEAD
     "admin": {
-      "ban": "Banëia"
-    },
-=======
-    "banUser": { "ban": "Banëia" },
->>>>>>> a488bf89
+      "ban": "Banëia",
+      "userStaffandContrib": "User Staff & Contributions",
+      "staff": "Staff: ",
+      "contributions": "Contributions"
+    },
     "followingOnlineList": {
       "listHeader": "Lista de utënc che te stas do y che ne é nia te na ciamena privata.",
       "currentRoom": "Te chësc mumënt este colié a:",
@@ -283,6 +282,10 @@
         "stopDebugger": "Archita Debugger"
       },
       "downloadApp": "Download App"
+    },
+    "userBadges": {
+      "dhStaff": "DogeHouse Staff",
+      "dhContributor": "DogeHouse Contributor"
     }
   },
   "modules": {
