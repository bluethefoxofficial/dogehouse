{
  "common": {
    "loadMore": "gehiago kargatu",
    "loading": "kargatzen",
    "noUsersFound": "ez dira erabiltzaileak aurkitu",
    "ok": "ados",
    "yes": "bai",
    "no": "ez",
    "cancel": "deuseztatu",
    "save": "gorde",
    "edit": "editatu",
    "delete": "ezabatu",
    "joinRoom": "gelara sartu",
    "copyLink": "esteka kopiatu",
    "copied": "kopiatuta",
    "formattedIntlDate": "{{date, intlDate}}",
    "formattedIntlTime": "{{time, intlTime}}",
    "requestPermissions": "Please note running DogeHouse without accessibility permissions may cause unwanted errors"
  },
  "header": {
    "_comment": "Main Header UI Internationalization Strings",
    "title": "DogeHouse",
    "mutedTitle": "Isilik | DogeHouse",
    "deafenedTitle": "Deafened | DogeHouse",
    "dashboard": "Dashboard",
    "connectionTaken": "Connection Taken"
  },
  "footer": {
    "_comment": "Main Footer UI Internationalization Strings",
    "link_1": "Jatorri historia",
    "link_2": "Discord",
    "link_3": "Errore bat jakinarazi"
  },
  "pages": {
    "_comment": "Respective Page UI Internationalization Strings",
    "admin": {
      "ban": "blokeatu",
      "userStaffandContrib": "User Staff & Contributions",
      "staff": "Staff: ",
      "contributions": "Contributions"
    },
    "followingOnlineList": {
      "listHeader": "List of users that are not in a private room and you follow.",
      "currentRoom": "orain:",
      "startPrivateRoom": "hasi saio pribatu bat",
      "title": "People"
    },
    "followList": {
      "followHim": "Follow",
      "followingHim": "Following",
      "title": "People",
      "followingNone": "Not following anyone",
      "noFollowers": "No followers"
    },
    "home": {
      "createRoom": "Gela Sortu",
      "editRoom": "Edit Room",
      "refresh": "Refresh",
      "desktopAlert": "Download the DogeHouse desktop app today!"
    },
    "inviteList": {
      "roomGone": "gela ez dago erabilgarri",
      "shareRoomLink": "gelaren esteka partekatu",
      "inviteFollowers": "You can invite your followers that are online:",
      "whenFollowersOnline": "Zure jarraitzaileak linean daudenean hemen agertuko dira."
    },
    "login": {
      "headerText": "Elkarrizketak ilargira eramaten 🚀",
      "featureText_1": "Modu iluna",
      "featureText_2": "Erregistro irekia",
      "featureText_3": "Soporte multiplataforma",
      "featureText_4": "Kode irekia",
      "featureText_5": "Testu txat",
      "featureText_6": "Powered by Doge",
      "loginGithub": "saioa hasi GitHub-en bidez",
      "loginTwitter": "saioa hasi Twitter-en bidez",
      "loginDiscord": "saioa hasi Discord-en bidez",
      "createTestUser": "froga erabiltzailea sortu"
    },
    "myProfile": {
      "logout": "saioa itxi",
      "probablyLoading": "Segur aski kargatzen...",
      "voiceSettings": "ahots aukerak",
      "overlaySettings": "Overlay Settings",
      "soundSettings": "soinu aukerak",
      "deleteAccount": "kontua ezabatu",
      "couldNotFindUser": "Sorry, we could not find that user",
      "privacySettings": "Privacy settings"
    },
    "notFound": {
      "whoopsError": "Whoops! This page got lost in conversation.",
      "goHomeMessage": "Not to worry. You can",
      "goHomeLinkText": "go home"
    },
    "room": {
      "speakers": "mintzatzaileak",
      "requestingToSpeak": "hitza eskatzen",
      "listeners": "entzuleak",
      "allowAll": "Allow all",
      "allowAllConfirm": "Are you sure? This will allow all {{count}} requesting users to speak"
    },
    "searchUser": { "search": "bilatu..." },
    "soundEffectSettings": {
      "header": "Soinuak",
      "title": "Sound Settings",
      "playSound": "Play Sound"
    },
    "viewUser": {
      "editProfile": "editatu profila",
      "followsYou": "jarraitzen zaitu",
      "followers": "jarraitzaileak",
      "following": "jarraitzen",
      "followHim": "Follow",
      "unfollow": "Unfollow",
      "followingHim": "Following",
      "copyProfileUrl": "Copy Profile URL",
      "urlCopied": "URL copied to clipboard",
      "about": "About",
      "bot": "Bot",
      "profileTabs": {
        "about": "About",
        "rooms": "Rooms",
        "scheduled": "Scheduled",
        "recorded": "Recorded",
        "clips": "Clips"
      },
      "block": "Block",
      "unblock": "Unblock",
      "sendDM": "Send DM",
      "aboutSuffix": ""
    },
    "voiceSettings": {
      "header": "Ahots aukerak",
      "mic": "mikrofonoa:",
      "permissionError": "ez dira mikrofonorik aurkitu, you either have none plugged in or haven't given this website permission.",
      "refresh": "mikrofono zerrenda berriro kargatu",
      "volume": "ozentasuna:",
      "title": "Voice Settings"
    },
    "overlaySettings": {
      "header": "Overlay Settings",
      "input": {
        "errorMsg": "Please enter a valid app title",
        "label": "App title"
      }
    },
    "download": {
      "starting": "Starting download...",
      "failed": "Could not auto-download, please try again later",
      "visit_gh": "Visit Github Releases",
      "prompt": "Click on the button below to start download",
      "download_now": "Download Now",
      "download_for": "Download for %platform% (%ext%)"
    },
    "privacySettings": {
      "title": "Privacy Settings",
      "header": "Privacy Settings",
      "whispers": { "label": "Whispers", "on": "On", "off": "Off" }
    }
  },
  "components": {
    "_comment": "Component UI Internationalization Strings",
    "avatar": {},
    "backBar": {},
    "blockedFromRoomUsers": {
      "header": "Erabiltzaile blokeatutak",
      "unban": "Desblokeatu",
      "noBans": "No one has been banned yet"
    },
    "bottomVoiceControl": {
      "leaveCurrentRoomBtn": "Gela utzi",
      "confirmLeaveRoom": "gela uzten ari zara, zihur zaude?",
      "leave": "Utzi",
      "inviteUsersToRoomBtn": "Erabiltzaileak gonbidatu",
      "invite": "Gonbidatu",
      "toggleMuteMicBtn": "Aldatu mikrofonoaren isiltasuna",
      "mute": "Mikrofonoa desaktibatu",
      "unmute": "Mikrofonoa aktibatu",
      "makeRoomPublicBtn": "Gela publikoa sortu!",
      "settings": "Aukerak",
      "speaker": "Mintzatzaile",
      "listener": "Entzule",
      "chat": "Txat",
      "toggleDeafMicBtn": "Toggle Deafen",
      "deafen": "Deafen",
      "undeafen": "Undeafen"
    },
    "deviceNotSupported": {
      "notSupported": "Gaur egun zure gailua ez da bateragarri. Sortu",
      "linkText": "arazo bat GitHub-en",
      "addSupport": "eta saiatuko naiz zure gailuari soportea ematen."
    },
    "followingOnline": {
      "people": "People",
      "online": "ONLINE",
      "noOnline": "You have 0 friends online right now",
      "showMore": "Show more"
    },
    "inviteButton": {
      "invited": "gonbidatuta",
      "inviteToRoom": "gelara gonbidatu"
    },
    "micPermissionBanner": {
      "permissionDenied": "Mikrofonoa atzitzeko baimenak ukatutak (you may need to go into browser settings and reload the page)",
      "dismiss": "baztertu",
      "tryAgain": "Saiatu berriro"
    },
    "keyboardShortcuts": {
      "setKeybind": "konfiguratu tekla konbinazioa",
      "listening": "entzuten...",
      "toggleMuteKeybind": "Piztu/itzali isiltzeko tekla konbinazioa",
      "toggleOverlayKeybind": "Toggle overlay keybind",
      "togglePushToTalkKeybind": "Piztu/itzali sakatu-hitz-egiteko tekla konbinazioa",
      "toggleDeafKeybind": "Toggle deafen keybind"
    },
    "userVolumeSlider": {
      "noAudioMessage": "No audio consumer for some reason"
    },
    "upcomingRoomsCard": {
      "upcomingRooms": "Upcoming rooms",
      "exploreMoreRooms": "Explore more rooms"
    },
    "addToCalendar": { "add": "Egutegira gehitu" },
    "wsKilled": {
      "description": "Serbitzariak websocket-a ezabatu du. Hau gertatzen da web-orrialdea beste fitxa batean irekeitzen denean.",
      "reconnect": "berriro konektatu"
    },
    "search": {
      "placeholder": "Search for rooms, users or categories",
      "placeholderShort": "Search"
    },
    "settingsDropdown": {
      "profile": "Profila",
      "language": "Hizkuntza",
      "reportABug": "Errore bat jakinarazi",
      "useOldVersion": "Use Old Version",
      "logOut": {
        "button": "Saioa itxi",
        "modalSubtitle": "Are you sure you want to logout?"
      },
      "debugAudio": {
        "debugAudio": "Debug Audio",
        "stopDebugger": "Stop Debugger"
      },
      "downloadApp": "Download App"
    },
    "modals": {
      "createRoomModal": {
        "subtitle": "Fill the following fields to start a new room",
        "public": "publikoa",
        "private": "pribatua",
        "roomName": "gelaren izena",
        "roomDescription": "gelaren deskribapena",
        "descriptionError": "luzera maximoa: 500 karaktere",
        "nameError": "2-60 karaktere izan behar ditu"
      },
      "invitedToJoinRoomModal": {
        "newRoomCreated": "Gela berria sortuta",
        "roomInviteFrom": "Room Invite from",
        "justStarted": "They just started",
        "likeToJoin": ", would you like to join?",
        "inviteReceived": "you've been invited to"
      },
      "editProfileModal": {
        "usernameTaken": "erabiltzaile izena hartuta",
        "avatarUrlError": "Irudi baliogabea",
        "avatarUrlLabel": "Github/Twitter/Discord avatar url",
        "displayNameError": "luzera: 2-50 karaktere",
        "displayNameLabel": "Erakusteko izena",
        "usernameError": "luzera: 4-15 karaktere alfanumerikoak/azpi-gidioa",
        "usernameLabel": "Erabiltzaile izena",
        "bioError": "luzera maximoa: 160 karaktere",
        "bioLabel": "Biografia",
        "bannerUrlLabel": "Twitter banner URL"
      },
      "profileModal": {
        "blockUserConfirm": "Are you sure you want to block this user from joining any room you ever create?",
        "blockUser": "erabiltzailea blokeatu",
        "makeMod": "moderatzaile bihurtu",
        "unmod": "moderatzailea kendu",
        "addAsSpeaker": "mintzatzaile bihurtu",
        "moveToListener": "entzule bihurtu",
        "unBanFromChat": "Unban from Chat",
        "banFromChat": "Txata blokeatu",
        "banFromRoom": "gela blokeatu",
        "goBackToListener": "bueltatu entzule izatera",
        "deleteMessage": "mezua ezabatu",
        "makeRoomCreator": "Promote to Admin",
        "banIPFromRoom": "Ban IP from Room"
      },
      "roomSettingsModal": {
        "requirePermission": "baimenak behar dituzu hitz egiteko",
        "makePublic": "gela publikoa bihurtu",
        "makePrivate": "gela pribatua bihurtu",
        "renamePublic": "Set public room name",
        "renamePrivate": "Set private room name",
        "chatDisabled": "disable chat",
        "chatCooldown": "Chat Cooldown (milliseconds)",
        "chat": {
          "label": "Chat",
          "enabled": "Enabled",
          "disabled": "Disabled",
          "followerOnly": "Follower Only"
        }
      }
    },
<<<<<<< HEAD
    "userBadges": {
      "dhStaff": "DogeHouse Staff",
      "dhContributor": "DogeHouse Contributor"
=======
    "messagesDropdown": {
      "title": "Messages",
      "showMore": "Show More",
      "noMessages": "No new messages"
>>>>>>> c4902fed
    }
  },
  "modules": {
    "_comment": "Modules UI Internationalization Strings",
    "feed": { "yourFeed": "Your feed" },
    "scheduledRooms": {
      "title": "Gela programatuak",
      "noneFound": "ez da bakar bat ere aurkitu",
      "allRooms": "Gela programatu guztiak",
      "myRooms": "nire gela programatuak",
      "scheduleRoomHeader": "Gela programatu",
      "startRoom": "gela hasi",
      "modal": {
        "needsFuture": "Etorkizunean izen behar da",
        "roomName": "gelaren izena",
        "roomDescription": "deskribapena",
        "minLength": "luzera minimoa: 2 karaktere"
      },
      "tommorow": "TOMMOROW",
      "today": "TODAY",
      "deleteModal": {
        "areYouSure": "Are you sure you want to delete this scheduled room?"
      }
    },
    "roomChat": {
      "title": "Txat",
      "emotesSoon": "[emoteak berehala]",
      "bannedAlert": "Txatean blokeatuta zaude",
      "waitAlert": "Segundu bat itxaron behar duzu beste mezu bat bidali baino lehen.",
      "search": "Bilatu",
      "searchResults": "Bilaketaren emaitzak",
      "recent": "Maiz Erabiliak",
      "sendMessage": "Mezua bidali",
      "whisper": "Xuxurlatu",
      "welcomeMessage": "Ongi etorri Txatera!",
      "roomDescription": "gelaren deskribapena",
      "disabled": "room chat has been disabled",
      "messageDeletion": {
        "message": "message",
        "retracted": "retracted",
        "deleted": "deleted"
      }
    },
    "roomStatus": {
      "fuelingRocket": "Suziria errekargatzen",
      "takingOff": "Aireratzen",
      "inSpace": "Espazioan",
      "approachingMoon": "Ilargira iristen",
      "lunarDoge": "Ilargi doge",
      "approachingSun": "Eguzkira iristen",
      "solarDoge": "Eguzki doge",
      "approachingGalaxy": "Galaxiara iristen",
      "galacticDoge": "Doge galaktikoa",
      "spottedLife": "Planet with life spotted"
    }
  }
}<|MERGE_RESOLUTION|>--- conflicted
+++ resolved
@@ -99,7 +99,9 @@
       "allowAll": "Allow all",
       "allowAllConfirm": "Are you sure? This will allow all {{count}} requesting users to speak"
     },
-    "searchUser": { "search": "bilatu..." },
+    "searchUser": {
+      "search": "bilatu..."
+    },
     "soundEffectSettings": {
       "header": "Soinuak",
       "title": "Sound Settings",
@@ -155,7 +157,11 @@
     "privacySettings": {
       "title": "Privacy Settings",
       "header": "Privacy Settings",
-      "whispers": { "label": "Whispers", "on": "On", "off": "Off" }
+      "whispers": {
+        "label": "Whispers",
+        "on": "On",
+        "off": "Off"
+      }
     }
   },
   "components": {
@@ -220,7 +226,9 @@
       "upcomingRooms": "Upcoming rooms",
       "exploreMoreRooms": "Explore more rooms"
     },
-    "addToCalendar": { "add": "Egutegira gehitu" },
+    "addToCalendar": {
+      "add": "Egutegira gehitu"
+    },
     "wsKilled": {
       "description": "Serbitzariak websocket-a ezabatu du. Hau gertatzen da web-orrialdea beste fitxa batean irekeitzen denean.",
       "reconnect": "berriro konektatu"
@@ -304,21 +312,21 @@
         }
       }
     },
-<<<<<<< HEAD
     "userBadges": {
       "dhStaff": "DogeHouse Staff",
       "dhContributor": "DogeHouse Contributor"
-=======
+    },
     "messagesDropdown": {
       "title": "Messages",
       "showMore": "Show More",
       "noMessages": "No new messages"
->>>>>>> c4902fed
     }
   },
   "modules": {
     "_comment": "Modules UI Internationalization Strings",
-    "feed": { "yourFeed": "Your feed" },
+    "feed": {
+      "yourFeed": "Your feed"
+    },
     "scheduledRooms": {
       "title": "Gela programatuak",
       "noneFound": "ez da bakar bat ere aurkitu",
