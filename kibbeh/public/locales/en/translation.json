--- conflicted
+++ resolved
@@ -7,13 +7,8 @@
     "ok": "ok",
     "yes": "yes",
     "no": "no",
-<<<<<<< HEAD
-    "cancel": "cancel",
-    "save": "save",
-=======
     "cancel": "Cancel",
     "save": "Save",
->>>>>>> deddf7d7
     "edit": "edit",
     "delete": "delete",
     "joinRoom": "Join Room",
@@ -97,11 +92,7 @@
       "header": "Sounds"
     },
     "viewUser": {
-<<<<<<< HEAD
       "editProfile": "Edit Profile",
-=======
-      "editProfile": "Edit profile",
->>>>>>> deddf7d7
       "followsYou": "Follows you",
       "followers": "followers",
       "following": "following",
