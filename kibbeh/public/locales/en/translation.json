--- conflicted
+++ resolved
@@ -8,21 +8,12 @@
     "yes": "yes",
     "no": "no",
     "cancel": "Cancel",
-<<<<<<< HEAD
     "save": "Save",
     "edit": "Edit",
     "delete": "Delete",
     "joinRoom": "Join Room",
     "copyLink": "Copy Link",
     "copied": "Copied!",
-=======
-    "save": "save",
-    "edit": "edit",
-    "delete": "delete",
-    "joinRoom": "join room",
-    "copyLink": "copy link",
-    "copied": "copied",
->>>>>>> bc804531
     "formattedIntlDate": "{{date, intlDate}}",
     "formattedIntlTime": "{{time, intlTime}}",
     "requestPermissions": "Please note running DogeHouse without accessibility permissions may cause unwanted errors"
@@ -71,15 +62,9 @@
       "featureText_4": "Open Source",
       "featureText_5": "Text Chat",
       "featureText_6": "Powered by Doge",
-<<<<<<< HEAD
       "loginGithub": "Login with GitHub",
       "loginTwitter": "Login with Twitter",
       "createTestUser": "Create Test User"
-=======
-      "loginGithub": "log in with GitHub",
-      "loginTwitter": "log in with Twitter",
-      "createTestUser": "create test user"
->>>>>>> bc804531
     },
     "myProfile": {
       "logout": "Logout",
@@ -108,11 +93,7 @@
       "header": "Sounds"
     },
     "viewUser": {
-<<<<<<< HEAD
       "editProfile": "Edit Profile",
-=======
-      "editProfile": "edit profile",
->>>>>>> bc804531
       "followsYou": "Follows you",
       "followers": "followers",
       "following": "following",
