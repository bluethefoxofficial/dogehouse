--- conflicted
+++ resolved
@@ -207,11 +207,7 @@
         "goBackToListener": "стать слушателем",
         "deleteMessage": "удалить это сообщение",
         "makeRoomCreator": "назначить админом комнаты",
-<<<<<<< HEAD
-        "unBanFromChat": "Unban from Chat"
-=======
         "unBanFromChat": "Разбанить в чате"
->>>>>>> a3e6aead
       },
       "roomSettingsModal": {
         "requirePermission": "чтобы разговаривать здесь требуется разрешение",
