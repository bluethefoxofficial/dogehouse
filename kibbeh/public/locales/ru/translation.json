--- conflicted
+++ resolved
@@ -100,7 +100,9 @@
       "allowAll": "Разрешить всем",
       "allowAllConfirm": "Вы уверены? Это позволит всем {{count}} пользователям, запрашивающих разрешение, говорить"
     },
-    "searchUser": { "search": "Поиск..." },
+    "searchUser": {
+      "search": "Поиск..."
+    },
     "soundEffectSettings": {
       "header": "Звуки",
       "title": "Настройки звука",
@@ -156,7 +158,11 @@
     "privacySettings": {
       "title": "Privacy Settings",
       "header": "Privacy Settings",
-      "whispers": { "label": "Whispers", "on": "On", "off": "Off" }
+      "whispers": {
+        "label": "Whispers",
+        "on": "On",
+        "off": "Off"
+      }
     }
   },
   "components": {
@@ -208,8 +214,12 @@
       "toggleOverlayKeybind": "переключить привязку клавиши оверлея",
       "toggleDeafKeybind": "Toggle deafen keybind"
     },
-    "userVolumeSlider": { "noAudioMessage": "нет аудиосвязи" },
-    "addToCalendar": { "add": "Добавить в Календарь" },
+    "userVolumeSlider": {
+      "noAudioMessage": "нет аудиосвязи"
+    },
+    "addToCalendar": {
+      "add": "Добавить в Календарь"
+    },
     "wsKilled": {
       "description": "Вебсокет был удален сервером. Обычно это происходит когда вы открываете сайт в другой вкладке.",
       "reconnect": "Переподключиться"
@@ -303,16 +313,14 @@
       },
       "downloadApp": "Download App"
     },
-<<<<<<< HEAD
     "userBadges": {
       "dhStaff": "DogeHouse Staff",
       "dhContributor": "DogeHouse Contributor"
-=======
+    },
     "messagesDropdown": {
       "title": "Messages",
       "showMore": "Show More",
       "noMessages": "No new messages"
->>>>>>> c4902fed
     }
   },
   "modules": {
@@ -367,6 +375,8 @@
       "galacticDoge": "галактический Doge",
       "spottedLife": "замечена планета с жизнью"
     },
-    "feed": { "yourFeed": "Ваша лента" }
+    "feed": {
+      "yourFeed": "Ваша лента"
+    }
   }
 }