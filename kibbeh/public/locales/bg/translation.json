--- conflicted
+++ resolved
@@ -100,7 +100,9 @@
       "allowAll": "Allow all",
       "allowAllConfirm": "Are you sure? This will allow all {{count}} requesting users to speak"
     },
-    "searchUser": { "search": "търсене..." },
+    "searchUser": {
+      "search": "търсене..."
+    },
     "soundEffectSettings": {
       "header": "Звук",
       "title": "Sound Settings",
@@ -139,7 +141,10 @@
       "title": "Voice Settings"
     },
     "overlaySettings": {
-      "input": { "errorMsg": "Invalid app title", "label": "Enter App Title" },
+      "input": {
+        "errorMsg": "Invalid app title",
+        "label": "Enter App Title"
+      },
       "header": "Overlay Settings",
       "errorMsg": "Please enter valid app title",
       "label": "Enter app title"
@@ -155,7 +160,11 @@
     "privacySettings": {
       "title": "Privacy Settings",
       "header": "Privacy Settings",
-      "whispers": { "label": "Whispers", "on": "On", "off": "Off" }
+      "whispers": {
+        "label": "Whispers",
+        "on": "On",
+        "off": "Off"
+      }
     }
   },
   "components": {
@@ -190,7 +199,10 @@
       "linkText": "issue в GitHub",
       "addSupport": "и аз ще пробвам да добавя поддръжка за вашето устройство."
     },
-    "inviteButton": { "invited": "поканен", "inviteToRoom": "канене в стаята" },
+    "inviteButton": {
+      "invited": "поканен",
+      "inviteToRoom": "канене в стаята"
+    },
     "micPermissionBanner": {
       "permissionDenied": "Проблем с позволенията в браузъра (може да се наложи да отидете в настройките на браузъра и да презаредите страницата)",
       "dismiss": "отхвърляне",
@@ -207,7 +219,9 @@
     "userVolumeSlider": {
       "noAudioMessage": "по някаква причина няма звуков консуматор"
     },
-    "addToCalendar": { "add": "Добави към календар" },
+    "addToCalendar": {
+      "add": "Добави към календар"
+    },
     "wsKilled": {
       "description": "WebSocket-а беше спрян от сървъра. Това обикновенно се случва, когато сайта е отворен в друг прозорец.",
       "reconnect": "повторно свързване"
@@ -301,16 +315,14 @@
       },
       "downloadApp": "Download App"
     },
-<<<<<<< HEAD
     "userBadges": {
       "dhStaff": "DogeHouse Staff",
       "dhContributor": "DogeHouse Contributor"
-=======
+    },
     "messagesDropdown": {
       "title": "Messages",
       "showMore": "Show More",
       "noMessages": "No new messages"
->>>>>>> c4902fed
     }
   },
   "modules": {
@@ -365,6 +377,8 @@
       "galacticDoge": "Galactic Doge",
       "spottedLife": "Planet with life spotted"
     },
-    "feed": { "yourFeed": "Your Feed" }
+    "feed": {
+      "yourFeed": "Your Feed"
+    }
   }
 }