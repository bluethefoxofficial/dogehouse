{
  "_comment": "if you change this file, do: yarn i18",
  "common": {
    "loadMore": "učitaj više",
    "loading": "učitavanje ...",
    "noUsersFound": "nije pronađen nijedan korisnik",
    "ok": "ok",
    "yes": "da",
    "no": "ne",
    "cancel": "Otkaži",
    "save": "spremi",
    "edit": "uredi",
    "delete": "brisanje",
    "joinRoom": "pridruži se sobi",
    "copyLink": "kopiraj vezu",
    "copied": "kopirano",
    "formattedIntlDate": "{{date, intlDate}}",
    "formattedIntlTime": "{{time, intlTime}}",
    "requestPermissions": "Molimo Vas da upamtite da bi korištenje DogeHouse-a bez dozvola za pristupačnost moglo uzrokovati neke neželjene greške"
  },
  "header": {
    "_comment": "Main Header UI Internationalization Strings",
    "title": "DogeHouse",
    "mutedTitle": "Prigušen | DogeHouse",
    "deafenedTitle": "Oglušen | DogeHouse",
    "dashboard": "Nadzorna ploča",
    "connectionTaken": "Veza Zauzeta"
  },
  "footer": {
    "_comment": "Main Footer UI Internationalization Strings",
    "link_1": "Priča o nastanku",
    "link_2": "Nesklad",
    "link_3": "Prijavi grešku"
  },
  "pages": {
    "_comment": "Respective Page UI Internationalization String",
    "admin": {
      "ban": "zabrani",
      "userStaffandContrib": "User Staff & Contributions",
      "staff": "Staff: ",
      "contributions": "Contributions"
    },
    "followingOnlineList": {
      "listHeader": "Popis korisnika koji nisu u privatnoj sobi, a vi ih pratite",
      "currentRoom": "trenutno u:",
      "startPrivateRoom": "započnite privatnu sobu s njima",
      "title": "People"
    },
    "followList": {
      "followHim": "zaprati",
      "followingHim": "pratitelji",
      "title": "People",
      "followingNone": "Not following anyone",
      "noFollowers": "No followers"
    },
    "home": {
      "createRoom": "Stvori sobu",
      "refresh": "Osvježi",
      "editRoom": "Uredi Sobu",
      "desktopAlert": "Preuzmite DogeHouse Desktop aplikaciju danas!"
    },
    "inviteList": {
      "roomGone": "soba je nestala, idi natrag",
      "shareRoomLink": "podijeli vezu do sobe",
      "inviteFollowers": "Možete pozvati svoje pratitelje koji su na mreži:",
      "whenFollowersOnline": "Kad su vaši pratitelji na mreži, oni će se pojaviti ovdje."
    },
    "login": {
      "headerText": "Dovodimo glasovne razgovore na mjesec 🚀",
      "featureText_1": "Tamna tema",
      "featureText_2": "Otvorene prijave",
      "featureText_3": "Podrška za više platformi",
      "featureText_4": "Otvoreni kod",
      "featureText_5": "Tekstualni chat",
      "featureText_6": "Powered by Doge",
      "loginGithub": "prijava GitHub-om",
      "loginTwitter": "prijava Twitter-om",
      "createTestUser": "izradi test korisnika",
      "loginDiscord": "Prijava Discord-om"
    },
    "myProfile": {
      "logout": "odjava",
      "probablyLoading": "vjerojatno se učitava ...",
      "voiceSettings": "idite na glasovne postavke",
      "soundSettings": "idite na postavke zvuka",
      "deleteAccount": "izbriši račun",
      "overlaySettings": "idi na postavke prekrivača",
      "couldNotFindUser": "Oprostite, nismo mogli pronači tog korisnika",
      "privacySettings": "Privacy settings"
    },
    "notFound": {
      "whoopsError": "Ups! Ova se stranica izgubila u razgovoru.",
      "goHomeMessage": "Ne brinite. Možete",
      "goHomeLinkText": "idi kući"
    },
    "room": {
      "speaker": "Govornici",
      "requestingToSpeak": "Zahtjev za govor",
      "listeners": "Slušatelji",
      "allowAll": "Dopusti sve",
      "allowAllConfirm": "Jeste li sigurni? Ovo će omogućiti svim {{count}} korisnicima koji zahtijevaju da govore",
      "speakers": "Govornici"
    },
    "searchUser": { "search": "traži..." },
    "soundEffectSettings": {
      "header": "Zvuči",
      "title": "Sound Settings",
      "playSound": "Play Sound"
    },
    "viewUser": {
      "editProfile": "uredi profil",
      "followYou": "vas prati",
      "followers": "pratitelja",
      "following": "pratite",
      "followHim": "zapratite",
      "followingHim": "pratite",
      "followsYou": "vas prati",
      "copyProfileUrl": "kopiraj url profila",
      "urlCopied": "URL kopiran u međuspremnik",
      "unfollow": "Prestani pratiti",
      "about": "O",
      "bot": "Robot",
      "profileTabs": {
        "about": "About",
        "rooms": "Rooms",
        "scheduled": "Scheduled",
        "recorded": "Recorded",
        "clips": "Clips"
      },
      "block": "Block",
      "unblock": "Unblock",
      "sendDM": "Send DM",
      "aboutSuffix": ""
    },
    "voiceSettings": {
      "header": "Postavke glasa",
      "mic": "mikrofon:",
      "permissionError": "nisu pronađeni mikrofoni, ili ih nitko nije priključio ili niste dali dopuštenje ovom web mjestu.",
      "refresh": "osvježi popis mikrofona",
      "volume": "jačina zvuka:",
      "title": "Voice Settings"
    },
    "overlaySettings": {
      "header": "Postavke Prekrivača",
      "input": {
        "errorMsg": "Molimo vas da unesete važeći naslov aplikacije",
        "label": "Upišite naslov aplikacije"
      }
    },
    "download": {
      "starting": "Započinjemo preuzimanje...",
      "failed": "Nismo mogli automatski preuzeti, molimo Vas pokušajte kasnije",
      "visit_gh": "Posjetite GitHub izdanja",
      "prompt": "Pritisnite na gumb kako biste započeli preuzimanje",
      "download_now": "Preuzmi Sada",
      "download_for": "Preuzmi za {{platform}}"
    },
    "privacySettings": {
      "title": "Privacy Settings",
      "header": "Privacy Settings",
      "whispers": { "label": "Whispers", "on": "On", "off": "Off" }
    }
  },
  "components": {
    "_comment": "Component UI Internationalization Strings",
    "avatar": {},
    "backBar": {},
    "blockedFromRoomUsers": {
      "header": "Zabranjeni korisnici",
      "unban": "makni zabranu",
      "noBans": "još nitko nije zabranjen"
    },
    "bottomVoiceControl": {
      "leaveCurrentRoomBtn": "Napusti trenutnu sobu",
      "confirmLeaveRoom": "Jeste li sigurni da želite otići?",
      "leave": "Napusti",
      "inviteUsersToRoomBtn": "Pozovite korisnike u sobu",
      "invite": "Pozovite",
      "toggleMuteMicBtn": "Uključivanje / isključivanje mikrofona",
      "mute": "Isključi zvuk",
      "unmute": "Uključi zvuk",
      "makeRoomPublicBtn": "Učini sobu javnom!",
      "settings": "Postavke",
      "speaker": "Govornik",
      "listener": "Slušatelj",
      "chat": "Chat",
      "toggleDeafMicBtn": "Uključivanje / isključivanje Oglušenja",
      "deafen": "Ogluši",
      "undeafen": "Ozvuči"
    },
    "deviceNotSupported": {
      "notSupported": "Vaš uređaj trenutno nije podržan. Možete stvoriti",
      "linkText": "'issue' na GitHubu",
      "addSupport": "i pokušati ćemo dodati podršku za vaš uređaj."
    },
    "inviteButton": { "invited": "pozvan", "inviteToRoom": "pozovi u sobu" },
    "micPermissionBanner": {
      "permissionDenied": "Dozvola odbijena za pokušaj pristupa vašem mikrofonu (možda ćete trebati ući u postavke preglednika i ponovo učitati stranicu)",
      "dismiss": "zanemari",
      "tryAgain": "pokušaj ponovo"
    },
    "keyboardShortcuts": {
      "setKeybind": "postavi tipkovnički prečac",
      "listening": "Slušanje",
      "toggleMuteKeybind": "uključivanje/isključivanje isključivanja tipkovničkih prečaca",
      "togglePushToTalkKeybind": "uključivanje/isključivanje push-to-talk",
      "toggleOverlayKeybind": "Prećac za uključivanje / isključivanje prekrivača",
      "toggleDeafKeybind": "Prećac za uključivanje / isključivanje oglušenja"
    },
    "userVolumeSlider": {
      "noAudioMessage": "iz nekog razloga nema potrošača zvuka"
    },
    "addToCalendar": { "add": "Dodaj u kalendar" },
    "wsKilled": {
      "description": "Poslužitelj je ubio WebSocket. To se obično događa kada web mjesto otvorite na drugoj kartici.",
      "reconnect": "ponovno se poveži"
    },
    "modals": {
      "createRoomModal": {
        "public": "Javno",
        "private": "Privatno",
        "roomName": "Naziv sobe",
        "roomDescription": "Opis sobe",
        "descriptionError": "maksimalna duljina 500",
        "nameError": "mora imati između 2 i 60 znakova",
        "subtitle": "Unesite sljedeća polja kako bi ste stvorili novu sobu"
      },
      "invitedToJoinRoomModal": {
        "newRoomCreated": "Nova soba stvorena",
        "roomInviteFrom": "Poziv u sobu od",
        "justStarted": "Tek su započeli",
        "likeToJoin": ", želite li se pridružiti?",
        "inviteReceived": "pozvani ste u"
      },
      "editProfileModal": {
        "usernameTaken": "korisničko ime zauzeto",
        "avatarUrlError": "Neispravna slika",
        "avatarUrlLabel": "GitHub / Twitter avatar url",
        "displayNameError": "duljina od 2 do 50 znakova",
        "displayNameLabel": "Ime za prikaz",
        "usernameError": "duljina od 4 do 15 znakova i samo alfanumerički / donji znak",
        "usernameLabel": "Korisničko ime",
        "bioError": "maksimalna duljina od 160 znakova",
        "bioLabel": "Bio",
        "bannerUrlLabel": "Twitter banner URL"
      },
      "profileModal": {
        "blockUserConfirm": "Jeste li sigurni da želite blokirati ovog korisnika od toga da se pridruži bilo kojoj sobi koju ste ikad stvorili?",
        "blockUser": "blokiraj korisnika",
        "makeMod": "postavi za moderatora",
        "unmod": "makni moderatora",
        "addAsSpeaker": "dodaj kao govnornika",
        "moveToListener": "prebaci u slušatelja",
        "banFromChat": "zabrani mu chat",
        "banFromRoom": "zabrani mu pristup sobi",
        "goBackToListener": "vratite se na slušatelj",
        "deleteMessage": "izbriši ovu poruku",
        "makeRoomCreator": "napravi administratorom sobe",
        "unBanFromChat": "Makni zabranu sa Chat-a",
        "banIPFromRoom": "Ban IP from Room"
      },
      "roomSettingsModal": {
        "requirePermission": "zahtijeva dopuštenje za govor",
        "makePublic": "učini sobu javnom",
        "makePrivate": "učini sobu privatnom",
        "renamePublic": "Postavi ime javne sobe",
        "renamePrivate": "Postavi ime privatne sobe",
        "chatDisabled": "disable chat",
        "chatCooldown": "Chat Cooldown (milliseconds)",
        "chat": {
          "label": "Chat",
          "enabled": "Enabled",
          "disabled": "Disabled",
          "followerOnly": "Follower Only"
        }
      }
    },
    "followingOnline": {
      "people": "Ljudi",
      "online": "NA MREŽI",
      "noOnline": "Imate 0 prijatelja koji su trenutno na mreži",
      "showMore": "Prikaži još"
    },
    "upcomingRoomsCard": {
      "upcomingRooms": "Nadolazeće sobe",
      "exploreMoreRooms": "Istraži još soba"
    },
    "search": {
      "placeholder": "Potraži za sobe, korisnike ili kategorije",
      "placeholderShort": "Potraži"
    },
    "settingsDropdown": {
      "profile": "Profil",
      "language": "Jezik",
      "reportABug": "Prijavi Bug",
      "useOldVersion": "Koristi Staru verziju",
      "logOut": {
        "button": "Odjava",
        "modalSubtitle": "Jeste li sigurni da se želite odjaviti?"
      },
      "debugAudio": {
        "debugAudio": "Debuggaj Audio",
        "stopDebugger": "Zaustavi Debugger"
      },
      "downloadApp": "Download App"
    },
<<<<<<< HEAD
    "userBadges": {
      "dhStaff": "DogeHouse Staff",
      "dhContributor": "DogeHouse Contributor"
=======
    "messagesDropdown": {
      "title": "Messages",
      "showMore": "Show More",
      "noMessages": "No new messages"
>>>>>>> c4902fed
    }
  },
  "modules": {
    "_comment": "Modules UI Internationalization Strings",
    "scheduledRooms": {
      "title": "Planirane sobe",
      "noneFound": "nije pronađen",
      "allRooms": "sve predviđene sobe",
      "myRooms": "moje predviđene sobe",
      "scheduleRoomHeader": "Raspored prostorija",
      "startRoom": "start soba",
      "modal": {
        "needsFuture": "mora biti u budućnosti",
        "roomName": "ime sobe",
        "roomDescription": "Opis",
        "minLength": "min duljina 2"
      },
      "tommorow": "TOMMOROW",
      "today": "TODAY",
      "deleteModal": {
        "areYouSure": "Jeste li sigurni da želite izbrisati ovu nadolazeću sobu?"
      }
    },
    "roomChat": {
      "title": "Chat",
      "emotesSoon": "[emotikoni uskoro]",
      "bannedAlert": "Dobili ste zabranu chatanja",
      "waitAlert": "Prije slanja nove poruke morate pričekati sekundu",
      "search": "Traži",
      "searchResults": "Rezultati pretraživanja",
      "recent": "Često se koristi",
      "sendMessage": "Pošalji poruku",
      "whisper": "Šaputanje",
      "welcomeMessage": "Dobrodošli u chat!",
      "roomDescription": "opis sobe",
      "disabled": "room chat has been disabled",
      "messageDeletion": {
        "message": "message",
        "retracted": "retracted",
        "deleted": "deleted"
      }
    },
    "roomStatus": {
      "fuelingRocket": "Raketa za punjenje gorivom",
      "takingOff": "Polijetanje",
      "inSpace": "U svemiru",
      "approachingMoon": "Približavanje Mjeseca",
      "lunarDoge": "Lunarni doge",
      "approachingSun": "Približavanje suncu",
      "solarDoge": "Solarni doge",
      "approachingGalaxy": "Približavanje galaksiji",
      "galacticDoge": "Galaktički doge",
      "spottedLife": "Planeta sa životom uočena"
    },
    "feed": { "yourFeed": "Vaš Feed" }
  }
}<|MERGE_RESOLUTION|>--- conflicted
+++ resolved
@@ -101,7 +101,9 @@
       "allowAllConfirm": "Jeste li sigurni? Ovo će omogućiti svim {{count}} korisnicima koji zahtijevaju da govore",
       "speakers": "Govornici"
     },
-    "searchUser": { "search": "traži..." },
+    "searchUser": {
+      "search": "traži..."
+    },
     "soundEffectSettings": {
       "header": "Zvuči",
       "title": "Sound Settings",
@@ -158,7 +160,11 @@
     "privacySettings": {
       "title": "Privacy Settings",
       "header": "Privacy Settings",
-      "whispers": { "label": "Whispers", "on": "On", "off": "Off" }
+      "whispers": {
+        "label": "Whispers",
+        "on": "On",
+        "off": "Off"
+      }
     }
   },
   "components": {
@@ -193,7 +199,10 @@
       "linkText": "'issue' na GitHubu",
       "addSupport": "i pokušati ćemo dodati podršku za vaš uređaj."
     },
-    "inviteButton": { "invited": "pozvan", "inviteToRoom": "pozovi u sobu" },
+    "inviteButton": {
+      "invited": "pozvan",
+      "inviteToRoom": "pozovi u sobu"
+    },
     "micPermissionBanner": {
       "permissionDenied": "Dozvola odbijena za pokušaj pristupa vašem mikrofonu (možda ćete trebati ući u postavke preglednika i ponovo učitati stranicu)",
       "dismiss": "zanemari",
@@ -210,7 +219,9 @@
     "userVolumeSlider": {
       "noAudioMessage": "iz nekog razloga nema potrošača zvuka"
     },
-    "addToCalendar": { "add": "Dodaj u kalendar" },
+    "addToCalendar": {
+      "add": "Dodaj u kalendar"
+    },
     "wsKilled": {
       "description": "Poslužitelj je ubio WebSocket. To se obično događa kada web mjesto otvorite na drugoj kartici.",
       "reconnect": "ponovno se poveži"
@@ -304,16 +315,14 @@
       },
       "downloadApp": "Download App"
     },
-<<<<<<< HEAD
     "userBadges": {
       "dhStaff": "DogeHouse Staff",
       "dhContributor": "DogeHouse Contributor"
-=======
+    },
     "messagesDropdown": {
       "title": "Messages",
       "showMore": "Show More",
       "noMessages": "No new messages"
->>>>>>> c4902fed
     }
   },
   "modules": {
@@ -368,6 +377,8 @@
       "galacticDoge": "Galaktički doge",
       "spottedLife": "Planeta sa životom uočena"
     },
-    "feed": { "yourFeed": "Vaš Feed" }
+    "feed": {
+      "yourFeed": "Vaš Feed"
+    }
   }
 }