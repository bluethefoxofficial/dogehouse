{
  "_comment": "if you change this file, do: yarn i18",
  "common": {
    "loadMore": "učitaj još",
    "loading": "učitavanje...",
    "noUsersFound": "nema pronađenih korisnika",
    "ok": "ok",
    "yes": "da",
    "no": "ne",
    "cancel": "otkaži",
    "save": "sačuvaj",
    "edit": "uredi",
    "delete": "obriši",
    "joinRoom": "pridruži se sobi",
    "copyLink": "kopiraj link",
    "copied": "kopirano",
    "formattedIntlDate": "{{date, intlDate}}",
    "formattedIntlTime": "{{time, intlTime}}",
    "requestPermissions": "Please note running DogeHouse without accessibility permissions may cause unwanted errors"
  },
  "header": {
    "_comment": "Main Header UI Internationalization Strings",
    "title": "DogeHouse",
    "mutedTitle": "Prigušen | DogeHouse",
    "deafenedTitle": "Deafened | DogeHouse",
    "dashboard": "Dashboard",
    "connectionTaken": "Connection Taken"
  },
  "footer": {
    "_comment": "Main Footer UI Internationalization Strings",
    "link_1": "Priča o poreklu",
    "link_2": "Discord",
    "link_3": "Prijavi problem"
  },
  "pages": {
    "_comment": "Respective Page UI Internationalization Strings",
    "admin": {
      "ban": "zabrani",
      "userStaffandContrib": "User Staff & Contributions",
      "staff": "Staff: ",
      "contributions": "Contributions"
    },
    "followingOnlineList": {
      "listHeader": "Spisak korisnika koji nisu u privatnoj sobi i koje pratite.",
      "currentRoom": "trenutno u:",
      "startPrivateRoom": "započni privatnu sobu sa njima",
      "title": "People"
    },
    "followList": {
      "followHim": "follow",
      "followingHim": "following",
      "title": "People",
      "followingNone": "Not following anyone",
      "noFollowers": "No followers"
    },
    "home": {
      "createRoom": "Kreiraj sobu",
      "refresh": "Refresh",
      "editRoom": "Edit Room",
      "desktopAlert": "Download the DogeHouse desktop app today!"
    },
    "inviteList": {
      "roomGone": "soba je nestala, vrati me nazad",
      "shareRoomLink": "podeli vezu do sobe",
      "inviteFollowers": "Možete pozvati svoje pratioce koji su aktivni:",
      "whenFollowersOnline": "Kada su vaši pratioci aktivni, oni će se pojaviti ovde."
    },
    "login": {
      "headerText": "Dovodimo glasovne konverzacije do Meseca 🚀",
      "featureText_1": "Tamna tema",
      "featureText_2": "Otvorene prijave",
      "featureText_3": "Podrška za više platformi",
      "featureText_4": "Otvorenog koda",
      "featureText_5": "Tekstualno ćaskanje",
      "featureText_6": "Pokreće Doge",
      "loginGithub": "prijavi se preko GitHub-a",
      "loginTwitter": "prijavi se preko Twitter-a",
      "createTestUser": "kreiraj test korisnika",
      "loginDiscord": "Login with Discord"
    },
    "myProfile": {
      "logout": "odjavi me",
      "probablyLoading": "verovatno učitava...",
      "voiceSettings": "idi na podešavanje glasa",
      "soundSettings": "idi na podešavanje zvuka",
      "deleteAccount": "obriši nalog",
      "overlaySettings": "go to overlay settings",
      "couldNotFindUser": "Izvini, nismo pronašli ovog korisnika",
      "privacySettings": "Privacy settings"
    },
    "notFound": {
      "whoopsError": "Ups! Ova stranica se izgubila u razgovoru.",
      "goHomeMessage": "Bez brige. Možete.",
      "goHomeLinkText": "idi na početnu"
    },
    "room": {
      "speakers": "Govornici",
      "requestingToSpeak": "Molim za reč",
      "listeners": "Slušaoci",
      "allowAll": "Prihvati sve",
      "allowAllConfirm": "Are you sure? This will allow all {{count}} requesting users to speak"
    },
    "searchUser": { "search": "pretraži..." },
    "soundEffectSettings": {
      "header": "Zvukovi",
      "title": "Sound Settings",
      "playSound": "Play Sound"
    },
    "viewUser": {
      "editProfile": "uredi profil",
      "followsYou": "prati vas",
      "followers": "pratioci",
      "following": "praćenja",
      "followHim": "follow",
      "followingHim": "following",
      "copyProfileUrl": "copy profile url",
      "urlCopied": "URL copied to clipboard",
      "unfollow": "Unfollow",
      "about": "Opis",
      "bot": "Bot",
      "profileTabs": {
        "about": "About",
        "rooms": "Rooms",
        "scheduled": "Scheduled",
        "recorded": "Recorded",
        "clips": "Clips"
      },
      "block": "Block",
      "unblock": "Unblock",
      "sendDM": "Send DM",
      "aboutSuffix": ""
    },
    "voiceSettings": {
      "header": "Podešavanja glasa",
      "mic": "mikrofon:",
      "permissionError": "nije pronađen nijedan mikrofon, ili ga niste priključili ili niste dali dozvolu ovoj web lokaciji.",
      "refresh": "osveži listu mikrofona",
      "volume": "jačina zvuka:",
      "title": "Voice Settings"
    },
    "overlaySettings": {
      "input": { "errorMsg": "Invalid app title", "label": "Enter App Title" },
      "header": "Overlay Settings"
    },
    "download": {
      "starting": "Starting download...",
      "failed": "Could not auto-download, please try again later",
      "visit_gh": "Visit Github Releases",
      "prompt": "Click on the button below to start download",
      "download_now": "Download Now",
      "download_for": "Download for %platform% (%ext%)"
    },
    "privacySettings": {
      "title": "Privacy Settings",
      "header": "Privacy Settings",
      "whispers": { "label": "Whispers", "on": "On", "off": "Off" }
    }
  },
  "components": {
    "_comment": "Component UI Internationalization Strings",
    "avatar": {},
    "backBar": {},
    "blockedFromRoomUsers": {
      "header": "Blokirani korisnici",
      "unban": "Poništi blokadu",
      "noBans": "još niko nije blokiran"
    },
    "bottomVoiceControl": {
      "leaveCurrentRoomBtn": "Napusti trenutnu sobu",
      "confirmLeaveRoom": "Da li ste sigurni da želite da napustite sobu?",
      "leave": "Napusti",
      "inviteUsersToRoomBtn": "Pozovi korisnike u sobu",
      "invite": "Pozovi",
      "toggleMuteMicBtn": "Uključi / isključi mikrofon",
      "mute": "Isključi zvug",
      "unmute": "Uključi zvuk",
      "makeRoomPublicBtn": "Učini sobu javnom!",
      "settings": "Podešavanja",
      "speaker": "Govornik",
      "listener": "Slušalac",
      "chat": "Ćaskanje",
      "toggleDeafMicBtn": "Mutiraj se",
      "deafen": "Deafen",
      "undeafen": "Undeafen"
    },
    "deviceNotSupported": {
      "notSupported": "Vaš uređaj ternutno nije podržan. Možete stvoriti",
      "linkText": "greška na GitHub-u",
      "addSupport": "i pokušaću da dodam podršku za Vaš uređaj."
    },
    "inviteButton": { "invited": "pozvan", "inviteToRoom": "pozvan u sobu" },
    "micPermissionBanner": {
      "permissionDenied": "Dozvola odbijena za pokušaj pristupa mikrofonu (možda ćete morati da uđete u podešavanja pregledača i ponovo učitate stranicu)",
      "dismiss": "odbaci",
      "tryAgain": "pokušaj ponovo"
    },
    "keyboardShortcuts": {
      "setKeybind": "podesi prečicu na tastaturi",
      "listening": "slušanje",
      "toggleMuteKeybind": "uključi/isključi prečicu na tastaturi za mutiranje",
      "togglePushToTalkKeybind": "uključi/isključi prečicu na tastaturi za govor na pritisak",
      "toggleOverlayKeybind": "toggle overlay keybind",
      "toggleDeafKeybind": "Toggle deafen keybind"
    },
    "userVolumeSlider": {
      "noAudioMessage": "nema audio konzumera iz nekog razloga"
    },
    "addToCalendar": { "add": "Dodaj u kalendar" },
    "wsKilled": {
      "description": "Websocket je ubio server. To se obično dešava kada otvorite web lokaciju na drugoj kartici.",
      "reconnect": "ponovo poveži"
    },
    "modals": {
      "createRoomModal": {
        "public": "javno",
        "private": "privatno",
        "roomName": "naziv sobe",
        "roomDescription": "opis sobe",
        "descriptionError": "maksimalna dužina 500",
        "nameError": "mora biti od 2 do 60 karaktera dužine",
        "subtitle": "Popuni sledeća polja da započneš novu sobu"
      },
      "invitedToJoinRoomModal": {
        "newRoomCreated": "Kreirana nova soba",
        "roomInviteFrom": "Poziv u novu sobu od",
        "justStarted": "Upravo su počeli",
        "likeToJoin": ", želite li da se pridružite?",
        "inviteReceived": "pozvani ste u"
      },
      "editProfileModal": {
        "usernameTaken": "korisničko ime je zauzetno",
        "avatarUrlError": "Nevažeća slika",
        "avatarUrlLabel": "Github/Twitter/Discord avatar url",
        "displayNameError": "dužina od 2 do 50 karaktera",
        "displayNameLabel": "Prikazano ime",
        "usernameError": "dužina od 4 do 15 karaktera i samo alfanumerički znakovi/donja crta",
        "usernameLabel": "Korisničko ime",
        "bioError": "maksimalna dužina 160 karaktera",
        "bioLabel": "Opis",
        "bannerUrlLabel": "Twitter banner URL"
      },
      "profileModal": {
        "blockUserConfirm": "Da li ste sigurni da želite da blokirate ovog korisnika da se pridruži bilo kojoj sobi koju ste ikada stvorili?",
        "blockUser": "blokiraj korisnika",
        "makeMod": "dodaj moderatora",
        "unmod": "skloni moderatora",
        "addAsSpeaker": "dodaj kao govornika",
        "moveToListener": "pređi na slušaoca",
        "banFromChat": "zabrani pristup ćaskanju",
        "banFromRoom": "zabrani pristup sobi",
        "goBackToListener": "vrati se slušaocu",
        "deleteMessage": "obriši ovu poruku",
        "makeRoomCreator": "make room admin",
        "unBanFromChat": "Unban from Chat",
        "banIPFromRoom": "Ban IP from Room"
      },
      "roomSettingsModal": {
        "requirePermission": "zatraži dozvolu za govor",
        "makePublic": "učini sobu javnom",
        "makePrivate": "učini sobu privatnom",
        "renamePublic": "Set public room name",
        "renamePrivate": "Set private room name",
        "chatDisabled": "disable chat",
        "chatCooldown": "Chat Cooldown (milliseconds)",
        "chat": {
          "label": "Chat",
          "enabled": "Enabled",
          "disabled": "Disabled",
          "followerOnly": "Follower Only"
        }
      }
    },
    "followingOnline": {
      "people": "People",
      "online": "ONLINE",
      "noOnline": "Nemaš ni jednog prijatelja online",
      "showMore": "Prikaži više"
    },
    "upcomingRoomsCard": {
      "upcomingRooms": "Nadolazeće sobe",
      "exploreMoreRooms": "Istraži više soba"
    },
    "search": {
      "placeholder": "Pretraži sobe, korisnike ili kategorije",
      "placeholderShort": "Search"
    },
    "settingsDropdown": {
      "profile": "Profil",
      "language": "Jezik",
      "reportABug": "Prijavi grešku",
      "useOldVersion": "Korsiti staru verziju",
      "logOut": {
        "button": "Odjavi se",
        "modalSubtitle": "Da li si siguran da želiš da se odjaviš?"
      },
      "debugAudio": {
        "debugAudio": "Debaguj Audio",
        "stopDebugger": "Zaustavi Debager"
      },
      "downloadApp": "Download App"
    },
<<<<<<< HEAD
    "userBadges": {
      "dhStaff": "DogeHouse Staff",
      "dhContributor": "DogeHouse Contributor"
=======
    "messagesDropdown": {
      "title": "Messages",
      "showMore": "Show More",
      "noMessages": "No new messages"
>>>>>>> c4902fed
    }
  },
  "modules": {
    "_comment": "Modules UI Internationalization Strings",
    "scheduledRooms": {
      "title": "Zakazane sobe",
      "noneFound": "nijedna nije pronađena",
      "allRooms": "sve zakazane sobe",
      "myRooms": "moje zakazane sobe",
      "scheduleRoomHeader": "Zakaži sobu",
      "startRoom": "započni sobu",
      "modal": {
        "needsFuture": "treba da bude u budućnosti",
        "roomName": "naziv sobe",
        "minLength": "minimalna dužina 2",
        "roomDescription": "opis"
      },
      "tommorow": "TOMMOROW",
      "today": "TODAY",
      "deleteModal": {
        "areYouSure": "Are you sure you want to delete this scheduled room?"
      }
    },
    "roomChat": {
      "title": "Ćaskanje",
      "emotesSoon": "[emotikoni uskoro]",
      "bannedAlert": "Zabranjeno Vam je ćaskanje",
      "waitAlert": "Pre slanja nove poruke morate da sačekate sekundu",
      "search": "Pretraži",
      "searchResults": "Rezultati pretrage",
      "recent": "Često korišćeno",
      "sendMessage": "Pošalji poruku",
      "whisper": "šapći",
      "welcomeMessage": "Dobrodošli u ćaskanje!",
      "roomDescription": "opis sobe",
      "disabled": "room chat has been disabled",
      "messageDeletion": {
        "message": "message",
        "retracted": "retracted",
        "deleted": "deleted"
      }
    },
    "roomStatus": {
      "fuelingRocket": "Fueling rocket",
      "takingOff": "Taking off",
      "inSpace": "In space",
      "approachingMoon": "Approaching moon",
      "lunarDoge": "Lunar doge",
      "approachingSun": "Approaching sun",
      "solarDoge": "Solar doge",
      "approachingGalaxy": "Approaching galaxy",
      "galacticDoge": "Galactic Doge",
      "spottedLife": "Planet with life spotted"
    },
    "feed": { "yourFeed": "Tvoj Feed" }
  }
}<|MERGE_RESOLUTION|>--- conflicted
+++ resolved
@@ -100,7 +100,9 @@
       "allowAll": "Prihvati sve",
       "allowAllConfirm": "Are you sure? This will allow all {{count}} requesting users to speak"
     },
-    "searchUser": { "search": "pretraži..." },
+    "searchUser": {
+      "search": "pretraži..."
+    },
     "soundEffectSettings": {
       "header": "Zvukovi",
       "title": "Sound Settings",
@@ -139,7 +141,10 @@
       "title": "Voice Settings"
     },
     "overlaySettings": {
-      "input": { "errorMsg": "Invalid app title", "label": "Enter App Title" },
+      "input": {
+        "errorMsg": "Invalid app title",
+        "label": "Enter App Title"
+      },
       "header": "Overlay Settings"
     },
     "download": {
@@ -153,7 +158,11 @@
     "privacySettings": {
       "title": "Privacy Settings",
       "header": "Privacy Settings",
-      "whispers": { "label": "Whispers", "on": "On", "off": "Off" }
+      "whispers": {
+        "label": "Whispers",
+        "on": "On",
+        "off": "Off"
+      }
     }
   },
   "components": {
@@ -188,7 +197,10 @@
       "linkText": "greška na GitHub-u",
       "addSupport": "i pokušaću da dodam podršku za Vaš uređaj."
     },
-    "inviteButton": { "invited": "pozvan", "inviteToRoom": "pozvan u sobu" },
+    "inviteButton": {
+      "invited": "pozvan",
+      "inviteToRoom": "pozvan u sobu"
+    },
     "micPermissionBanner": {
       "permissionDenied": "Dozvola odbijena za pokušaj pristupa mikrofonu (možda ćete morati da uđete u podešavanja pregledača i ponovo učitate stranicu)",
       "dismiss": "odbaci",
@@ -205,7 +217,9 @@
     "userVolumeSlider": {
       "noAudioMessage": "nema audio konzumera iz nekog razloga"
     },
-    "addToCalendar": { "add": "Dodaj u kalendar" },
+    "addToCalendar": {
+      "add": "Dodaj u kalendar"
+    },
     "wsKilled": {
       "description": "Websocket je ubio server. To se obično dešava kada otvorite web lokaciju na drugoj kartici.",
       "reconnect": "ponovo poveži"
@@ -299,16 +313,14 @@
       },
       "downloadApp": "Download App"
     },
-<<<<<<< HEAD
     "userBadges": {
       "dhStaff": "DogeHouse Staff",
       "dhContributor": "DogeHouse Contributor"
-=======
+    },
     "messagesDropdown": {
       "title": "Messages",
       "showMore": "Show More",
       "noMessages": "No new messages"
->>>>>>> c4902fed
     }
   },
   "modules": {
@@ -363,6 +375,8 @@
       "galacticDoge": "Galactic Doge",
       "spottedLife": "Planet with life spotted"
     },
-    "feed": { "yourFeed": "Tvoj Feed" }
+    "feed": {
+      "yourFeed": "Tvoj Feed"
+    }
   }
 }