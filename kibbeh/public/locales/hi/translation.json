--- conflicted
+++ resolved
@@ -99,7 +99,9 @@
       "allowAll": "अल्लोव आल ",
       "allowAllConfirm": "अरे  यू  सूरे ? थिस  विल अल्लोव आल {{count}} रिक्वेस्टिंग  उसेर्स  तो  स्पीक "
     },
-    "searchUser": { "search": "खोज करे..." },
+    "searchUser": {
+      "search": "खोज करे..."
+    },
     "soundEffectSettings": {
       "header": "आवाज़",
       "title": "Sound Settings",
@@ -138,7 +140,10 @@
       "title": "Voice Settings"
     },
     "overlaySettings": {
-      "input": { "errorMsg": "Invalid app title", "label": "Enter App Title" },
+      "input": {
+        "errorMsg": "Invalid app title",
+        "label": "Enter App Title"
+      },
       "header": "Overlay Settings"
     },
     "download": {
@@ -152,7 +157,11 @@
     "privacySettings": {
       "title": "Privacy Settings",
       "header": "Privacy Settings",
-      "whispers": { "label": "Whispers", "on": "On", "off": "Off" }
+      "whispers": {
+        "label": "Whispers",
+        "on": "On",
+        "off": "Off"
+      }
     }
   },
   "components": {
@@ -187,7 +196,10 @@
       "linkText": "GitHub issue",
       "addSupport": "बना सकते है|  हम आपके डिवाइस के लिए समर्थन जोड़ने का प्रयास करेंगे।"
     },
-    "inviteButton": { "invited": "invited", "inviteToRoom": "invite to room" },
+    "inviteButton": {
+      "invited": "invited",
+      "inviteToRoom": "invite to room"
+    },
     "micPermissionBanner": {
       "permissionDenied": "आपने माइक को उपयोग करने की अनुमति को इनकार कर दी है (आपको ब्राउज़र सेटिंग्स में जा के सैट करें या वेबसाइट को फिर से लोड करने की आवश्यकता हो सकती है)",
       "dismiss": "डिसमिस",
@@ -204,7 +216,9 @@
     "userVolumeSlider": {
       "noAudioMessage": "किसी कारण से कोई ऑडियो उपभोक्ता नहीं है"
     },
-    "addToCalendar": { "add": "कैलेंडर में जोड़ें" },
+    "addToCalendar": {
+      "add": "कैलेंडर में जोड़ें"
+    },
     "wsKilled": {
       "description": "Websocket was killed by the server. This usually happens when you open the website in another tab.",
       "reconnect": "फिर कनेक्ट करे"
@@ -298,16 +312,14 @@
       },
       "downloadApp": "Download App"
     },
-<<<<<<< HEAD
     "userBadges": {
       "dhStaff": "DogeHouse Staff",
       "dhContributor": "DogeHouse Contributor"
-=======
+    },
     "messagesDropdown": {
       "title": "Messages",
       "showMore": "Show More",
       "noMessages": "No new messages"
->>>>>>> c4902fed
     }
   },
   "modules": {
@@ -362,6 +374,8 @@
       "galacticDoge": "Galactic Doge",
       "spottedLife": "Planet with life spotted"
     },
-    "feed": { "yourFeed": "Your Feed" }
+    "feed": {
+      "yourFeed": "Your Feed"
+    }
   }
 }