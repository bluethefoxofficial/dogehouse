--- conflicted
+++ resolved
@@ -100,7 +100,9 @@
       "allowAll": "Tout autoriser",
       "allowAllConfirm": "Êtes-vous sûr? Cela autorisera {{count}} utilisateurs en attente de parler"
     },
-    "searchUser": { "search": "recherche..." },
+    "searchUser": {
+      "search": "recherche..."
+    },
     "soundEffectSettings": {
       "header": "Sons",
       "title": "Sound Settings",
@@ -156,7 +158,11 @@
     "privacySettings": {
       "title": "Privacy Settings",
       "header": "Privacy Settings",
-      "whispers": { "label": "Whispers", "on": "On", "off": "Off" }
+      "whispers": {
+        "label": "Whispers",
+        "on": "On",
+        "off": "Off"
+      }
     }
   },
   "components": {
@@ -221,7 +227,9 @@
       "upcomingRooms": "Prochaines salles",
       "exploreMoreRooms": "Explorer plus de salles"
     },
-    "addToCalendar": { "add": "Ajouter au Calendrier" },
+    "addToCalendar": {
+      "add": "Ajouter au Calendrier"
+    },
     "wsKilled": {
       "description": "Le WebSocket a été fermé par le serveur. Cela arrive souvent quand vous ouvrez le site dans une autre fenêtre.",
       "reconnect": "Se reconnecter"
@@ -305,21 +313,21 @@
         }
       }
     },
-<<<<<<< HEAD
     "userBadges": {
       "dhStaff": "DogeHouse Staff",
       "dhContributor": "DogeHouse Contributor"
-=======
+    },
     "messagesDropdown": {
       "title": "Messages",
       "showMore": "Show More",
       "noMessages": "No new messages"
->>>>>>> c4902fed
     }
   },
   "modules": {
     "_comment": "Modules UI Internationalization Strings",
-    "feed": { "yourFeed": "Votre sélection" },
+    "feed": {
+      "yourFeed": "Votre sélection"
+    },
     "scheduledRooms": {
       "title": "Salles programmées",
       "noneFound": "aucune trouvée",
