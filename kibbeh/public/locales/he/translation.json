--- conflicted
+++ resolved
@@ -100,7 +100,9 @@
       "allowAll": "הרשה לכולם",
       "allowAllConfirm": "המשתמשים המבקשים רשות יכולת דיבור {{count}} אתה בטוח? זה יאפשר לכל"
     },
-    "searchUser": { "search": "חפש..." },
+    "searchUser": {
+      "search": "חפש..."
+    },
     "soundEffectSettings": {
       "header": "צלילים",
       "title": "Sound Settings",
@@ -139,7 +141,10 @@
       "title": "Voice Settings"
     },
     "overlaySettings": {
-      "input": { "errorMsg": "Invalid app title", "label": "Enter App Title" },
+      "input": {
+        "errorMsg": "Invalid app title",
+        "label": "Enter App Title"
+      },
       "header": "Overlay Settings"
     },
     "download": {
@@ -153,7 +158,11 @@
     "privacySettings": {
       "title": "Privacy Settings",
       "header": "Privacy Settings",
-      "whispers": { "label": "Whispers", "on": "On", "off": "Off" }
+      "whispers": {
+        "label": "Whispers",
+        "on": "On",
+        "off": "Off"
+      }
     }
   },
   "components": {
@@ -188,7 +197,10 @@
       "linkText": "בעיות בGitHub.",
       "addSupport": "וננסה להוסיף תמיכה למכשיר שלך."
     },
-    "inviteButton": { "invited": "מוזמן", "inviteToRoom": "הזמן לחדר" },
+    "inviteButton": {
+      "invited": "מוזמן",
+      "inviteToRoom": "הזמן לחדר"
+    },
     "micPermissionBanner": {
       "permissionDenied": "ההרשאה נדחתה בניסיון לגשת למיקרופון שלך (יתכן שתצטרך להיכנס להגדרות הדפדפן ולטעון מחדש את הדף)",
       "dismiss": "סגור",
@@ -202,8 +214,12 @@
       "toggleOverlayKeybind": "toggle overlay keybind",
       "toggleDeafKeybind": "Toggle deafen keybind"
     },
-    "userVolumeSlider": { "noAudioMessage": "שום צרכן קול משום מה" },
-    "addToCalendar": { "add": "הוסף ליומן" },
+    "userVolumeSlider": {
+      "noAudioMessage": "שום צרכן קול משום מה"
+    },
+    "addToCalendar": {
+      "add": "הוסף ליומן"
+    },
     "wsKilled": {
       "description": "הWebSocket נסגר על ידי השרת. זה קורה בדרך כלל כשפותחים את האתר בלשונית אחרת.",
       "reconnect": "התחבר מחדש"
@@ -297,16 +313,14 @@
       },
       "downloadApp": "Download App"
     },
-<<<<<<< HEAD
     "userBadges": {
       "dhStaff": "DogeHouse Staff",
       "dhContributor": "DogeHouse Contributor"
-=======
+    },
     "messagesDropdown": {
       "title": "Messages",
       "showMore": "Show More",
       "noMessages": "No new messages"
->>>>>>> c4902fed
     }
   },
   "modules": {
@@ -326,7 +340,9 @@
       },
       "tommorow": "מחר",
       "today": "היום",
-      "deleteModal": { "areYouSure": "האם אתה בטוח שתרצה למחוק את החדר הזה?" }
+      "deleteModal": {
+        "areYouSure": "האם אתה בטוח שתרצה למחוק את החדר הזה?"
+      }
     },
     "roomChat": {
       "title": "צ'אט",
@@ -359,6 +375,8 @@
       "galacticDoge": "גלקטי Doge",
       "spottedLife": "כוכב לכת עם חיים נמצא"
     },
-    "feed": { "yourFeed": "הסיפור שלך" }
+    "feed": {
+      "yourFeed": "הסיפור שלך"
+    }
   }
 }