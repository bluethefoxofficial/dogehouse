--- conflicted
+++ resolved
@@ -100,7 +100,9 @@
       "allowAll": "Allow all",
       "allowAllConfirm": "Are you sure? This will allow all {{count}} requesting users to speak"
     },
-    "searchUser": { "search": "soek..." },
+    "searchUser": {
+      "search": "soek..."
+    },
     "soundEffectSettings": {
       "header": "Klanke",
       "title": "Sound Settings",
@@ -139,7 +141,10 @@
       "title": "Voice Settings"
     },
     "overlaySettings": {
-      "input": { "errorMsg": "Invalid app title", "label": "Enter App Title" },
+      "input": {
+        "errorMsg": "Invalid app title",
+        "label": "Enter App Title"
+      },
       "header": "Overlay Settings",
       "errorMsg": "Please enter valid app title",
       "label": "Enter app title"
@@ -155,7 +160,11 @@
     "privacySettings": {
       "title": "Privacy Settings",
       "header": "Privacy Settings",
-      "whispers": { "label": "Whispers", "on": "On", "off": "Off" }
+      "whispers": {
+        "label": "Whispers",
+        "on": "On",
+        "off": "Off"
+      }
     }
   },
   "components": {
@@ -190,7 +199,10 @@
       "linkText": "kwessie op GitHub",
       "addSupport": "meld en ons sal probeer om ondersteuning vir jou testel by te voeg."
     },
-    "inviteButton": { "invited": "Genooi", "inviteToRoom": "Nooi na kamer" },
+    "inviteButton": {
+      "invited": "Genooi",
+      "inviteToRoom": "Nooi na kamer"
+    },
     "micPermissionBanner": {
       "permissionDenied": "Toestemming ontken om jou mikrofoon te gebruik (jy mag dalk in jou blaaier instellings die bladsy te moet herlaai)",
       "dismiss": "ontslaan",
@@ -207,7 +219,9 @@
     "userVolumeSlider": {
       "noAudioMessage": "geen klank verbruiker vir een of ander rede"
     },
-    "addToCalendar": { "add": "Voeg in kalender" },
+    "addToCalendar": {
+      "add": "Voeg in kalender"
+    },
     "wsKilled": {
       "description": "WebSocket was vernietig deur die bediener. Dit gebeur gewoonlik as jy die webtuiste oopmaak in 'n ander oortjie.",
       "reconnect": "verbind weer"
@@ -301,16 +315,14 @@
       },
       "downloadApp": "Download App"
     },
-<<<<<<< HEAD
     "userBadges": {
       "dhStaff": "DogeHouse Staff",
       "dhContributor": "DogeHouse Contributor"
-=======
+    },
     "messagesDropdown": {
       "title": "Messages",
       "showMore": "Show More",
       "noMessages": "No new messages"
->>>>>>> c4902fed
     }
   },
   "modules": {
@@ -365,6 +377,8 @@
       "galacticDoge": "Galactic Doge",
       "spottedLife": "Planet with life spotted"
     },
-    "feed": { "yourFeed": "Your Feed" }
+    "feed": {
+      "yourFeed": "Your Feed"
+    }
   }
 }