{
  "common": {
    "loadMore": "Carica altro",
    "loading": "Caricamento...",
    "noUsersFound": "Nessun utente trovato",
    "ok": "Ok",
    "yes": "Sì",
    "no": "No",
    "cancel": "Cancella",
    "save": "Salva",
    "edit": "Modifica",
    "delete": "Elimina",
    "joinRoom": "Partecipa alla stanza",
    "copyLink": "Copia link",
    "copied": "Copiato",
    "formattedIntlDate": "{{date, intlDate}}",
    "formattedIntlTime": "{{time, intlTime}}",
    "requestPermissions": "Si prega di notare che l'utilizzo di DogeHouse senza i permessi di accesso potrebbe causare degli errori"
  },
  "header": {
    "_comment": "Main Header UI Internationalization Strings",
    "title": "DogeHouse",
    "mutedTitle": "Microfono disabilitato | DogeHouse"
  },
  "footer": {
    "_comment": "Main Footer UI Internationalization Strings",
    "link_1": "Origini",
    "link_2": "Discord",
    "link_3": "Segnala un bug"
  },
  "pages": {
    "_comment": "Respective Page UI Internationalization Strings",
    "banUser": { "ban": "Bandisci" },
    "followingOnlineList": {
      "listHeader": "Lista di utenti che segui e che non sono in una stanza privata.",
      "currentRoom": "In questo momento è connesso a:",
      "startPrivateRoom": "Avvia una stanza privata con lui"
<<<<<<< HEAD
    },
    "followList": { "followHim": "Segui", "followingHim": "Segui già" },
    "home": { "createRoom": "Crea una stanza", "refresh": "Ricarica" },
=======
    },
    "followList": { "followHim": "Segui", "followingHim": "Segui già" },
    "home": {
      "createRoom": "Crea una stanza",
      "refresh": "Ricarica",
      "editRoom": "Edit Room"
    },
>>>>>>> bc804531
    "inviteList": {
      "roomGone": "La stanza non esiste, torna indietro",
      "shareRoomLink": "Condividi link della stanza",
      "inviteFollowers": "Seguaci online che puoi invitare:",
      "whenFollowersOnline": "Quando i tuoi seguaci saranno online spunteranno qui."
    },
    "login": {
      "headerText": "Portiamo le conversazioni vocali fino alla luna 🚀",
      "featureText_1": "Tema scuro",
      "featureText_2": "Registrazioni aperte",
      "featureText_3": "Supporto cross-platform",
      "featureText_4": "Open source",
      "featureText_5": "Chat di testo",
      "featureText_6": "Offerto da Doge",
      "loginGithub": "Accedi con Github",
      "loginTwitter": "Accedi con Twitter",
      "createTestUser": "Area utente per test"
    },
    "myProfile": {
      "logout": "Disconnetti",
      "probablyLoading": "Probabilmente sto caricando...",
      "voiceSettings": "Modifica impostazioni della voce",
      "soundSettings": "Modifica impostazioni dei suoni",
      "deleteAccount": "Elimina account",
      "overlaySettings": "Vai alle impostazioni di sovrapposizione"
    },
    "notFound": {
      "whoopsError": "Oops! questa pagina si è persa nella conversazione.",
      "goHomeMessage": "Non preoccuparti. Puoi",
      "goHomeLinkText": "tornare alla schermata principale"
    },
    "room": {
      "speakers": "Oratori",
      "requestingToSpeak": "Vogliono parlare",
      "listeners": "Ascoltatori",
      "allowAll": "Permetti a tutti",
      "allowAllConfirm": "Sei sicuro? Questo permetterà a {{count}} che vogliono parlare di prendere la parola"
    },
    "searchUser": { "search": "Cerca..." },
    "soundEffectSettings": { "header": "Suoni" },
    "viewUser": {
      "editProfile": "Modifica profilo",
      "followsYou": "Ti segue",
      "followers": "Seguaci",
      "following": "Seguiti",
      "followHim": "Segui",
      "followingHim": "Segui già",
      "copyProfileUrl": "Copia link del profilo",
      "urlCopied": "Link copiato negli appunti",
      "unfollow": "Smetti di seguire"
    },
    "voiceSettings": {
      "header": "Impostazioni della voce",
      "mic": "Microfono:",
      "permissionError": "Nessun microfono trovato, probabilmente non hai dato i permessi necessari a DogeHouse per poterlo usare o non ne hai attaccato nessuno.",
      "refresh": "Ricarica la lista dei microfoni",
      "volume": "Volume:"
    },
    "overlaySettings": {
      "input": {
        "errorMsg": "Titolo app invalido",
        "label": "Inserisci titolo app"
      },
      "header": "Impostazioni sovrapposizione"
    }
  },
  "components": {
    "_comment": "Component UI Internationalization Strings",
    "avatar": {},
    "backBar": {},
    "blockedFromRoomUsers": {
      "header": "Utenti banditi",
      "unban": "Riammetti",
      "noBans": "Nessuno è stato ancora bandito"
    },
    "bottomVoiceControl": {
      "leaveCurrentRoomBtn": "Lascia questa stanza",
      "confirmLeaveRoom": "Sei sicuro di voler lasciare la stanza?",
      "leave": "Lascia",
      "inviteUsersToRoomBtn": "Invita utenti alla stanza",
      "invite": "Invita",
      "toggleMuteMicBtn": "Abilita/disabilita microfono",
      "mute": "Disabilita microfono",
      "unmute": "Abilita microfono",
      "makeRoomPublicBtn": "Fai diventare la stanza pubblica!",
      "settings": "Impostazioni",
      "speaker": "Oratore",
      "listener": "Ascoltatori",
      "chat": "Chat"
    },
    "deviceNotSupported": {
      "notSupported": "Il tuo dispositivo non è supportato. Puoi segnalare il problema",
      "linkText": "su Github",
      "addSupport": "e io proverò ad aggiungere il supporto per il tuo dispositivo."
    },
    "inviteButton": {
      "invited": "Invitato",
      "inviteToRoom": "Invita alla stanza"
    },
    "micPermissionBanner": {
      "permissionDenied": "Impossibile accedere al microfono: permesso negato (potresti aver bisogno di modificare le impostazioni del browser e/o di riavviare la pagina)",
      "dismiss": "Ignora",
      "tryAgain": "Riprova di nuovo"
    },
    "keyboardShortcuts": {
      "setKeybind": "Imposta scorciatoia",
      "listening": "Ascoltatore",
      "toggleMuteKeybind": "Scorciatoia per attivare/disattivare il microfono",
      "togglePushToTalkKeybind": "Scorciatoia per il push-to-talk",
      "toggleOverlayKeybind": "Attiva/disattiva la schermata delle scorciatoie"
    },
    "userVolumeSlider": {
      "noAudioMessage": "Nessun audio è disponibile per qualche motivo"
    },
    "addToCalendar": { "add": "Aggiungi al calendario" },
    "wsKilled": {
      "description": "Il websocket è stato messo fuori uso dal server. Questo accade solitamente quando riapri il sito in un'altra scheda.",
      "reconnect": "Riconnettiti"
    },
    "modals": {
      "createRoomModal": {
        "public": "Pubblica",
        "private": "Privata",
        "roomName": "Nome della stanza",
        "roomDescription": "Descrizione della stanza",
        "descriptionError": "La lunghezza massima è 500",
        "nameError": "Il nome deve essere lungo dai 2 ai 60 caratteri"
      },
      "invitedToJoinRoomModal": {
        "newRoomCreated": "Nuova stanza creata",
        "roomInviteFrom": "Hai ricevuto un invito da",
        "justStarted": "Hanno appena iniziato",
        "likeToJoin": ", ti piacerebbe entrare?",
        "inviteReceived": "Sei stato invitato"
      },
      "editProfileModal": {
        "usernameTaken": "Nome utente già preso",
        "avatarUrlError": "Immagine invalida",
        "avatarUrlLabel": "Url dell'avatar di Github/Twitter",
        "displayNameError": "Deve essere lungo dai 2 ai 50 caratteri",
        "displayNameLabel": "Nome da mostrare agli altri utenti",
        "usernameError": "Il nome utente deve essere lungo dai 4 ai 15 caratteri e può solo contenere caratteri alfanumerici e trattini bassi",
        "usernameLabel": "Nome utente",
        "bioError": "La lunghezza massima della biografia è di 160 caratteri",
        "bioLabel": "Biografia"
      },
      "profileModal": {
        "blockUserConfirm": "Sei sicuro di voler bloccare questo utente? non potrà più entrare nelle stanze che crei.",
        "blockUser": "Blocca utente",
        "makeMod": "Attribuisci permessi di amministratore",
        "unmod": "Rimuovi permessi di amministratore",
        "addAsSpeaker": "Aggiungi come oratore",
        "moveToListener": "Rendi un ascoltatore",
        "banFromChat": "Bandisci dalla chat",
        "banFromRoom": "Bandisci dalla stanza",
        "goBackToListener": "Torna ad essere un ascoltatore",
        "deleteMessage": "Elimina questo messaggio",
        "makeRoomCreator": "Rendi amministratore della stanza"
      },
      "roomSettingsModal": {
        "requirePermission": "Richiedi permesso per parlare",
        "makePublic": "Rendi la stanza pubblica",
        "makePrivate": "Rendi la stanza privata",
        "renamePublic": "Imposta il nome della stanza pubblica",
        "renamePrivate": "Imposta il nome della stanza privata"
      }
    }
  },
  "modules": {
    "_comment": "Modules UI Internationalization Strings",
    "scheduledRooms": {
      "title": "Stanze pianificate",
      "noneFound": "Nessuna stanza è stata trovata",
      "allRooms": "Tutte le stanze pianificate",
      "myRooms": "Le mie stanze pianificate",
      "scheduleRoomHeader": "Pianifica una stanza",
      "startRoom": "Avvia stanza",
      "modal": {
        "needsFuture": "Deve essere nel futuro",
        "roomName": "Nome della stanza",
        "minLength": "La lunghezza minima è 2",
        "roomDescription": "Descrizione"
      }
    },
    "roomChat": {
      "title": "Chat",
      "emotesSoon": "[le emoticon saranno disponibili in futuro]",
      "bannedAlert": "Sei stato bandito dalla chat",
      "waitAlert": "Devi aspettare un secondo prima di mandare un altro messaggio in chat",
      "search": "Cerca",
      "searchResults": "Risultati della ricerca",
      "recent": "Usati frequentemente",
      "sendMessage": "Invia un messaggio",
      "whisper": "Sussurra",
      "welcomeMessage": "Benvenuto nella chat!",
      "roomDescription": "Descrizione della stanza"
    },
    "roomStatus": {
      "fuelingRocket": "Rifornimento razzo",
      "takingOff": "Decollo",
      "inSpace": "Nello spazio",
      "approachingMoon": "Avvicinamento alla luna",
      "lunarDoge": "Doge lunare",
      "approachingSun": "Avvicinamento al sole",
      "solarDoge": "Doge solare",
      "approachingGalaxy": "Avvicinamento alla galassia",
      "galacticDoge": "Doge galattico",
      "spottedLife": "Avvistato pianeta con forme di vita"
    }
  }
}<|MERGE_RESOLUTION|>--- conflicted
+++ resolved
@@ -35,11 +35,6 @@
       "listHeader": "Lista di utenti che segui e che non sono in una stanza privata.",
       "currentRoom": "In questo momento è connesso a:",
       "startPrivateRoom": "Avvia una stanza privata con lui"
-<<<<<<< HEAD
-    },
-    "followList": { "followHim": "Segui", "followingHim": "Segui già" },
-    "home": { "createRoom": "Crea una stanza", "refresh": "Ricarica" },
-=======
     },
     "followList": { "followHim": "Segui", "followingHim": "Segui già" },
     "home": {
@@ -47,7 +42,6 @@
       "refresh": "Ricarica",
       "editRoom": "Edit Room"
     },
->>>>>>> bc804531
     "inviteList": {
       "roomGone": "La stanza non esiste, torna indietro",
       "shareRoomLink": "Condividi link della stanza",
