{
  "common": {
    "loadMore": "Carica altro",
    "loading": "Caricamento...",
    "noUsersFound": "Nessun utente trovato",
    "ok": "Ok",
    "yes": "Sì",
    "no": "No",
    "cancel": "Cancella",
    "save": "Salva",
    "edit": "Modifica",
    "delete": "Elimina",
    "joinRoom": "Partecipa alla stanza",
    "copyLink": "Copia link",
    "copied": "Copiato",
    "formattedIntlDate": "{{date, intlDate}}",
    "formattedIntlTime": "{{time, intlTime}}",
    "requestPermissions": "Si prega di notare che l'utilizzo di DogeHouse senza i permessi di accesso potrebbe causare degli errori"
  },
  "header": {
    "_comment": "Main Header UI Internationalization Strings",
    "title": "DogeHouse",
    "mutedTitle": "Microfono disabilitato | DogeHouse",
    "deafenedTitle": "Deafened | DogeHouse",
    "dashboard": "Dashboard",
    "connectionTaken": "Connection Taken"
  },
  "footer": {
    "_comment": "Main Footer UI Internationalization Strings",
    "link_1": "Origini",
    "link_2": "Discord",
    "link_3": "Segnala un bug"
  },
  "pages": {
    "_comment": "Respective Page UI Internationalization Strings",
    "admin": {
      "ban": "Bandisci",
      "userStaffandContrib": "User Staff & Contributions",
      "staff": "Staff: ",
      "contributions": "Contributions"
    },
    "followingOnlineList": {
      "listHeader": "Lista di utenti che segui e che non sono in una stanza privata.",
      "currentRoom": "In questo momento è connesso a:",
      "startPrivateRoom": "Avvia una stanza privata con lui",
      "title": "People"
    },
    "followList": {
      "followHim": "Segui",
      "followingHim": "Segui già",
      "title": "People",
      "followingNone": "Not following anyone",
      "noFollowers": "No followers"
    },
    "home": {
      "createRoom": "Crea una stanza",
      "refresh": "Ricarica",
      "editRoom": "Edit Room",
      "desktopAlert": "Download the DogeHouse desktop app today!"
    },
    "inviteList": {
      "roomGone": "La stanza non esiste, torna indietro",
      "shareRoomLink": "Condividi link della stanza",
      "inviteFollowers": "Seguaci online che puoi invitare:",
      "whenFollowersOnline": "Quando i tuoi seguaci saranno online spunteranno qui."
    },
    "login": {
      "headerText": "Portiamo le conversazioni vocali fino alla luna 🚀",
      "featureText_1": "Tema scuro",
      "featureText_2": "Registrazioni aperte",
      "featureText_3": "Supporto cross-platform",
      "featureText_4": "Open source",
      "featureText_5": "Chat di testo",
      "featureText_6": "Offerto da Doge",
      "loginGithub": "Accedi con Github",
      "loginTwitter": "Accedi con Twitter",
      "createTestUser": "Area utente per test",
      "loginDiscord": "Login with Discord"
    },
    "myProfile": {
      "logout": "Disconnetti",
      "probablyLoading": "Probabilmente sto caricando...",
      "voiceSettings": "Modifica impostazioni della voce",
      "soundSettings": "Modifica impostazioni dei suoni",
      "deleteAccount": "Elimina account",
      "overlaySettings": "Vai alle impostazioni di sovrapposizione",
      "couldNotFindUser": "Sorry, we could not find that user",
      "privacySettings": "Privacy settings"
    },
    "notFound": {
      "whoopsError": "Oops! questa pagina si è persa nella conversazione.",
      "goHomeMessage": "Non preoccuparti. Puoi",
      "goHomeLinkText": "tornare alla schermata principale"
    },
    "room": {
      "speakers": "Oratori",
      "requestingToSpeak": "Vogliono parlare",
      "listeners": "Ascoltatori",
      "allowAll": "Permetti a tutti",
      "allowAllConfirm": "Sei sicuro? Questo permetterà a {{count}} che vogliono parlare di prendere la parola"
    },
    "searchUser": { "search": "Cerca..." },
    "soundEffectSettings": {
      "header": "Suoni",
      "title": "Sound Settings",
      "playSound": "Play Sound"
    },
    "viewUser": {
      "editProfile": "Modifica profilo",
      "followsYou": "Ti segue",
      "followers": "Seguaci",
      "following": "Seguiti",
      "followHim": "Segui",
      "followingHim": "Segui già",
      "copyProfileUrl": "Copia link del profilo",
      "urlCopied": "Link copiato negli appunti",
      "unfollow": "Smetti di seguire",
      "about": "About",
      "bot": "Bot",
      "profileTabs": {
        "about": "About",
        "rooms": "Rooms",
        "scheduled": "Scheduled",
        "recorded": "Recorded",
        "clips": "Clips"
      },
      "block": "Block",
      "unblock": "Unblock",
      "sendDM": "Send DM",
      "aboutSuffix": ""
    },
    "voiceSettings": {
      "header": "Impostazioni della voce",
      "mic": "Microfono:",
      "permissionError": "Nessun microfono trovato, probabilmente non hai dato i permessi necessari a DogeHouse per poterlo usare o non ne hai attaccato nessuno.",
      "refresh": "Ricarica la lista dei microfoni",
      "volume": "Volume:",
      "title": "Voice Settings"
    },
    "overlaySettings": {
      "input": {
        "errorMsg": "Titolo app invalido",
        "label": "Inserisci titolo app"
      },
      "header": "Impostazioni sovrapposizione"
    },
    "download": {
      "starting": "Starting download...",
      "failed": "Could not auto-download, please try again later",
      "visit_gh": "Visit Github Releases",
      "prompt": "Click on the button below to start download",
      "download_now": "Download Now",
      "download_for": "Download for %platform% (%ext%)"
    },
    "privacySettings": {
      "title": "Privacy Settings",
      "header": "Privacy Settings",
      "whispers": { "label": "Whispers", "on": "On", "off": "Off" }
    }
  },
  "components": {
    "_comment": "Component UI Internationalization Strings",
    "avatar": {},
    "backBar": {},
    "blockedFromRoomUsers": {
      "header": "Utenti banditi",
      "unban": "Riammetti",
      "noBans": "Nessuno è stato ancora bandito"
    },
    "bottomVoiceControl": {
      "leaveCurrentRoomBtn": "Lascia questa stanza",
      "confirmLeaveRoom": "Sei sicuro di voler lasciare la stanza?",
      "leave": "Lascia",
      "inviteUsersToRoomBtn": "Invita utenti alla stanza",
      "invite": "Invita",
      "toggleMuteMicBtn": "Abilita/disabilita microfono",
      "mute": "Disabilita microfono",
      "unmute": "Abilita microfono",
      "makeRoomPublicBtn": "Fai diventare la stanza pubblica!",
      "settings": "Impostazioni",
      "speaker": "Oratore",
      "listener": "Ascoltatori",
      "chat": "Chat",
      "toggleDeafMicBtn": "Toggle Deafen",
      "deafen": "Deafen",
      "undeafen": "Undeafen"
    },
    "deviceNotSupported": {
      "notSupported": "Il tuo dispositivo non è supportato. Puoi segnalare il problema",
      "linkText": "su Github",
      "addSupport": "e io proverò ad aggiungere il supporto per il tuo dispositivo."
    },
    "inviteButton": {
      "invited": "Invitato",
      "inviteToRoom": "Invita alla stanza"
    },
    "micPermissionBanner": {
      "permissionDenied": "Impossibile accedere al microfono: permesso negato (potresti aver bisogno di modificare le impostazioni del browser e/o di riavviare la pagina)",
      "dismiss": "Ignora",
      "tryAgain": "Riprova di nuovo"
    },
    "keyboardShortcuts": {
      "setKeybind": "Imposta scorciatoia",
      "listening": "Ascoltatore",
      "toggleMuteKeybind": "Scorciatoia per attivare/disattivare il microfono",
      "togglePushToTalkKeybind": "Scorciatoia per il push-to-talk",
      "toggleOverlayKeybind": "Attiva/disattiva la schermata delle scorciatoie",
      "toggleDeafKeybind": "Toggle deafen keybind"
    },
    "userVolumeSlider": {
      "noAudioMessage": "Nessun audio è disponibile per qualche motivo"
    },
    "addToCalendar": { "add": "Aggiungi al calendario" },
    "wsKilled": {
      "description": "Il websocket è stato messo fuori uso dal server. Questo accade solitamente quando riapri il sito in un'altra scheda.",
      "reconnect": "Riconnettiti"
    },
    "modals": {
      "createRoomModal": {
        "public": "Pubblica",
        "private": "Privata",
        "roomName": "Nome della stanza",
        "roomDescription": "Descrizione della stanza",
        "descriptionError": "La lunghezza massima è 500",
        "nameError": "Il nome deve essere lungo dai 2 ai 60 caratteri",
        "subtitle": "Fill the following fields to start a new room"
      },
      "invitedToJoinRoomModal": {
        "newRoomCreated": "Nuova stanza creata",
        "roomInviteFrom": "Hai ricevuto un invito da",
        "justStarted": "Hanno appena iniziato",
        "likeToJoin": ", ti piacerebbe entrare?",
        "inviteReceived": "Sei stato invitato"
      },
      "editProfileModal": {
        "usernameTaken": "Nome utente già preso",
        "avatarUrlError": "Immagine invalida",
        "avatarUrlLabel": "Url dell'avatar di Github/Twitter/Discord",
        "displayNameError": "Deve essere lungo dai 2 ai 50 caratteri",
        "displayNameLabel": "Nome da mostrare agli altri utenti",
        "usernameError": "Il nome utente deve essere lungo dai 4 ai 15 caratteri e può solo contenere caratteri alfanumerici e trattini bassi",
        "usernameLabel": "Nome utente",
        "bioError": "La lunghezza massima della biografia è di 160 caratteri",
        "bioLabel": "Biografia",
        "bannerUrlLabel": "Twitter banner URL"
      },
      "profileModal": {
        "blockUserConfirm": "Sei sicuro di voler bloccare questo utente? non potrà più entrare nelle stanze che crei.",
        "blockUser": "Blocca utente",
        "makeMod": "Attribuisci permessi di amministratore",
        "unmod": "Rimuovi permessi di amministratore",
        "addAsSpeaker": "Aggiungi come oratore",
        "moveToListener": "Rendi un ascoltatore",
        "banFromChat": "Bandisci dalla chat",
        "banFromRoom": "Bandisci dalla stanza",
        "goBackToListener": "Torna ad essere un ascoltatore",
        "deleteMessage": "Elimina questo messaggio",
        "makeRoomCreator": "Rendi amministratore della stanza",
        "unBanFromChat": "Unban from Chat",
        "banIPFromRoom": "Ban IP from Room"
      },
      "roomSettingsModal": {
        "requirePermission": "Richiedi permesso per parlare",
        "makePublic": "Rendi la stanza pubblica",
        "makePrivate": "Rendi la stanza privata",
        "renamePublic": "Imposta il nome della stanza pubblica",
        "renamePrivate": "Imposta il nome della stanza privata",
        "chatDisabled": "disable chat",
        "chatCooldown": "Chat Cooldown (milliseconds)",
        "chat": {
          "label": "Chat",
          "enabled": "Enabled",
          "disabled": "Disabled",
          "followerOnly": "Follower Only"
        }
      }
    },
    "followingOnline": {
      "people": "People",
      "online": "ONLINE",
      "noOnline": "You have 0 friends online right now",
      "showMore": "Show more"
    },
    "upcomingRoomsCard": {
      "upcomingRooms": "Upcoming rooms",
      "exploreMoreRooms": "Explore More Rooms"
    },
    "search": {
      "placeholder": "Search for rooms, users or categories",
      "placeholderShort": "Search"
    },
    "settingsDropdown": {
      "profile": "Profile",
      "language": "Language",
      "reportABug": "Report A Bug",
      "useOldVersion": "Use Old Version",
      "logOut": {
        "button": "Log out",
        "modalSubtitle": "Are you sure you want to logout?"
      },
      "debugAudio": {
        "debugAudio": "Debug Audio",
        "stopDebugger": "Stop Debugger"
      },
      "downloadApp": "Download App"
    },
<<<<<<< HEAD
    "userBadges": {
      "dhStaff": "DogeHouse Staff",
      "dhContributor": "DogeHouse Contributor"
=======
    "messagesDropdown": {
      "title": "Messages",
      "showMore": "Show More",
      "noMessages": "No new messages"
>>>>>>> c4902fed
    }
  },
  "modules": {
    "_comment": "Modules UI Internationalization Strings",
    "scheduledRooms": {
      "title": "Stanze pianificate",
      "noneFound": "Nessuna stanza è stata trovata",
      "allRooms": "Tutte le stanze pianificate",
      "myRooms": "Le mie stanze pianificate",
      "scheduleRoomHeader": "Pianifica una stanza",
      "startRoom": "Avvia stanza",
      "modal": {
        "needsFuture": "Deve essere nel futuro",
        "roomName": "Nome della stanza",
        "minLength": "La lunghezza minima è 2",
        "roomDescription": "Descrizione"
      },
      "tommorow": "TOMMOROW",
      "today": "TODAY",
      "deleteModal": {
        "areYouSure": "Are you sure you want to delete this scheduled room?"
      }
    },
    "roomChat": {
      "title": "Chat",
      "emotesSoon": "[le emoticon saranno disponibili in futuro]",
      "bannedAlert": "Sei stato bandito dalla chat",
      "waitAlert": "Devi aspettare un secondo prima di mandare un altro messaggio in chat",
      "search": "Cerca",
      "searchResults": "Risultati della ricerca",
      "recent": "Usati frequentemente",
      "sendMessage": "Invia un messaggio",
      "whisper": "Sussurra",
      "welcomeMessage": "Benvenuto nella chat!",
      "roomDescription": "Descrizione della stanza",
      "disabled": "room chat has been disabled",
      "messageDeletion": {
        "message": "message",
        "retracted": "retracted",
        "deleted": "deleted"
      }
    },
    "roomStatus": {
      "fuelingRocket": "Rifornimento razzo",
      "takingOff": "Decollo",
      "inSpace": "Nello spazio",
      "approachingMoon": "Avvicinamento alla luna",
      "lunarDoge": "Doge lunare",
      "approachingSun": "Avvicinamento al sole",
      "solarDoge": "Doge solare",
      "approachingGalaxy": "Avvicinamento alla galassia",
      "galacticDoge": "Doge galattico",
      "spottedLife": "Avvistato pianeta con forme di vita"
    },
    "feed": { "yourFeed": "Your Feed" }
  }
}<|MERGE_RESOLUTION|>--- conflicted
+++ resolved
@@ -99,7 +99,9 @@
       "allowAll": "Permetti a tutti",
       "allowAllConfirm": "Sei sicuro? Questo permetterà a {{count}} che vogliono parlare di prendere la parola"
     },
-    "searchUser": { "search": "Cerca..." },
+    "searchUser": {
+      "search": "Cerca..."
+    },
     "soundEffectSettings": {
       "header": "Suoni",
       "title": "Sound Settings",
@@ -155,7 +157,11 @@
     "privacySettings": {
       "title": "Privacy Settings",
       "header": "Privacy Settings",
-      "whispers": { "label": "Whispers", "on": "On", "off": "Off" }
+      "whispers": {
+        "label": "Whispers",
+        "on": "On",
+        "off": "Off"
+      }
     }
   },
   "components": {
@@ -210,7 +216,9 @@
     "userVolumeSlider": {
       "noAudioMessage": "Nessun audio è disponibile per qualche motivo"
     },
-    "addToCalendar": { "add": "Aggiungi al calendario" },
+    "addToCalendar": {
+      "add": "Aggiungi al calendario"
+    },
     "wsKilled": {
       "description": "Il websocket è stato messo fuori uso dal server. Questo accade solitamente quando riapri il sito in un'altra scheda.",
       "reconnect": "Riconnettiti"
@@ -304,16 +312,14 @@
       },
       "downloadApp": "Download App"
     },
-<<<<<<< HEAD
     "userBadges": {
       "dhStaff": "DogeHouse Staff",
       "dhContributor": "DogeHouse Contributor"
-=======
+    },
     "messagesDropdown": {
       "title": "Messages",
       "showMore": "Show More",
       "noMessages": "No new messages"
->>>>>>> c4902fed
     }
   },
   "modules": {
@@ -368,6 +374,8 @@
       "galacticDoge": "Doge galattico",
       "spottedLife": "Avvistato pianeta con forme di vita"
     },
-    "feed": { "yourFeed": "Your Feed" }
+    "feed": {
+      "yourFeed": "Your Feed"
+    }
   }
 }