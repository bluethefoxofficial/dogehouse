--- conflicted
+++ resolved
@@ -99,7 +99,9 @@
       "allowAll": "Allow all",
       "allowAllConfirm": "Er du sikker? Dette giver tilladelse til alle {{count}} brugere der anmoder om tilladelse til at tale"
     },
-    "searchUser": { "search": "Søger..." },
+    "searchUser": {
+      "search": "Søger..."
+    },
     "soundEffectSettings": {
       "header": "Lyde",
       "title": "Lydstillinger",
@@ -138,7 +140,10 @@
       "title": "Voice Settings"
     },
     "overlaySettings": {
-      "input": { "errorMsg": "Invalid app title", "label": "Enter App Title" },
+      "input": {
+        "errorMsg": "Invalid app title",
+        "label": "Enter App Title"
+      },
       "header": "Overlay Settings",
       "errorMsg": "Please enter valid app title",
       "label": "Enter app title"
@@ -154,7 +159,11 @@
     "privacySettings": {
       "title": "Privacy Settings",
       "header": "Privacy Settings",
-      "whispers": { "label": "Whispers", "on": "On", "off": "Off" }
+      "whispers": {
+        "label": "Whispers",
+        "on": "On",
+        "off": "Off"
+      }
     }
   },
   "components": {
@@ -209,7 +218,9 @@
     "userVolumeSlider": {
       "noAudioMessage": "Ingen audio consumer af en eller anden grund"
     },
-    "addToCalendar": { "add": "Tilføj til kalender" },
+    "addToCalendar": {
+      "add": "Tilføj til kalender"
+    },
     "wsKilled": {
       "description": "Websocketen blev dræbt af serveren. Dette sker typisk når du har hjemmesiden åben i en anden fane.",
       "reconnect": "Tilslut igen"
@@ -303,16 +314,14 @@
       },
       "downloadApp": "Download App"
     },
-<<<<<<< HEAD
     "userBadges": {
       "dhStaff": "DogeHouse Staff",
       "dhContributor": "DogeHouse Contributor"
-=======
+    },
     "messagesDropdown": {
       "title": "Messages",
       "showMore": "Show More",
       "noMessages": "No new messages"
->>>>>>> c4902fed
     }
   },
   "modules": {
@@ -367,6 +376,8 @@
       "galacticDoge": "Galaktisk Doge",
       "spottedLife": "Fået øje på planet med liv"
     },
-    "feed": { "yourFeed": "Din Feed" }
+    "feed": {
+      "yourFeed": "Din Feed"
+    }
   }
 }