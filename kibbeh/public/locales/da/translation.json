--- conflicted
+++ resolved
@@ -94,18 +94,12 @@
       "followers": "Følgere",
       "following": "Følger",
       "followHim": "follow",
-<<<<<<< HEAD
       "followingHim": "Følger",
       "copyProfileUrl": "Kopier profil url",
       "urlCopied": "URL kopieret til udklipsholder",
-      "unfollow": "Følg ikke længere"
-=======
-      "followingHim": "following",
-      "copyProfileUrl": "copy profile url",
-      "urlCopied": "URL copied to clipboard",
-      "unfollow": "Unfollow",
-      "about": "About"
->>>>>>> 8a57cf90
+      "unfollow": "Følg ikke længere",
+      "about": "Om"
+
     },
     "voiceSettings": {
       "header": "Lydindstillinger",
@@ -247,14 +241,10 @@
       "upcomingRooms": "Kommende rum",
       "exploreMoreRooms": "Udforsk flere rum"
     },
-<<<<<<< HEAD
-    "search": { "placeholder": "Søg efter rum, brugere eller kategorier" },
-=======
     "search": {
-      "placeholder": "Search for rooms, users or categories",
-      "placeholderShort": "Search"
-    },
->>>>>>> 8a57cf90
+      "placeholder": "placeholder": "Søg efter rum, brugere eller kategorier",
+      "placeholderShort": "Søg"
+    },
     "settingsDropdown": {
       "profile": "Profil",
       "language": "Sprog",
