{
  "_comment": "if you change this file, do: yarn i18",
  "common": {
    "loadMore": "Pakrauti daugiau",
    "loading": "Kraunasi...",
    "noUsersFound": "Vartotojų nerasta!",
    "ok": "Gerai",
    "yes": "Taip",
    "no": "Ne",
    "cancel": "Atšaukti",
    "save": "Išsaugoti",
    "edit": "Redaguoti",
    "delete": "Ištrinti",
    "joinRoom": "Prisijungti prie kambario",
    "copyLink": "Nukopijuoti nuorodą",
    "copied": "Nukopijuota",
    "formattedIntlDate": "{{date, intlDate}}",
    "formattedIntlTime": "{{time, intlTime}}",
    "requestPermissions": "Please note running DogeHouse without accessibility permissions may cause unwanted errors"
  },
  "header": {
    "_comment": "Main Header UI Internationalization Strings",
    "title": "DogeHouse",
    "mutedTitle": "Nutildyta | DogeHouse",
    "deafenedTitle": "Deafened | DogeHouse",
    "dashboard": "Dashboard",
    "connectionTaken": "Connection Taken"
  },
  "footer": {
    "_comment": "Main Footer UI Internationalization Strings",
    "link_1": "Kilmės istorija",
    "link_2": "Discord",
    "link_3": "Pranešti apie klaidą"
  },
  "pages": {
    "_comment": "Respective Page UI Internationalization Strings",
    "admin": {
      "ban": "Užblokuoti",
      "userStaffandContrib": "User Staff & Contributions",
      "staff": "Staff: ",
      "contributions": "Contributions"
    },
    "followingOnlineList": {
      "listHeader": "Sąrašas žmonių kurie nėra tavo privačiame kambaryje, tačiau tave seka",
      "currentRoom": "Šiuo metu yra:",
      "startPrivateRoom": "Sukurti privatų kambarį su jais",
      "title": "People"
    },
    "followList": {
      "followHim": "follow",
      "followingHim": "following",
      "title": "People",
      "followingNone": "Not following anyone",
      "noFollowers": "No followers"
    },
    "home": {
      "createRoom": "Sukurti kambarį",
      "refresh": "Refresh",
      "editRoom": "Edit Room",
      "desktopAlert": "Download the DogeHouse desktop app today!"
    },
    "inviteList": {
      "roomGone": "Kambario nebėra, grįžkite atgal",
      "shareRoomLink": "Pasidalinkite nuoroda į kambarį",
      "inviteFollowers": "Galite pakviesti savo sekėjus kurie yra prisijungę:",
      "whenFollowersOnline": "Kada tavo sekėjai yra prisijungę, jie pasirodys čia."
    },
    "login": {
      "headerText": "Balso pokalbių nukėlimas į mėnulį 🚀",
      "featureText_1": "Tamsi tema",
      "featureText_2": "Atidarykite registraciją",
      "featureText_3": "Kelių platformų palaikymas",
      "featureText_4": "Atviro kodo",
      "featureText_5": "Pokalbių kambarys",
      "featureText_6": "Tvarkomas Doge",
      "loginGithub": "Prisijunkite su GitHub",
      "loginTwitter": "Prisijunkite su Twitter",
      "createTestUser": "Sukurkite testavimo naudotoją",
      "loginDiscord": "Login with Discord"
    },
    "myProfile": {
      "logout": "Atsijungti",
      "probablyLoading": "Tikriausiai kraunasi...",
      "voiceSettings": "Eiti į balso nustatymus",
      "soundSettings": "Eiti į garso nustatymus",
      "deleteAccount": "Ištrinti vartotoją",
      "overlaySettings": "go to overlay settings",
      "couldNotFindUser": "Sorry, we could not find that user",
      "privacySettings": "Privacy settings"
    },
    "notFound": {
      "whoopsError": "Uppss! Šis puslapis buvo prarastas pokalbyje",
      "goHomeMessage": "Nesijaudink. Tu gali",
      "goHomeLinkText": "grįžti namo"
    },
    "room": {
      "speakers": "Kalbėtojai",
      "requestingToSpeak": "Prašo kalbėti",
      "listeners": "Klausytojai",
      "allowAll": "Allow all",
      "allowAllConfirm": "Are you sure? This will allow all {{count}} requesting users to speak"
    },
    "searchUser": { "search": "Ieškoma..." },
    "soundEffectSettings": {
      "header": "Garsai",
      "title": "Sound Settings",
      "playSound": "Play Sound"
    },
    "viewUser": {
      "editProfile": "Redaguoti profilį",
      "followsYou": "Seka tave",
      "followers": "Sekėjai",
      "following": "Tu seki",
      "followHim": "follow",
      "followingHim": "following",
      "copyProfileUrl": "copy profile url",
      "urlCopied": "URL copied to clipboard",
      "unfollow": "Unfollow",
      "about": "About",
      "bot": "Bot",
      "profileTabs": {
        "about": "About",
        "rooms": "Rooms",
        "scheduled": "Scheduled",
        "recorded": "Recorded",
        "clips": "Clips"
      },
      "block": "Block",
      "unblock": "Unblock",
      "sendDM": "Send DM",
      "aboutSuffix": ""
    },
    "voiceSettings": {
      "header": "Garso nustatymai",
      "mic": "mikrofonas:",
      "permissionError": "nerasta mikrofonų, jūs arba neprijungėte tinklo, arba nedavėte šiai svetainei leidimo.",
      "refresh": "Atnaujinti mikrofonų sąrašą",
      "volume": "Garsas:",
      "title": "Voice Settings"
    },
    "overlaySettings": {
      "input": { "errorMsg": "Invalid app title", "label": "Enter App Title" },
      "header": "Overlay Settings"
    },
    "download": {
      "starting": "Starting download...",
      "failed": "Could not auto-download, please try again later",
      "visit_gh": "Visit Github Releases",
      "prompt": "Click on the button below to start download",
      "download_now": "Download Now",
      "download_for": "Download for %platform% (%ext%)"
    },
    "privacySettings": {
      "title": "Privacy Settings",
      "header": "Privacy Settings",
      "whispers": { "label": "Whispers", "on": "On", "off": "Off" }
    }
  },
  "components": {
    "_comment": "Component UI Internationalization Strings",
    "avatar": {},
    "backBar": {},
    "blockedFromRoomUsers": {
      "header": "Užblokuoti vartotojai",
      "unban": "Atblokuoti",
      "noBans": "Niekas nebuvo užblokuotas kol kas"
    },
    "bottomVoiceControl": {
      "leaveCurrentRoomBtn": "Išeiti iš dabartinio kambario",
      "confirmLeaveRoom": "Ar tikrai norite išeiti?",
      "leave": "Išeiti",
      "inviteUsersToRoomBtn": "Pakviesti vartotojus į kambarį",
      "invite": "Pakviesti",
      "toggleMuteMicBtn": "Perjungti nutildytą mikrofoną",
      "mute": "Nutildyti",
      "unmute": "įjungti garsą",
      "makeRoomPublicBtn": "Padaryk kambarį viešu!",
      "settings": "Nustatymai",
      "speaker": "Kalbėtojas",
      "listener": "Klausytojai",
      "chat": "Chat",
      "toggleDeafMicBtn": "Toggle Deafen",
      "deafen": "Deafen",
      "undeafen": "Undeafen"
    },
    "deviceNotSupported": {
      "notSupported": "Jūsų įrenginys šiuo metu nepalaikomas.",
      "linkText": "Problema su GitHub",
      "addSupport": "Pasistengsiu suteikti galimybę Jūsų įrenginiui"
    },
    "inviteButton": {
      "invited": "Pakviestas",
      "inviteToRoom": "Pakviesti į kambarį"
    },
    "micPermissionBanner": {
      "permissionDenied": "Leidimas atmestas bandant pasiekti jūsų mikrofoną (gali tekti pereiti į naršyklės nustatymus ir atnaujinti puslapį)",
      "dismiss": "atmesti",
      "tryAgain": "Bandykite iš naujo"
    },
    "keyboardShortcuts": {
      "setKeybind": "nustatyti klavišą",
      "listening": "Klausomasi",
      "toggleMuteKeybind": "perjungti nutildytą klavišą",
      "togglePushToTalkKeybind": "perjungti tiesioginio ryšio klavišą",
      "toggleOverlayKeybind": "toggle overlay keybind",
      "toggleDeafKeybind": "Toggle deafen keybind"
    },
    "userVolumeSlider": {
      "noAudioMessage": "dėl kokių nors priežasčių nėra garso vartotojo"
    },
    "addToCalendar": { "add": "Pridėti į kalendorių" },
    "wsKilled": {
      "description": "„Websocket“ užlaužtas serveris. Paprastai tai atsitinka, kai atidarote svetainę kitame skirtuke.",
      "reconnect": "Prisijungti iš naujo"
    },
    "modals": {
      "createRoomModal": {
        "public": "Viešas",
        "private": "Privatus",
        "roomName": "Kambario pavadinimas",
        "roomDescription": "Kambario aprašymas",
        "descriptionError": "Didžiausias teksto ilgis yra 500 raidžių",
        "nameError": "Turi būti nuo 2 iki 60 raidžių ilgio",
        "subtitle": "Kad pradėtumėte kambarį, užpildykite formą"
      },
      "invitedToJoinRoomModal": {
        "newRoomCreated": "Naujas kambarys sukurtas",
        "roomInviteFrom": "Pakvietimas į kambarį nuo",
        "justStarted": "Jie ką tik pradėjo",
        "likeToJoin": ", Ar norėtum prisijungti?",
        "inviteReceived": "Tu buvai pakviestas į"
      },
      "editProfileModal": {
        "usernameTaken": "Vardas užimtas, panaudotas",
        "avatarUrlError": "Negalima nuotrauka",
        "avatarUrlLabel": "Github/Twitter/Discord avataro nuoroda",
        "displayNameError": "Ilgis nuo 2 iki 50 simbolių",
        "displayNameLabel": "Rodyti vardą",
        "usernameError": "Ilgis nuo 4 iki 15 simbolių ir tik raidinis(arba skaitmeninis)/apatinis pabraukimas",
        "usernameLabel": "Slapyvardis",
        "bioError": "Didžiausias ilgis - 160 simbolių",
        "bioLabel": "Bio",
        "bannerUrlLabel": "Twitter banner URL"
      },
      "profileModal": {
        "blockUserConfirm": "Ar tikrai norite užblokuoti šį vartotoją prisijungti prie bet kurio jūsų ateityje sukurto kambario?",
        "blockUser": "Užblokuoti vartotoją",
        "makeMod": "make mod",
        "unmod": "unmod",
        "addAsSpeaker": "Pridėti, kaip kalbėtoją",
        "moveToListener": "Perkelti į klausytojus",
        "banFromChat": "Užblokuoti iš pokalbio",
        "banFromRoom": "Užblokuoti iš kambario",
        "goBackToListener": "Gražinti atgal į klausytojus",
        "deleteMessage": "Ištrinti šią žinutę",
        "makeRoomCreator": "make room admin",
        "unBanFromChat": "Unban from Chat",
        "banIPFromRoom": "Ban IP from Room"
      },
      "roomSettingsModal": {
        "requirePermission": "Reikalingas patvirtinimas kalbėti",
        "makePublic": "Padaryti kambarį viešą",
        "makePrivate": "Padaryti kambarį privatų",
        "renamePublic": "Set public room name",
        "renamePrivate": "Set private room name",
        "chatDisabled": "disable chat",
        "chatCooldown": "Chat Cooldown (milliseconds)",
        "chat": {
          "label": "Chat",
          "enabled": "Enabled",
          "disabled": "Disabled",
          "followerOnly": "Follower Only"
        }
      }
    },
    "followingOnline": {
      "people": "Žmonės",
      "online": "PRISIJUNGĘ",
      "noOnline": "Nėra prisijungusių draugų",
      "showMore": "Rodyti daugiau"
    },
    "upcomingRoomsCard": {
      "upcomingRooms": "Būsimi kambariai",
      "exploreMoreRooms": "Rodyti daugiau kambarių"
    },
    "search": {
      "placeholder": "Ieškoti kambarių, vartotojų ar kategorijų",
      "placeholderShort": "Search"
    },
    "settingsDropdown": {
      "profile": "Profilis",
      "language": "Kalba",
      "reportABug": "Pranešti apie klaidą",
      "useOldVersion": "Naudoti seną versiją",
      "logOut": {
        "button": "Atsijungti",
        "modalSubtitle": "Ar tikrai norite atsijungti?"
      },
      "debugAudio": {
        "debugAudio": "Debug Audio",
        "stopDebugger": "Stop Debugger"
      },
      "downloadApp": "Download App"
    },
<<<<<<< HEAD
    "userBadges": {
      "dhStaff": "DogeHouse Staff",
      "dhContributor": "DogeHouse Contributor"
=======
    "messagesDropdown": {
      "title": "Messages",
      "showMore": "Show More",
      "noMessages": "No new messages"
>>>>>>> c4902fed
    }
  },
  "modules": {
    "_comment": "Modules UI Internationalization Strings",
    "scheduledRooms": {
      "title": "Suplanuoti kambariai",
      "noneFound": "Nieko nerasta",
      "allRooms": "Visi suplanuoti kambariai",
      "myRooms": "Mano suplanuoti kambariai",
      "scheduleRoomHeader": "Suplanuoti kambarį",
      "startRoom": "Pradėti kambarį",
      "modal": {
        "needsFuture": "Turi būti ateityje",
        "roomName": "Kambario pavadinimas",
        "minLength": "Mažiausias ilgis 2",
        "roomDescription": "Kambario aprašymas"
      },
      "tommorow": "TOMMOROW",
      "today": "TODAY",
      "deleteModal": {
        "areYouSure": "Are you sure you want to delete this scheduled room?"
      }
    },
    "roomChat": {
      "title": "Pokalbis",
      "emotesSoon": "[emotes soon]",
      "bannedAlert": "Buvai užblokuotas šiame kambaryje",
      "waitAlert": "Prieš išsiųsdami kitą pranešimą, turite palaukti sekundę",
      "search": "Ieškoti",
      "searchResults": "Paieškos rezultatai",
      "recent": "Dažniausiai naudojami",
      "sendMessage": "Siųsti žinutę",
      "whisper": "Pašnibšdėti",
      "welcomeMessage": "Sveikas atvykęs į kambarį",
      "roomDescription": "Kambario aprašymas",
      "disabled": "room chat has been disabled",
      "messageDeletion": {
        "message": "message",
        "retracted": "retracted",
        "deleted": "deleted"
      }
    },
    "roomStatus": {
      "fuelingRocket": "Fueling rocket",
      "takingOff": "Taking off",
      "inSpace": "In space",
      "approachingMoon": "Approaching moon",
      "lunarDoge": "Lunar doge",
      "approachingSun": "Approaching sun",
      "solarDoge": "Solar doge",
      "approachingGalaxy": "Approaching galaxy",
      "galacticDoge": "Galactic Doge",
      "spottedLife": "Planet with life spotted"
    },
    "feed": { "yourFeed": "Your Feed" }
  }
}<|MERGE_RESOLUTION|>--- conflicted
+++ resolved
@@ -100,7 +100,9 @@
       "allowAll": "Allow all",
       "allowAllConfirm": "Are you sure? This will allow all {{count}} requesting users to speak"
     },
-    "searchUser": { "search": "Ieškoma..." },
+    "searchUser": {
+      "search": "Ieškoma..."
+    },
     "soundEffectSettings": {
       "header": "Garsai",
       "title": "Sound Settings",
@@ -139,7 +141,10 @@
       "title": "Voice Settings"
     },
     "overlaySettings": {
-      "input": { "errorMsg": "Invalid app title", "label": "Enter App Title" },
+      "input": {
+        "errorMsg": "Invalid app title",
+        "label": "Enter App Title"
+      },
       "header": "Overlay Settings"
     },
     "download": {
@@ -153,7 +158,11 @@
     "privacySettings": {
       "title": "Privacy Settings",
       "header": "Privacy Settings",
-      "whispers": { "label": "Whispers", "on": "On", "off": "Off" }
+      "whispers": {
+        "label": "Whispers",
+        "on": "On",
+        "off": "Off"
+      }
     }
   },
   "components": {
@@ -208,7 +217,9 @@
     "userVolumeSlider": {
       "noAudioMessage": "dėl kokių nors priežasčių nėra garso vartotojo"
     },
-    "addToCalendar": { "add": "Pridėti į kalendorių" },
+    "addToCalendar": {
+      "add": "Pridėti į kalendorių"
+    },
     "wsKilled": {
       "description": "„Websocket“ užlaužtas serveris. Paprastai tai atsitinka, kai atidarote svetainę kitame skirtuke.",
       "reconnect": "Prisijungti iš naujo"
@@ -302,16 +313,14 @@
       },
       "downloadApp": "Download App"
     },
-<<<<<<< HEAD
     "userBadges": {
       "dhStaff": "DogeHouse Staff",
       "dhContributor": "DogeHouse Contributor"
-=======
+    },
     "messagesDropdown": {
       "title": "Messages",
       "showMore": "Show More",
       "noMessages": "No new messages"
->>>>>>> c4902fed
     }
   },
   "modules": {
@@ -366,6 +375,8 @@
       "galacticDoge": "Galactic Doge",
       "spottedLife": "Planet with life spotted"
     },
-    "feed": { "yourFeed": "Your Feed" }
+    "feed": {
+      "yourFeed": "Your Feed"
+    }
   }
 }