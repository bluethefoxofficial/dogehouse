{
  "_comment": "if you change this file, do: yarn i18",
  "common": {
    "loadMore": "тағы да жүктеу",
    "loading": "жүктелуде...",
    "noUsersFound": "қолданушылар табылмады",
    "ok": "ОК",
    "yes": "иә",
    "no": "жоқ",
    "cancel": "артқа",
    "save": "сақтау",
    "edit": "өзгерту",
    "delete": "жою",
    "joinRoom": "Бөлмеге қосылу",
    "copyLink": "Сілтемені көшіру",
    "copied": "Көшірілді",
    "formattedIntlDate": "{{date, intlDate}}",
    "formattedIntlTime": "{{time, intlTime}}",
    "requestPermissions": "Қол жетімділік рұқсатынсыз DogeHouseты қолдану керексіз қателіктер тудыруы мүмкін екенін ескеріңіз"
  },
  "header": {
    "_comment": "Main Header UI Internationalization Strings",
    "title": "DogeHouse",
    "mutedTitle": "Үнсіз | DogeHouse",
    "deafenedTitle": "Deafened | DogeHouse",
    "dashboard": "Dashboard",
    "connectionTaken": "Connection Taken"
  },
  "footer": {
    "_comment": "Main Footer UI Internationalization Strings",
    "link_1": "Жасалу оқиғасы",
    "link_2": "Discord",
    "link_3": "Қателер туралы хабарлау"
  },
  "pages": {
    "_comment": "Respective Page UI Internationalization Strings",
    "admin": {
      "ban": "бан",
      "userStaffandContrib": "User Staff & Contributions",
      "staff": "Staff: ",
      "contributions": "Contributions"
    },
    "followingOnlineList": {
      "listHeader": "Жабық бөлмеде емес сіз жазылған қолданушылар тізімі",
      "currentRoom": "қазір :",
      "startPrivateRoom": "Олармен жабық бөлме ашу",
      "title": "People"
    },
    "followList": {
      "followHim": "жазылу",
      "followingHim": "Сіз жазылдыңыз",
      "title": "People",
      "followingNone": "Not following anyone",
      "noFollowers": "No followers"
    },
    "home": {
      "createRoom": "Бөлме ашу",
      "refresh": "Жаңарту",
      "editRoom": "Edit Room",
      "desktopAlert": "Download the DogeHouse desktop app today!"
    },
    "inviteList": {
      "roomGone": "Бөлме жойылып кетті, артқа қайтыңыз",
      "shareRoomLink": "Бөлменің сілтемесімен бөлісу",
      "inviteFollowers": "Дәл қазір желідегі жазылмандарыңызды шақыра аласыз:",
      "whenFollowersOnline": "Жазылмандарыңыз желіде болғанда осы жерде пайда болады"
    },
    "login": {
      "headerText": "Дауыстық байланысты айға дейін жеткіземіз 🚀",
      "featureText_1": "Қараңғы режим",
      "featureText_2": "Ашық тіркелі",
      "featureText_3": "Кроссплатформалылық",
      "featureText_4": "Open Source",
      "featureText_5": "Текстілік чат",
      "featureText_6": "Doge арқылы жұмыс істейді",
      "loginGithub": "GitHub арқылы кіру",
      "loginTwitter": "Twitter арқылы кіру",
      "createTestUser": "Текстілік қолданушыны жасау",
      "loginDiscord": "Login with Discord"
    },
    "myProfile": {
      "logout": "шығу",
      "probablyLoading": "Сірә, жүктелуде...",
      "voiceSettings": "дауыс баптауларына өту",
      "soundSettings": "дыбыс баптауларына өту",
      "deleteAccount": "аккаунтты жою",
      "overlaySettings": "Қабаттасу (overlay) баптауларына өту",
      "couldNotFindUser": "Sorry, we could not find that user",
      "privacySettings": "Privacy settings"
    },
    "notFound": {
      "whoopsError": "Қап! Бұл бет сөйлесіп жатқанда жойылып кетіпті.",
      "goHomeMessage": "Тек алаңдамаңыз! Сіз келесі қадамды істей аласыз",
      "goHomeLinkText": "Басты бетке қайту"
    },
    "room": {
      "speakers": "Спикерлер",
      "requestingToSpeak": "Сөйлегісі келетіндер",
      "listeners": "Тыңдармандар",
      "allowAll": "Барлығына рұқсат беру",
      "allowAllConfirm": "Бұл барлық рұқсат сұраған {{count}} қолданушыға, сөйлеуге мүмкіндік береді.Сіз сенімдісіз бе?"
    },
    "searchUser": { "search": "іздеу..." },
    "soundEffectSettings": {
      "header": "дыбыстар",
      "title": "Sound Settings",
      "playSound": "Play Sound"
    },
    "viewUser": {
      "editProfile": "Профайлды өңдеу",
      "followsYou": "сізге жазылған",
      "followers": "жазылмандар",
      "following": "қолданушысына жазылған",
      "followHim": "жазылу",
      "followingHim": "Сіз жазылғансыз",
      "copyProfileUrl": "Профайл сілтемесімен көшіру",
      "urlCopied": "Сілтеме көшірілді",
      "unfollow": "Жазылуды доғару",
      "about": "About",
      "bot": "Bot",
      "profileTabs": {
        "about": "About",
        "rooms": "Rooms",
        "scheduled": "Scheduled",
        "recorded": "Recorded",
        "clips": "Clips"
      },
      "block": "Block",
      "unblock": "Unblock",
      "sendDM": "Send DM",
      "aboutSuffix": ""
    },
    "voiceSettings": {
      "header": "Дауыс баптамалары",
      "mic": "микрофон:",
      "permissionError": "микрофоныз таба алмадық, ол қосылмаған немесе браузеріңізге қажетті рұқсат берілмеген.",
      "refresh": "микрофондар тізімін жаңарту",
      "volume": "Қаттылығы:",
      "title": "Voice Settings"
    },
    "overlaySettings": {
      "input": {
        "errorMsg": "Қолданба тақырыбы жарамсыз",
        "label": "Қолданба тақырыбын еңгізіңіз"
      },
      "header": "Қабаттасу (Overlay) баптамалары"
    },
    "download": {
      "starting": "Starting download...",
      "failed": "Could not auto-download, please try again later",
      "visit_gh": "Visit Github Releases",
      "prompt": "Click on the button below to start download",
      "download_now": "Download Now",
      "download_for": "Download for %platform% (%ext%)"
    },
    "privacySettings": {
      "title": "Privacy Settings",
      "header": "Privacy Settings",
      "whispers": { "label": "Whispers", "on": "On", "off": "Off" }
    }
  },
  "components": {
    "_comment": "Component UI Internationalization Strings",
    "avatar": {},
    "backBar": {},
    "blockedFromRoomUsers": {
      "header": "Бұғатталған қолданушылар",
      "unban": "Бұғаттауды доғару",
      "noBans": "Ешкім бұғатталмаған"
    },
    "bottomVoiceControl": {
      "leaveCurrentRoomBtn": "Қазіргу бөлмеден шығып кету",
      "confirmLeaveRoom": "Шығып кететіңізге сенімдісіз бе?",
      "leave": "Шығу",
      "inviteUsersToRoomBtn": "Бөлмеге қолданушыларды шақыру",
      "invite": "Шақыру",
      "toggleMuteMicBtn": "Микрофон режимін ауыстыру",
      "mute": "Дыбысты өшіру",
      "unmute": "Дыбысты қосу",
      "makeRoomPublicBtn": "Бөлмені ашық бөлмегу айналдыру!",
      "settings": "Баптамалар",
      "speaker": "Спикер",
      "listener": "Тыңдармандар",
      "chat": "Чат",
      "toggleDeafMicBtn": "Toggle Deafen",
      "deafen": "Deafen",
      "undeafen": "Undeafen"
    },
    "deviceNotSupported": {
      "notSupported": "Өкінішке орай, сіздің құрылғыға қолдау көрсетілмейді. Сіз келесіні жасай аласыз",
      "linkText": "GitHub арқылы сұраныс жасауығызға болады",
      "addSupport": "сонда сіздің құрылғыңызға қолдау көрсетумен айналысіға тырысамыз."
    },
    "inviteButton": {
      "invited": "шақырылған",
      "inviteToRoom": "бөлмеге шақыру"
    },
    "micPermissionBanner": {
      "permissionDenied": "Микрофоныңызды қолдану мүмкін емес (сіз браузердің баптамаларын өзгертуіңіз керек немесе жай ғана бетті қайта жүктеп көріңіз)",
      "dismiss": "бетін қайтарып тастау",
      "tryAgain": "қайта көріңіз"
    },
    "keyboardShortcuts": {
      "setKeybind": "пернені атау",
      "listening": "тыңдалуда",
      "toggleMuteKeybind": "Микрофонды осы пернені басқанда қосу",
      "togglePushToTalkKeybind": "Осы пернені басып сөйлеулң қосу",
      "toggleOverlayKeybind": "Қабаттасуды осы перне арқылы өшіріп/қосу",
      "toggleDeafKeybind": "Toggle deafen keybind"
    },
    "userVolumeSlider": { "noAudioMessage": "белгісіз себептермен дыбыс жоқ" },
    "addToCalendar": { "add": "Күнтізбеге қосу" },
    "wsKilled": {
      "description": "Вебсокетті сервер жойды. Бұл әдетте сайтты басқа бетте ашқан кезде болады.",
      "reconnect": "қайтадан қосылу"
    },
    "modals": {
      "createRoomModal": {
        "public": "жариялы",
        "private": "жеке",
        "roomName": "бөлме атауы",
        "roomDescription": "бөлменің сипаттамасы",
        "descriptionError": "ең көп дегенде 500 символ",
        "nameError": "ұзындығы 2-ден 60 символға дейін болуы тиіс",
        "subtitle": "Fill the following fields to start a new room"
      },
      "invitedToJoinRoomModal": {
        "newRoomCreated": "Жаңа бөлме жасалды",
        "roomInviteFrom": "Бөлмеге шақыртуды келесі қолданушыдан алдыңыз",
        "justStarted": "Олар жаңа ғана бастады",
        "likeToJoin": ", қосылғығыз келе ме?",
        "inviteReceived": "Сіз келесі бөлмеге шақырту алдыңыз"
      },
      "editProfileModal": {
        "usernameTaken": "Бұл ат бос емес",
        "avatarUrlError": "Суретіңіз жарамайды",
        "avatarUrlLabel": "GitHub не Twitter аватарларының сілтемелері",
        "displayNameError": "ұзындығы 2-ден 50 символға дейін",
        "displayNameLabel": "Бұқаралық есім",
        "usernameError": "ұзындығы 4-тен 15 символ болуы керек және олар тек әріптік/сандық символ немес төменгі сызық (_) бола алады",
        "usernameLabel": "Қолданушы аты",
        "bioError": "Тек 160 символға дейін ғана",
        "bioLabel": "Мен туралы",
        "bannerUrlLabel": "Twitter banner URL"
      },
      "profileModal": {
        "blockUserConfirm": "Бұл қолданушыға сіздің барлық бөлмелеріңізге кіруіне жол бермеуге сенімдісіз бе?",
        "blockUser": "қолданушыны бұғаттау",
        "makeMod": "модератор қылдыру",
        "unmod": "модератор дәрежесінен айыру",
        "addAsSpeaker": "Спикер ретінде қосу",
        "moveToListener": "тыңдарман қылдыру",
        "banFromChat": "осы чаттан бұғаттау",
        "banFromRoom": "осы бөлмеден бұғаттау",
        "goBackToListener": "тыңдарман болу",
        "deleteMessage": "осы хабарламаны жою",
        "makeRoomCreator": "бөлме админы қылдыру",
        "unBanFromChat": "Unban from Chat",
        "banIPFromRoom": "Ban IP from Room"
      },
      "roomSettingsModal": {
        "requirePermission": "Мұнда сөйлеу үшін рұқсат алу қажет",
        "makePublic": "бөлмені жариялы ету",
        "makePrivate": "бөлмені жеке қылдыру",
        "renamePublic": "Set public room name",
        "renamePrivate": "Set private room name",
        "chatDisabled": "disable chat",
        "chatCooldown": "Chat Cooldown (milliseconds)",
        "chat": {
          "label": "Chat",
          "enabled": "Enabled",
          "disabled": "Disabled",
          "followerOnly": "Follower Only"
        }
      }
    },
    "followingOnline": {
      "people": "People",
      "online": "ONLINE",
      "noOnline": "You have 0 friends online right now",
      "showMore": "Show more"
    },
    "upcomingRoomsCard": {
      "upcomingRooms": "Upcoming rooms",
      "exploreMoreRooms": "Explore More Rooms"
    },
    "search": {
      "placeholder": "Search for rooms, users or categories",
      "placeholderShort": "Search"
    },
    "settingsDropdown": {
      "profile": "Profile",
      "language": "Language",
      "reportABug": "Report A Bug",
      "useOldVersion": "Use Old Version",
      "logOut": {
        "button": "Log out",
        "modalSubtitle": "Are you sure you want to logout?"
      },
      "debugAudio": {
        "debugAudio": "Debug Audio",
        "stopDebugger": "Stop Debugger"
      },
      "downloadApp": "Download App"
    },
<<<<<<< HEAD
    "userBadges": {
      "dhStaff": "DogeHouse Staff",
      "dhContributor": "DogeHouse Contributor"
=======
    "messagesDropdown": {
      "title": "Messages",
      "showMore": "Show More",
      "noMessages": "No new messages"
>>>>>>> c4902fed
    }
  },
  "modules": {
    "_comment": "Modules UI Internationalization Strings",
    "scheduledRooms": {
      "title": "Жоспарланған бөлмелер",
      "noneFound": "табылмады",
      "allRooms": "барлық жоспарланған бөлмелер тізімі",
      "myRooms": "мен жоспарлған бөлмелер",
      "scheduleRoomHeader": "Жоспарланған бөлмелер",
      "startRoom": "бөлмені бастау",
      "modal": {
        "needsFuture": "кейін пайда болуы керек",
        "roomName": "бөлменің атауы",
        "roomDescription": "сипаттамасы",
        "minLength": "Ең кем дегенде 2 символ"
      },
      "tommorow": "TOMMOROW",
      "today": "TODAY",
      "deleteModal": {
        "areYouSure": "Are you sure you want to delete this scheduled room?"
      }
    },
    "roomChat": {
      "title": "Чат",
      "emotesSoon": "[эмодзилер жуырда]",
      "bannedAlert": "Сіз бұл чаттан бұғатталдыңыз",
      "waitAlert": "Келесі хабарлама жібергенше, сәл күтіңіз",
      "search": "Іздеу",
      "searchResults": "Іздеу нәтижесі",
      "recent": "Жиі қолданатындарыңыз",
      "sendMessage": "хабарламаны жіберу",
      "whisper": "Сыбырлау",
      "welcomeMessage": "Чатқа қош келдіңіз!",
      "roomDescription": "Бөлме сипаттамасы",
      "disabled": "room chat has been disabled",
      "messageDeletion": {
        "message": "message",
        "retracted": "retracted",
        "deleted": "deleted"
      }
    },
    "roomStatus": {
      "fuelingRocket": "Зымыранға жанармай құйылуда",
      "takingOff": "Ұшырылуда",
      "inSpace": "Ғарышта",
      "approachingMoon": "Айға сәл қалуда",
      "lunarDoge": "Айлық doge",
      "approachingSun": "Күнге жетіп қалды",
      "solarDoge": "Күндік doge",
      "approachingGalaxy": "Галактика шегіне сәл қалды",
      "galacticDoge": "Галакалық doge",
      "spottedLife": "Өмірі бар планета анықталды"
    },
    "feed": { "yourFeed": "Your Feed" }
  }
}<|MERGE_RESOLUTION|>--- conflicted
+++ resolved
@@ -100,7 +100,9 @@
       "allowAll": "Барлығына рұқсат беру",
       "allowAllConfirm": "Бұл барлық рұқсат сұраған {{count}} қолданушыға, сөйлеуге мүмкіндік береді.Сіз сенімдісіз бе?"
     },
-    "searchUser": { "search": "іздеу..." },
+    "searchUser": {
+      "search": "іздеу..."
+    },
     "soundEffectSettings": {
       "header": "дыбыстар",
       "title": "Sound Settings",
@@ -156,7 +158,11 @@
     "privacySettings": {
       "title": "Privacy Settings",
       "header": "Privacy Settings",
-      "whispers": { "label": "Whispers", "on": "On", "off": "Off" }
+      "whispers": {
+        "label": "Whispers",
+        "on": "On",
+        "off": "Off"
+      }
     }
   },
   "components": {
@@ -208,8 +214,12 @@
       "toggleOverlayKeybind": "Қабаттасуды осы перне арқылы өшіріп/қосу",
       "toggleDeafKeybind": "Toggle deafen keybind"
     },
-    "userVolumeSlider": { "noAudioMessage": "белгісіз себептермен дыбыс жоқ" },
-    "addToCalendar": { "add": "Күнтізбеге қосу" },
+    "userVolumeSlider": {
+      "noAudioMessage": "белгісіз себептермен дыбыс жоқ"
+    },
+    "addToCalendar": {
+      "add": "Күнтізбеге қосу"
+    },
     "wsKilled": {
       "description": "Вебсокетті сервер жойды. Бұл әдетте сайтты басқа бетте ашқан кезде болады.",
       "reconnect": "қайтадан қосылу"
@@ -303,16 +313,14 @@
       },
       "downloadApp": "Download App"
     },
-<<<<<<< HEAD
     "userBadges": {
       "dhStaff": "DogeHouse Staff",
       "dhContributor": "DogeHouse Contributor"
-=======
+    },
     "messagesDropdown": {
       "title": "Messages",
       "showMore": "Show More",
       "noMessages": "No new messages"
->>>>>>> c4902fed
     }
   },
   "modules": {
@@ -367,6 +375,8 @@
       "galacticDoge": "Галакалық doge",
       "spottedLife": "Өмірі бар планета анықталды"
     },
-    "feed": { "yourFeed": "Your Feed" }
+    "feed": {
+      "yourFeed": "Your Feed"
+    }
   }
 }