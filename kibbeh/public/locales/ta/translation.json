{
  "_comment": "if you change this file, do: yarn i18",
  "common": {
    "loadMore": "மேலும் காட்டு",
    "loading": "பதிவேறுகிறது, காத்திருக்கவும்...",
    "noUsersFound": "பயனர்கள் இல்லை",
    "ok": "சரி",
    "yes": "ஆம்",
    "no": "இல்லை",
    "cancel": "ரத்துசெய்",
    "save": "சேமி",
    "edit": "திருத்து",
    "delete": "அழி",
    "joinRoom": "அறையில் சேர்",
    "copyLink": "இணைப்பை நகலெடு",
    "copied": "நகலெடுக்கப்பட்டது",
    "formattedIntlDate": "{{date, intlDate}}",
    "formattedIntlTime": "{{time, intlTime}}",
    "requestPermissions": "Please note running DogeHouse without accessibility permissions may cause unwanted errors"
  },
  "header": {
    "_comment": "Main Header UI Internationalization Strings",
    "title": "DogeHouse",
    "mutedTitle": "குரல் முடக்கப்பட்டது  | DogeHouse",
    "deafenedTitle": "Deafened | DogeHouse",
    "dashboard": "Dashboard",
    "connectionTaken": "Connection Taken"
  },
  "footer": {
    "_comment": "Main Footer UI Internationalization Strings",
    "link_1": "மூல கதை",
    "link_2": "Discord",
    "link_3": "ஒரு bug'ஐ புகாரளிக்கவும்"
  },
  "pages": {
    "_comment": "Respective Page UI Internationalization Strings",
    "admin": {
      "ban": "தடை செய்",
      "userStaffandContrib": "User Staff & Contributions",
      "staff": "Staff: ",
      "contributions": "Contributions"
    },
    "followingOnlineList": {
      "listHeader": "ஒரு தனியார் அறையில் இல்லாத, நீங்கள் பின்பற்றும் பயனர்களின்.",
      "currentRoom": "தற்போது இருப்பவர்கள்:",
      "startPrivateRoom": "அவர்களுடன் ஒரு தனியார் அறையைத் தொடங்குங்கள்",
      "title": "People"
    },
    "followList": {
      "followHim": "பின்தொடரவும்",
      "followingHim": "இவர்களை பின்தொடர்கிறீர்கள்",
      "title": "People",
      "followingNone": "Not following anyone",
      "noFollowers": "No followers"
    },
    "home": {
      "createRoom": "அறையை உருவாக்குங்கள்",
      "refresh": "புதுப்பிக்கவும்",
      "editRoom": "Edit Room",
      "desktopAlert": "Download the DogeHouse desktop app today!"
    },
    "inviteList": {
      "roomGone": "அறை இல்லை, திரும்பிச் செல்லுங்கள்",
      "shareRoomLink": "அறைக்கு இணைப்பைப் பகிரவும்",
      "inviteFollowers": "ஆன்லைனில் இருக்கும் உங்களைப் பின்தொடர்பவர்களை அழைக்கலாம்:",
      "whenFollowersOnline": "உங்களைப் பின்தொடர்பவர்கள் ஆன்லைனில் இருக்கும்போது, இங்கே காண்பிக்கப்படுவார்கள்."
    },
    "login": {
      "headerText": "உங்கள் குரலை நிலாவுக்கு பேக் செய்கிறோம் 🚀",
      "featureText_1": "Dark Theme",
      "featureText_2": "Open Sign-Ups",
      "featureText_3": "Cross-Platform Support",
      "featureText_4": "Open Source",
      "featureText_5": "எழுத்து அரட்டை",
      "featureText_6": "இது Doge ஆல் பவர் செய்யப்பட்டது  ",
      "loginGithub": "GitHub மூலமாக உள்நுழை",
      "loginTwitter": "Twitter மூலமாக உள்நுழை",
      "createTestUser": "சோதனை பயனரை உருவாக்கவும்",
      "loginDiscord": "Login with Discord"
    },
    "myProfile": {
      "logout": "லாக் அவுட் செய்",
      "probablyLoading": "பதிவேறுகிறது என்று நினைக்கிறன்...",
      "voiceSettings": "குரல் அமைப்பிற்குச் செல்லவும்",
      "soundSettings": "ஒலி அமைப்பிற்குச் செல்லவும்",
      "deleteAccount": "கணக்கை நீக்கு",
      "overlaySettings": "go to overlay settings",
      "couldNotFindUser": "Sorry, we could not find that user",
      "privacySettings": "Privacy settings"
    },
    "notFound": {
      "whoopsError": "அய்யகோ! இந்த பக்கத்தை காணவில்லை",
      "goHomeMessage": "கவலை படாதே, ",
      "goHomeLinkText": "Home'இற்கு செல் "
    },
    "room": {
      "speakers": "பேசுகின்றவர்கள்",
      "requestingToSpeak": "பேசுவதற்கு கோரிக்கை வைக்கின்றேன்",
      "listeners": "கவனிக்கின்றவர்கள்",
      "allowAll": "Allow all",
      "allowAllConfirm": "Are you sure? This will allow all {{count}} requesting users to speak"
    },
    "searchUser": { "search": "தேடு..." },
    "soundEffectSettings": {
      "header": "ஒலிகள்",
      "title": "Sound Settings",
      "playSound": "Play Sound"
    },
    "viewUser": {
      "editProfile": "சுயவிவரத்தைத் திருத்து",
      "followsYou": "உங்களைப் பின்தொடர்கிறார்",
      "followers": "உங்களைப் பின்தொடர்பவர்கள்",
      "following": "நீங்கள் பின்தொடர்பவர்கள் ",
      "followHim": "இவரை பின்தொடர்",
      "followingHim": "இவரை பிந்தொடர்கிறீர்கள்",
      "copyProfileUrl": "copy profile url",
      "urlCopied": "URL copied to clipboard",
      "unfollow": "Unfollow",
      "about": "About",
      "bot": "Bot",
      "profileTabs": {
        "about": "About",
        "rooms": "Rooms",
        "scheduled": "Scheduled",
        "recorded": "Recorded",
        "clips": "Clips"
      },
      "block": "Block",
      "unblock": "Unblock",
      "sendDM": "Send DM",
      "aboutSuffix": ""
    },
    "voiceSettings": {
      "header": "குரல் அமைப்பு",
      "mic": "ஒலிவாங்கி:",
      "permissionError": "ஒலிவாங்கிகள் எதுவும் கிடைக்கவில்லை, நீங்கள் எதுவும் செருகவில்லை அல்லது இந்த வலைத்தளத்திற்கு அனுமதி வழங்கவில்லை.",
      "refresh": "ஒலிவாங்கி பட்டியலைப் புதுப்பிக்கவும்",
      "volume": "ஒலி அளவு:",
      "title": "Voice Settings"
    },
    "overlaySettings": {
      "header": "Overlay Settings",
      "input": {
        "errorMsg": "Please enter valid app title",
        "label": "Enter app title"
      }
    },
    "download": {
      "starting": "Starting download...",
      "failed": "Could not auto-download, please try again later",
      "visit_gh": "Visit Github Releases",
      "prompt": "Click on the button below to start download",
      "download_now": "Download Now",
      "download_for": "Download for %platform% (%ext%)"
    },
    "privacySettings": {
      "title": "Privacy Settings",
      "header": "Privacy Settings",
      "whispers": { "label": "Whispers", "on": "On", "off": "Off" }
    }
  },
  "components": {
    "_comment": "Component UI Internationalization Strings",
    "avatar": {},
    "backBar": {},
    "blockedFromRoomUsers": {
      "header": "தடைசெய்யப்பட்ட பயனர்கள்",
      "unban": "தடையை நீக்கு",
      "noBans": "யாரும் இதுவரை தடை செய்யப்படவில்லை"
    },
    "bottomVoiceControl": {
      "leaveCurrentRoomBtn": "தற்போதைய அறையை விட்டு விடுங்கள்",
      "confirmLeaveRoom": "நீங்கள் நிச்சயமாக வெளியேற விரும்புகிறீர்களா?",
      "leave": "வெளியேறு  ",
      "inviteUsersToRoomBtn": "பயனர்களை அறைக்கு அழைக்கவும்",
      "invite": "அழை",
      "toggleMuteMicBtn": "முடங்கிய மைக்ரோஃபோனை நிலைமாற்று",
      "mute": "Mute",
      "unmute": "Unmute",
      "makeRoomPublicBtn": "அறையை பொதுவாக்கு!",
      "settings": "அமைப்புகள்",
      "speaker": "பேச்சாளர்",
      "listener": "கேட்பவர்",
      "chat": "அரட்டை",
      "toggleDeafMicBtn": "Toggle Deafen",
      "deafen": "Deafen",
      "undeafen": "Undeafen"
    },
    "deviceNotSupported": {
      "notSupported": "உங்கள் சாதனம் தற்போது ஆதரிக்கப்படவில்லை. நீங்கள்",
      "linkText": "GitHub'ல் issue உருவாக்கவும்.",
      "addSupport": "உங்கள் சாதனத்தில் ஆதரவைச் சேர்க்க முயற்சிக்கிறேன்"
    },
    "inviteButton": {
      "invited": "அழைக்கப்பட்டார்",
      "inviteToRoom": "அறைக்கு அழைக்கவும்"
    },
    "micPermissionBanner": {
      "permissionDenied": "உங்கள் மைக்கை அணுக முயற்சிக்க அனுமதி மறுக்கப்பட்டது (நீங்கள் browser அமைப்புகளுக்குச் சென்று பக்கத்தை மீண்டும் ஏற்ற வேண்டியிருக்கும்)",
      "dismiss": "புறக்கணி",
      "tryAgain": "மீண்டும் முயற்சி செய்"
    },
    "keyboardShortcuts": {
      "setKeybind": "விசைப்பலகையை அமைக்கவும்",
      "listening": "கேட்கிறேன்",
      "toggleMuteKeybind": "toggle mute keybind",
      "togglePushToTalkKeybind": "toggle push-to-talk keybind",
      "toggleOverlayKeybind": "toggle overlay keybind",
      "toggleDeafKeybind": "Toggle deafen keybind"
    },
    "userVolumeSlider": {
      "noAudioMessage": "சில காரணங்களால் ஆடியோ நுகர்வோர் இல்லை"
    },
    "addToCalendar": { "add": "காலெண்டரில் சேர்" },
    "wsKilled": {
      "description": "WebSocket server'ஆல் கொல்லப்பட்டது . நீங்கள் மற்றொரு தாவலில் வலைத்தளத்தைத் திறக்கும்போது இது வழக்கமாக நிகழ்கிறது.",
      "reconnect": "மீண்டும் இணைக்கவும்"
    },
    "modals": {
      "createRoomModal": {
        "public": "பொது",
        "private": "தனியார் அறை",
        "roomName": "அறையின் பெயர்",
        "roomDescription": "அறையின் விளக்கம்",
        "descriptionError": "அதிகபட்ச நீளம் 500",
        "nameError": "2 முதல் 60 எழுத்துக்கள் வரை நீளமாக இருக்க வேண்டும்",
        "subtitle": "Fill the following fields to start a new room"
      },
      "invitedToJoinRoomModal": {
        "newRoomCreated": "புதிய அறை உருவாக்கப்பட்டது",
        "roomInviteFrom": "இவர் உங்களை அறைக்கு அழைக்கிறார் ",
        "justStarted": "அறை சற்று நேரம் முன்னர் ஆரம்பிக்கப்பட்டது ",
        "likeToJoin": ", நீங்கள் சேர விரும்புகிறீர்களா?",
        "inviteReceived": "நீங்கள் அழைக்கப்பட்டுள்ளீர்கள்"
      },
      "editProfileModal": {
        "usernameTaken": "பயனர்பெயர் கிடைக்கவில்லை",
        "avatarUrlError": "இந்த படத்தைப் பயன்படுத்த முடியாது",
        "avatarUrlLabel": "Github/Twitter/Discord பட url",
        "displayNameError": "நீளம் 2 முதல் 50 எழுத்துக்கள்",
        "displayNameLabel": "காட்டவேண்டிய பெயர் ",
        "usernameError": "நீளம் 4 முதல் 15 எழுத்துக்கள் மற்றும் எண்ணெழுத்து / அடிக்கோடும்",
        "usernameLabel": "பயனர்பெயர்",
        "bioError": "அதிகபட்சம் 160 எழுத்துகள்",
        "bioLabel": "சுயசரிதை",
        "bannerUrlLabel": "Twitter banner URL"
      },
      "profileModal": {
        "blockUserConfirm": "நீங்கள் உருவாக்கிய எந்த அறையிலும் இந்த பயனரைச் சேர்ப்பதைத் தடுக்க விரும்புகிறீர்களா?",
        "blockUser": "பயனரை தடை செய்",
        "makeMod": "mod ஆக்குங்கள்",
        "unmod": "unmod செய்யுங்கள்",
        "addAsSpeaker": "பேச்சாளராக சேர்க்கவும்",
        "moveToListener": "கேட்பவராக நகர்த்தவும்",
        "banFromChat": "அரட்டையிலிருந்து தடைசெய்க",
        "banFromRoom": "அறையில் இருந்து தடைசெய்க",
        "goBackToListener": "கேட்பவராக திரும்பிச் செல்லுங்கள்",
        "deleteMessage": "இந்த செய்தியை நீக்கு",
        "makeRoomCreator": "அவரை அறையின் நிர்வாகியாக ஆக்கு",
        "unBanFromChat": "Unban from Chat",
        "banIPFromRoom": "Ban IP from Room"
      },
      "roomSettingsModal": {
        "requirePermission": "பேச அனுமதி தேவை",
        "makePublic": "அறையை பொதுவாக்குங்கள்",
        "makePrivate": "அறையை தனிப்பட்டதாக்குங்கள்",
        "renamePublic": "Set public room name",
        "renamePrivate": "Set private room name",
        "chatDisabled": "disable chat",
        "chatCooldown": "Chat Cooldown (milliseconds)",
        "chat": {
          "label": "Chat",
          "enabled": "Enabled",
          "disabled": "Disabled",
          "followerOnly": "Follower Only"
        }
      }
    },
    "followingOnline": {
      "people": "People",
      "online": "ONLINE",
      "noOnline": "You have 0 friends online right now",
      "showMore": "Show more"
    },
    "upcomingRoomsCard": {
      "upcomingRooms": "Upcoming rooms",
      "exploreMoreRooms": "Explore More Rooms"
    },
    "search": {
      "placeholder": "Search for rooms, users or categories",
      "placeholderShort": "Search"
    },
    "settingsDropdown": {
      "profile": "Profile",
      "language": "Language",
      "reportABug": "Report A Bug",
      "useOldVersion": "Use Old Version",
      "logOut": {
        "button": "Log out",
        "modalSubtitle": "Are you sure you want to logout?"
      },
      "debugAudio": {
        "debugAudio": "Debug Audio",
        "stopDebugger": "Stop Debugger"
      },
      "downloadApp": "Download App"
    },
<<<<<<< HEAD
    "userBadges": {
      "dhStaff": "DogeHouse Staff",
      "dhContributor": "DogeHouse Contributor"
=======
    "messagesDropdown": {
      "title": "Messages",
      "showMore": "Show More",
      "noMessages": "No new messages"
>>>>>>> c4902fed
    }
  },
  "modules": {
    "_comment": "Modules UI Internationalization Strings",
    "scheduledRooms": {
      "title": "திட்டமிடப்பட்ட அறைகள்",
      "noneFound": "எதுவும் கிடைக்கவில்லை",
      "allRooms": "அனைத்து திட்டமிடப்பட்ட அறைகள்",
      "myRooms": "எனது திட்டமிடப்பட்ட அறைகள்",
      "scheduleRoomHeader": "அறையை பிற்காலத்துக்கு திட்டமிட்டு ",
      "startRoom": "அறையைத் தொடங்கு",
      "modal": {
        "needsFuture": "எதிர்காலத்தில் இருக்க வேண்டும்",
        "roomName": "அறை பெயர்",
        "roomDescription": "விளக்கம்",
        "minLength": "குறைந்தபட்ச நீளம் 2"
      },
      "tommorow": "TOMMOROW",
      "today": "TODAY",
      "deleteModal": {
        "areYouSure": "Are you sure you want to delete this scheduled room?"
      }
    },
    "roomChat": {
      "title": "அரட்டை",
      "emotesSoon": "[emotes soon]",
      "bannedAlert": "நீங்கள் அரட்டையிலிருந்து தடைசெய்யப்பட்டீர்கள்",
      "waitAlert": "மற்றொரு செய்தியை அனுப்புவதற்கு முன்பு நீங்கள் ஒரு நொடி காத்திருக்க வேண்டும்",
      "search": "தேடு",
      "searchResults": "தேடல் முடிவுகள்",
      "recent": "அடிக்கடி பயன்படுத்தப்படுபவை",
      "sendMessage": "ஒரு செய்தியை அனுப்புங்கள்",
      "whisper": "கிசுகிசுக்கவும்",
      "welcomeMessage": "அரட்டைக்கு வரவேற்கிறோம்!",
      "roomDescription": "அறை விளக்கம்",
      "disabled": "room chat has been disabled",
      "messageDeletion": {
        "message": "message",
        "retracted": "retracted",
        "deleted": "deleted"
      }
    },
    "roomStatus": {
      "fuelingRocket": "Rocket'க்கு petrol போடுகிறோம் ",
      "takingOff": "இப்போது புறப்படுகிறது",
      "inSpace": "வானத்தில் இருக்கிறோம்",
      "approachingMoon": "இன்னும் சற்று நேரத்தில் நிலவை அடைந்து விடுவோம்",
      "lunarDoge": "நிலவில் Doge",
      "approachingSun": "சூரியனை நெருங்குகிறோம்",
      "solarDoge": "சூரிய Doge",
      "approachingGalaxy": "இதோ, விண்மீன்களை நெருங்கி வந்துவிட்டோம்",
      "galacticDoge": "Galactic Doge",
      "spottedLife": "வாழ்க்கையுடன் ஒரு கிரகத்தைக் கண்டுபிடித்துவிட்டோம்"
    },
    "feed": { "yourFeed": "Your Feed" }
  }
}<|MERGE_RESOLUTION|>--- conflicted
+++ resolved
@@ -100,7 +100,9 @@
       "allowAll": "Allow all",
       "allowAllConfirm": "Are you sure? This will allow all {{count}} requesting users to speak"
     },
-    "searchUser": { "search": "தேடு..." },
+    "searchUser": {
+      "search": "தேடு..."
+    },
     "soundEffectSettings": {
       "header": "ஒலிகள்",
       "title": "Sound Settings",
@@ -156,7 +158,11 @@
     "privacySettings": {
       "title": "Privacy Settings",
       "header": "Privacy Settings",
-      "whispers": { "label": "Whispers", "on": "On", "off": "Off" }
+      "whispers": {
+        "label": "Whispers",
+        "on": "On",
+        "off": "Off"
+      }
     }
   },
   "components": {
@@ -211,7 +217,9 @@
     "userVolumeSlider": {
       "noAudioMessage": "சில காரணங்களால் ஆடியோ நுகர்வோர் இல்லை"
     },
-    "addToCalendar": { "add": "காலெண்டரில் சேர்" },
+    "addToCalendar": {
+      "add": "காலெண்டரில் சேர்"
+    },
     "wsKilled": {
       "description": "WebSocket server'ஆல் கொல்லப்பட்டது . நீங்கள் மற்றொரு தாவலில் வலைத்தளத்தைத் திறக்கும்போது இது வழக்கமாக நிகழ்கிறது.",
       "reconnect": "மீண்டும் இணைக்கவும்"
@@ -305,16 +313,14 @@
       },
       "downloadApp": "Download App"
     },
-<<<<<<< HEAD
     "userBadges": {
       "dhStaff": "DogeHouse Staff",
       "dhContributor": "DogeHouse Contributor"
-=======
+    },
     "messagesDropdown": {
       "title": "Messages",
       "showMore": "Show More",
       "noMessages": "No new messages"
->>>>>>> c4902fed
     }
   },
   "modules": {
@@ -369,6 +375,8 @@
       "galacticDoge": "Galactic Doge",
       "spottedLife": "வாழ்க்கையுடன் ஒரு கிரகத்தைக் கண்டுபிடித்துவிட்டோம்"
     },
-    "feed": { "yourFeed": "Your Feed" }
+    "feed": {
+      "yourFeed": "Your Feed"
+    }
   }
 }