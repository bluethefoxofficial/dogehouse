--- conflicted
+++ resolved
@@ -100,7 +100,9 @@
       "allowAll": "السماح للكل",
       "allowAllConfirm": "هل انت متأكد ؟ هذا سيسمح لـ {{count}} مستخدم بالتحدث"
     },
-    "searchUser": { "search": "ابحث..." },
+    "searchUser": {
+      "search": "ابحث..."
+    },
     "soundEffectSettings": {
       "header": "الأصوات",
       "title": "اعدادات الصوت",
@@ -139,7 +141,10 @@
       "title": "Voice Settings"
     },
     "overlaySettings": {
-      "input": { "errorMsg": "Invalid app title", "label": "Enter App Title" },
+      "input": {
+        "errorMsg": "Invalid app title",
+        "label": "Enter App Title"
+      },
       "header": "Overlay Settings",
       "errorMsg": "Please enter valid app title",
       "label": "Enter app title"
@@ -155,7 +160,11 @@
     "privacySettings": {
       "title": "Privacy Settings",
       "header": "Privacy Settings",
-      "whispers": { "label": "Whispers", "on": "On", "off": "Off" }
+      "whispers": {
+        "label": "Whispers",
+        "on": "On",
+        "off": "Off"
+      }
     }
   },
   "components": {
@@ -190,7 +199,10 @@
       "linkText": "GitHub مشكلة على",
       "addSupport": "و سوف أحاول أن أدعم جهازك!"
     },
-    "inviteButton": { "invited": "مدعو", "inviteToRoom": "إدعو إلى الغرفة" },
+    "inviteButton": {
+      "invited": "مدعو",
+      "inviteToRoom": "إدعو إلى الغرفة"
+    },
     "micPermissionBanner": {
       "permissionDenied": "تم رفض الإذن عند محاولة الوصول إلى الميكروفون الخاص بك (قد تحتاج إلى الدخول إلى إعدادات المتصفح وإعادة تحميل الصفحة)",
       "dismiss": "رفض",
@@ -204,8 +216,12 @@
       "toggleOverlayKeybind": "toggle overlay keybind",
       "toggleDeafKeybind": "Toggle deafen keybind"
     },
-    "userVolumeSlider": { "noAudioMessage": "لا يوجد مستهلك صوتي لسبب ما" },
-    "addToCalendar": { "add": "أضف إلى التقويم" },
+    "userVolumeSlider": {
+      "noAudioMessage": "لا يوجد مستهلك صوتي لسبب ما"
+    },
+    "addToCalendar": {
+      "add": "أضف إلى التقويم"
+    },
     "wsKilled": {
       "description": "تمت مقاطعة الإتصال بواسطة الخادم. يحدث هذا عادةً عند فتح موقع الويب في علامة تبويب أخرى.",
       "reconnect": "أعد الاتصال"
@@ -299,16 +315,14 @@
       },
       "downloadApp": "تنزيل التطبيق"
     },
-<<<<<<< HEAD
     "userBadges": {
       "dhStaff": "DogeHouse Staff",
       "dhContributor": "DogeHouse Contributor"
-=======
+    },
     "messagesDropdown": {
       "title": "Messages",
       "showMore": "Show More",
       "noMessages": "No new messages"
->>>>>>> c4902fed
     }
   },
   "modules": {
@@ -363,6 +377,8 @@
       "galacticDoge": "Galactic Doge",
       "spottedLife": "اكتشاف كوكب فيه حياه"
     },
-    "feed": { "yourFeed": "Your Feed" }
+    "feed": {
+      "yourFeed": "Your Feed"
+    }
   }
 }