--- conflicted
+++ resolved
@@ -100,7 +100,9 @@
       "allowAll": "Allow all",
       "allowAllConfirm": "Ye sure? Ye will allow all {{count}} skallywags to speak!"
     },
-    "searchUser": { "search": "searchin' fer booty..." },
+    "searchUser": {
+      "search": "searchin' fer booty..."
+    },
     "soundEffectSettings": {
       "header": "Sounds",
       "title": "Sound Settings",
@@ -139,7 +141,10 @@
       "title": "Voice Settings"
     },
     "overlaySettings": {
-      "input": { "errorMsg": "Invalid app title", "label": "Enter App Title" },
+      "input": {
+        "errorMsg": "Invalid app title",
+        "label": "Enter App Title"
+      },
       "header": "Overlay Settings"
     },
     "download": {
@@ -153,7 +158,11 @@
     "privacySettings": {
       "title": "Privacy Settings",
       "header": "Privacy Settings",
-      "whispers": { "label": "Whispers", "on": "On", "off": "Off" }
+      "whispers": {
+        "label": "Whispers",
+        "on": "On",
+        "off": "Off"
+      }
     }
   },
   "components": {
@@ -188,7 +197,10 @@
       "linkText": "issue on GitHub",
       "addSupport": "'n I will try addin' support fer yer device."
     },
-    "inviteButton": { "invited": "invited", "inviteToRoom": "invite t' cabin" },
+    "inviteButton": {
+      "invited": "invited",
+      "inviteToRoom": "invite t' cabin"
+    },
     "micPermissionBanner": {
       "permissionDenied": "Permission denied trying t' access yer mic (ye may needs t' go into browser settings 'n reload the page)",
       "dismiss": "dismiss",
@@ -205,7 +217,9 @@
     "userVolumeSlider": {
       "noAudioMessage": "no audio consumer fer some reason"
     },
-    "addToCalendar": { "add": "Add t' Calendar" },
+    "addToCalendar": {
+      "add": "Add t' Calendar"
+    },
     "wsKilled": {
       "description": "WebSocket was scuttled by the server. This usually happens when ye open the website in another tab.",
       "reconnect": "reconnect"
@@ -299,16 +313,14 @@
       },
       "downloadApp": "Download App"
     },
-<<<<<<< HEAD
     "userBadges": {
       "dhStaff": "DogeHouse Staff",
       "dhContributor": "DogeHouse Contributor"
-=======
+    },
     "messagesDropdown": {
       "title": "Messages",
       "showMore": "Show More",
       "noMessages": "No new messages"
->>>>>>> c4902fed
     }
   },
   "modules": {
@@ -363,6 +375,8 @@
       "galacticDoge": "Galactic doge been spotted",
       "spottedLife": "Planet wit' life spotted"
     },
-    "feed": { "yourFeed": "Your Feed" }
+    "feed": {
+      "yourFeed": "Your Feed"
+    }
   }
 }