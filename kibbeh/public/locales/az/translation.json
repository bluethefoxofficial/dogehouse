{
  "_comment": "if you change this file, do: yarn i18",
  "common": {
    "loadMore": "Daha çox yüklə",
    "loading": "Yüklənir...",
    "noUsersFound": "İstifadəçi tapılmadı",
    "ok": "ОК",
    "yes": "Bəli",
    "no": "Xeyr",
    "cancel": "Ləğv et",
    "save": "Yadda saxla",
    "edit": "Düzəliş et",
    "delete": "Sil",
    "joinRoom": "Otağa qoşul",
    "copyLink": "Linki kopyala",
    "copied": "Kopyalandı",
    "formattedIntlDate": "{{date, intlDate}}",
    "formattedIntlTime": "{{time, intlTime}}",
    "requestPermissions": "Zəhmət olmasa DogeHouse-a lazımlı icazələri verin"
  },
  "header": {
    "_comment": "Main Header UI Internationalization Strings",
    "title": "DogeHouse",
    "mutedTitle": "Səssiz | DogeHouse",
    "deafenedTitle": "Karlaşdırılmış | DogeHouse",
    "dashboard": "Dashboard",
    "connectionTaken": "Bağlantı alındı"
  },
  "footer": {
    "_comment": "Main Footer UI Internationalization Strings",
    "link_1": "Tarix",
    "link_2": "Discord",
    "link_3": "Səhv haqqında məlumat ver"
  },
  "pages": {
    "_comment": "Respective Page UI Internationalization Strings",
    "admin": {
      "ban": "ban",
      "userStaffandContrib": "User Staff & Contributions",
      "staff": "Staff: ",
      "contributions": "Contributions"
    },
    "followingOnlineList": {
      "listHeader": "Gizli otaqda olmayan və sizin izlədiyiniz istifadəçilər",
      "currentRoom": "Hazırda:",
      "startPrivateRoom": "Gizli otaq yaradın",
      "title": "People"
    },
    "followList": {
      "followHim": "İzlə",
      "followingHim": "İzlənir",
      "title": "People",
      "followingNone": "Not following anyone",
      "noFollowers": "No followers"
    },
    "home": {
      "createRoom": "Otaq yaratmaq",
      "refresh": "Yenilə",
      "editRoom": "Otaqda düzəliş et",
      "desktopAlert": "DogeHouse tətbiqini yükləyin!"
    },
    "inviteList": {
      "roomGone": "Otaq bağlandı, geri qayıt",
      "shareRoomLink": "Otaq keçidini paylaş",
      "inviteFollowers": "Aktiv olan izləyicilərinə dəvət göndər:",
      "whenFollowersOnline": "İzləyicilərin aktiv olduqları zaman burada görsənəcdirlər."
    },
    "login": {
      "headerText": "Səs rabitəsini aya qaldırırığ 🚀",
      "featureText_1": "Gecə modu",
      "featureText_2": "Açıq qeydiyyat",
      "featureText_3": "Cross-Platform Dəstək",
      "featureText_4": "Açıq qaynaq",
      "featureText_5": "Çat",
      "featureText_6": "Doge sayəsində işləyir",
      "loginGithub": "GitHub ilə daxil ol",
      "loginTwitter": "Twitter ilə daxil ol",
      "createTestUser": "Test istifadəçini yarat",
      "loginDiscord": "Discord ilə daxil ol"
    },
    "myProfile": {
      "logout": "Çıxış",
      "probablyLoading": "Yüklənir...",
      "voiceSettings": "Mikrofon parametrləri",
      "soundSettings": "Səs parametrləri",
      "deleteAccount": "Hesabı sil",
      "overlaySettings": "Overlay parametrləri",
      "couldNotFindUser": "Təəssüf, istifadəçi tapılmadı",
      "privacySettings": "Privacy settings"
    },
    "notFound": {
      "whoopsError": "Ups! Bu səhifə tapılmadı.",
      "goHomeMessage": "Narahat olmayın. Siz uğur qazanacaqsınız",
      "goHomeLinkText": "Əsas səhifəyə keç"
    },
    "room": {
      "speakers": "Danışanlar",
      "requestingToSpeak": "Danışmaq istəyənlər",
      "listeners": "Dinləyicilər",
      "allowAll": "Hərkəsə icazə ver",
      "allowAllConfirm": "Təsdiqləyirsiniz? Bu seçim {{count}} istifadəçiyə danışma haqqı verəcəkdir"
    },
    "searchUser": { "search": "Axtarış..." },
    "soundEffectSettings": {
      "header": "Səslər",
      "title": "Səs paratmertləri",
      "playSound": "Play Sound"
    },
    "viewUser": {
      "editProfile": "Profildə düzəliş et",
      "followsYou": "Sizi izləyənlər",
      "followers": "İzləyicilər",
      "following": "İzləyirsiniz",
      "followHim": "İzlə",
      "followingHim": "İzləyirsiniz",
      "copyProfileUrl": "Profil keçidini kopyalayın",
      "urlCopied": "Keçid kopyalandı",
      "unfollow": "İzləməni dayandır",
      "about": "About",
      "bot": "Bot",
      "profileTabs": {
        "about": "About",
        "rooms": "Rooms",
        "scheduled": "Scheduled",
        "recorded": "Recorded",
        "clips": "Clips"
      },
      "block": "Block",
      "unblock": "Unblock",
      "sendDM": "Send DM",
      "aboutSuffix": ""
    },
    "voiceSettings": {
      "header": "Səs parametrləri",
      "mic": "Mikrofon:",
      "permissionError": "Mikrofon tapılmadı, ya mikrofonu taxmamısınız ya da sayt üçün lazımlı icazəni verməmisiniz.",
      "refresh": "Yenilə",
      "volume": "Səs:",
      "title": "Voice Settings"
    },
    "overlaySettings": {
      "input": {
        "errorMsg": "Uyğunsuz tətbiq adı",
        "label": "Tətbiq adını daxil et"
      },
      "header": "Overlay parametrləri",
      "errorMsg": "Zəhmət olmasa uyğun bir tətbiq adı daxil edin",
      "label": "Tətbiq başlığını daxil et"
    },
    "download": {
      "starting": "Yükləmə başlanır...",
      "failed": "Avtomatik yükəmədə problem aşkarlandı, zəhmət olmasa daha sonra bir daha yoxlayın",
      "visit_gh": "Github çıxışlarını ziyarət et",
      "prompt": "Aşağıdakı düyməyə basaraq yükləməni başladın",
      "download_now": "İndi yüklə",
      "download_for": "{{platform}} üçün yüklə"
    },
    "privacySettings": {
      "title": "Privacy Settings",
      "header": "Privacy Settings",
      "whispers": { "label": "Whispers", "on": "On", "off": "Off" }
    }
  },
  "components": {
    "_comment": "Component UI Internationalization Strings",
    "avatar": {},
    "backBar": {},
    "blockedFromRoomUsers": {
      "header": "Banlanmış istifadəçilər",
      "unban": "Banı ləğv et",
      "noBans": "Banlanan istifadəçi yoxdur"
    },
    "bottomVoiceControl": {
      "leaveCurrentRoomBtn": "Hazırkı otağı tərk et",
      "confirmLeaveRoom": "Tərk etmək istədiyinizə əminsiniz?",
      "leave": "Tərk et",
      "inviteUsersToRoomBtn": "İstifadəçiləri otağa dəvət et",
      "invite": "Dəvət et",
      "toggleMuteMicBtn": "Mikrofonu aç/bağla",
      "mute": "Səssizə keçir",
      "unmute": "Səsliyə keçir",
      "makeRoomPublicBtn": "Otağı hərkəsə açıq et!",
      "settings": "Parametlər",
      "speaker": "Danışanlar",
      "listener": "Dinləyicilər",
      "chat": "Çat",
      "toggleDeafMicBtn": "Karlaşdırılmış modu aç/bağla",
      "deafen": "Karlaşdır",
      "undeafen": "Karlaşdırmanı ləğv et"
    },
    "deviceNotSupported": {
      "notSupported": "Sizin cihaz dəstəklənmir. Siz yarada bilərsiz",
      "linkText": "GitHub-da sorğu",
      "addSupport": "və mən sizin cihaz üçün dəstək əlavə etməyə çalışacağam!"
    },
    "inviteButton": {
      "invited": "Dəvət olunub",
      "inviteToRoom": "Otağa dəvət et"
    },
    "micPermissionBanner": {
      "permissionDenied": "Mikrofona keçid rədd edildi (Siz browser parametrlərinə keçid edib səhifəni yeniləməlisiniz)",
      "dismiss": "Rədd et",
      "tryAgain": "Yenidən cəhd et"
    },
    "keyboardShortcuts": {
      "setKeybind": "Düymə kombinasiası quraşdır",
      "listening": "Qulaq asılır",
      "toggleMuteKeybind": "Susdurma açma/bağlama düymə kombinasiyası",
      "togglePushToTalkKeybind": "Bas danış açma/bağlama düymə kombinasiyası",
      "toggleOverlayKeybind": "Overlay açma/bağlama düymə kombinasiyası",
      "toggleDeafKeybind": "Karlaşdırma açma/bağlama düymə kombinasiyası"
    },
    "userVolumeSlider": {
      "noAudioMessage": "Bir səbəbə görə səs qəbuledici yoxdur!"
    },
    "addToCalendar": { "add": "Kalendara əlavə et" },
    "wsKilled": {
      "description": "WebSocket server tərəfindən bağlandı. Bu adətən birdən çox səhifədə saytı açdığınız zaman baş verir.",
      "reconnect": "Yenidən bağlantı qur"
    },
    "modals": {
      "createRoomModal": {
        "public": "Hərkəsə açıq",
        "private": "Gizli",
        "roomName": "Otaq adı",
        "roomDescription": "Otaq haqqında",
        "descriptionError": "maksimum uzunluq 500",
        "nameError": "2 və 60 simvol uzunluğunda olmalıdır",
        "subtitle": "Boşluqları dolduraraq yeni otaq başladın"
      },
      "invitedToJoinRoomModal": {
        "newRoomCreated": "Yeni otaq yaradıldı",
        "roomInviteFrom": "Otaq dəvəti: ",
        "justStarted": "Onlar daha yeni başladılar",
        "likeToJoin": ", qoşulmaq istəyirsiniz?",
        "inviteReceived": "Siz dəvət edildiniz: "
      },
      "editProfileModal": {
        "usernameTaken": "İstifadəçi adı götürülüb",
        "avatarUrlError": "Uyğun olmayan şəkil",
        "avatarUrlLabel": "Github/Twitter/Discord avatar keçidi",
        "displayNameError": "uzunluq 2 və 50 simvol arasında",
        "displayNameLabel": "Görsənən ad",
        "usernameError": "uzunluq 4 və 15 simvol uzunluğunda və sadəcə alfanumerik/alt xətt simvollarından ibarət olmalıdır.",
        "usernameLabel": "İstifadəçi adı",
        "bioError": "maksimum uzunluq 160 simvoldur",
        "bioLabel": "Bioqrafiya",
        "bannerUrlLabel": "Twitter banner URL"
      },
      "profileModal": {
        "blockUserConfirm": "Siz bu istifadəçini yaratdığınız bütün otaqlara qoşulmaması üçün bloklamağa əminsinizmi?",
        "blockUser": "İstifəçini blokla",
        "makeMod": "Mod et",
        "unmod": "Modluğu ləğv et",
        "addAsSpeaker": "Danışan kimi əlavə et",
        "moveToListener": "Dinləyiciyə keçir",
        "banFromChat": "Çatdan banla",
        "banFromRoom": "Otaqdan banla",
        "goBackToListener": "Dinləyiciyə geri qayıt",
        "deleteMessage": "Bu mesajı sil",
        "makeRoomCreator": "Otaq admini et",
        "unBanFromChat": "Çatdan banı ləğv et",
        "banIPFromRoom": "Ban IP from Room"
      },
      "roomSettingsModal": {
        "requirePermission": "Danışmaq üçün icazə istə",
        "makePublic": "Otağı hərkəsə açıq et",
        "makePrivate": "Otağı gizli et",
        "renamePublic": "Hərkəsə açıq otaq adı quraşdır",
        "renamePrivate": "Gizli otaq adı quraşdır",
        "chatDisabled": "disable chat",
        "chatCooldown": "Chat Cooldown (milliseconds)",
        "chat": {
          "label": "Chat",
          "enabled": "Enabled",
          "disabled": "Disabled",
          "followerOnly": "Follower Only"
        }
      }
    },
    "followingOnline": {
      "people": "İnsanlar",
      "online": "Aktiv",
      "noOnline": "Sizin hazırda 0 aktiv dostunuz var",
      "showMore": "Daha çox göstər"
    },
    "upcomingRoomsCard": {
      "upcomingRooms": "Növbəti otaqlar",
      "exploreMoreRooms": "Daha çox otaq kəşf et"
    },
    "search": {
      "placeholder": "Otaqlar, istifadəçilər və ya kateqoriyalar axtar",
      "placeholderShort": "Search"
    },
    "settingsDropdown": {
      "profile": "Profil",
      "language": "Dil",
      "reportABug": "Səhv bildir",
      "useOldVersion": "Əvvəlki versiyanı istifadə et",
      "logOut": {
        "button": "Çıxış",
        "modalSubtitle": "Çıxmaq istədiyinizə əminsiniz?"
      },
      "debugAudio": {
        "debugAudio": "Səsi incələ",
        "stopDebugger": "İncələmən dayandır"
      },
      "downloadApp": "Download App"
    },
<<<<<<< HEAD
    "userBadges": {
      "dhStaff": "DogeHouse Staff",
      "dhContributor": "DogeHouse Contributor"
=======
    "messagesDropdown": {
      "title": "Messages",
      "showMore": "Show More",
      "noMessages": "No new messages"
>>>>>>> c4902fed
    }
  },
  "modules": {
    "_comment": "Modules UI Internationalization Strings",
    "scheduledRooms": {
      "title": "Planlaşdırılmış otaqlar",
      "noneFound": "Tapılmadı",
      "allRooms": "Bütün planlaşdırılmış otaqlar",
      "myRooms": "Mənim planlaşdırılmış otaqlarım",
      "scheduleRoomHeader": "Otaq planlaşdır",
      "startRoom": "Otaq başlat",
      "modal": {
        "needsFuture": "Gələcək zamanda olmalıdır.",
        "roomName": "Otaq adı",
        "minLength": "Minimum uzunluq 2",
        "roomDescription": "Haqqında"
      },
      "tommorow": "Sabah",
      "today": "Bu gün",
      "deleteModal": {
        "areYouSure": "Bu planlanmış otağı silmək istədiyinizə əminsiniz?"
      }
    },
    "roomChat": {
      "title": "Çat",
      "emotesSoon": "[emodzi tezliklə]",
      "bannedAlert": "Bu söhbətdə blokdasınız",
      "waitAlert": "Siz növbəti mesajı göndərmək üçün bir saniyə gözləməlisiniz.",
      "search": "Axtarış",
      "searchResults": "Axtarış nəticələri",
      "recent": "Tez-tez istifadə olunan",
      "sendMessage": "Mesaj göndər",
      "whisper": "Pıçıltı",
      "welcomeMessage": "Çata xoş gəlmisiniz!",
      "roomDescription": "Otaq haqqında",
      "disabled": "room chat has been disabled",
      "messageDeletion": {
        "message": "message",
        "retracted": "retracted",
        "deleted": "deleted"
      }
    },
    "roomStatus": {
      "fuelingRocket": "Roket yanacağı doldurulur.",
      "takingOff": "Uçuş başlanır",
      "inSpace": "Havada",
      "approachingMoon": "Aya yaxınlaşırıq",
      "lunarDoge": "Ay doge-u",
      "approachingSun": "Günəşə yaxınlaşırıq",
      "solarDoge": "Günəş doge-u",
      "approachingGalaxy": "Qalaktikaya yaxınlaşırıq",
      "galacticDoge": "Qalaktika dog-u",
      "spottedLife": "Həyat olan planet aşkarlandı"
    },
    "feed": { "yourFeed": "Sənin lentin" }
  }
}<|MERGE_RESOLUTION|>--- conflicted
+++ resolved
@@ -100,7 +100,9 @@
       "allowAll": "Hərkəsə icazə ver",
       "allowAllConfirm": "Təsdiqləyirsiniz? Bu seçim {{count}} istifadəçiyə danışma haqqı verəcəkdir"
     },
-    "searchUser": { "search": "Axtarış..." },
+    "searchUser": {
+      "search": "Axtarış..."
+    },
     "soundEffectSettings": {
       "header": "Səslər",
       "title": "Səs paratmertləri",
@@ -158,7 +160,11 @@
     "privacySettings": {
       "title": "Privacy Settings",
       "header": "Privacy Settings",
-      "whispers": { "label": "Whispers", "on": "On", "off": "Off" }
+      "whispers": {
+        "label": "Whispers",
+        "on": "On",
+        "off": "Off"
+      }
     }
   },
   "components": {
@@ -213,7 +219,9 @@
     "userVolumeSlider": {
       "noAudioMessage": "Bir səbəbə görə səs qəbuledici yoxdur!"
     },
-    "addToCalendar": { "add": "Kalendara əlavə et" },
+    "addToCalendar": {
+      "add": "Kalendara əlavə et"
+    },
     "wsKilled": {
       "description": "WebSocket server tərəfindən bağlandı. Bu adətən birdən çox səhifədə saytı açdığınız zaman baş verir.",
       "reconnect": "Yenidən bağlantı qur"
@@ -307,16 +315,14 @@
       },
       "downloadApp": "Download App"
     },
-<<<<<<< HEAD
     "userBadges": {
       "dhStaff": "DogeHouse Staff",
       "dhContributor": "DogeHouse Contributor"
-=======
+    },
     "messagesDropdown": {
       "title": "Messages",
       "showMore": "Show More",
       "noMessages": "No new messages"
->>>>>>> c4902fed
     }
   },
   "modules": {
@@ -371,6 +377,8 @@
       "galacticDoge": "Qalaktika dog-u",
       "spottedLife": "Həyat olan planet aşkarlandı"
     },
-    "feed": { "yourFeed": "Sənin lentin" }
+    "feed": {
+      "yourFeed": "Sənin lentin"
+    }
   }
 }