--- conflicted
+++ resolved
@@ -100,7 +100,9 @@
       "allowAll": "Allow all",
       "allowAllConfirm": "Are you sure? This will allow all {{count}} requesting users to speak"
     },
-    "searchUser": { "search": "meklēšana..." },
+    "searchUser": {
+      "search": "meklēšana..."
+    },
     "soundEffectSettings": {
       "header": "skaņas",
       "title": "Sound Settings",
@@ -156,7 +158,11 @@
     "privacySettings": {
       "title": "Privacy Settings",
       "header": "Privacy Settings",
-      "whispers": { "label": "Whispers", "on": "On", "off": "Off" }
+      "whispers": {
+        "label": "Whispers",
+        "on": "On",
+        "off": "Off"
+      }
     }
   },
   "components": {
@@ -211,7 +217,9 @@
     "userVolumeSlider": {
       "noAudioMessage": "nezināmu iemeslu dēļ, nav pieejama audiosaziņa"
     },
-    "addToCalendar": { "add": "Pievienot kalendārā" },
+    "addToCalendar": {
+      "add": "Pievienot kalendārā"
+    },
     "wsKilled": {
       "description": "Serveris iznīcināja WebSocket. Parasti tas notiek, kad jūs atverat mājaslapu citā logā.",
       "reconnect": "atkārtoti pievienoties"
@@ -305,16 +313,14 @@
       },
       "downloadApp": "Download App"
     },
-<<<<<<< HEAD
     "userBadges": {
       "dhStaff": "DogeHouse Staff",
       "dhContributor": "DogeHouse Contributor"
-=======
+    },
     "messagesDropdown": {
       "title": "Messages",
       "showMore": "Show More",
       "noMessages": "No new messages"
->>>>>>> c4902fed
     }
   },
   "modules": {
@@ -369,6 +375,8 @@
       "galacticDoge": "Galaktiskais doge",
       "spottedLife": "Pamanīta planēta ar dzīvību radību"
     },
-    "feed": { "yourFeed": "Your Feed" }
+    "feed": {
+      "yourFeed": "Your Feed"
+    }
   }
 }