--- conflicted
+++ resolved
@@ -99,12 +99,8 @@
       "copyProfileUrl": "Benutzer-URL kopieren",
       "urlCopied": "URL wurde in die Zwischenablage kopiert",
       "unfollow": "Entfolgen",
-<<<<<<< HEAD
-      "about": "About",
+      "about": "Über",
       "bot": "Bot"
-=======
-      "about": "Über"
->>>>>>> 327c4d28
     },
     "voiceSettings": {
       "header": "Spracheinstellungen",
