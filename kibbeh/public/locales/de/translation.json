{
  "_comment": "if you change this file, do: yarn i18",
  "common": {
    "loadMore": "Mehr laden",
    "loading": "Lädt...",
    "noUsersFound": "Keine Benutzer gefunden",
    "ok": "Ok",
    "yes": "Ja",
    "no": "Nein",
    "cancel": "Abbrechen",
    "save": "Speichern",
    "edit": "Bearbeiten",
    "delete": "Löschen",
    "joinRoom": "Raum beitreten",
    "copyLink": "Link kopieren",
    "copied": "kopiert",
    "formattedIntlDate": "{{date, intlDate}}",
    "formattedIntlTime": "{{time, intlTime}}",
    "requestPermissions": "Bitte erteile DogeHouse Browserberechtigungen."
  },
  "header": {
    "_comment": "Main Header UI Internationalization Strings",
    "title": "DogeHouse",
    "mutedTitle": "Stumm | DogeHouse",
    "deafenedTitle": "Lautsprecher stumm | DogeHouse",
    "dashboard": "Dashboard",
    "connectionTaken": "Verbindung getrennt"
  },
  "footer": {
    "_comment": "Main Footer UI Internationalization Strings",
    "link_1": "Ursprungsgeschichte",
    "link_2": "Discord",
    "link_3": "Problem melden"
  },
  "pages": {
    "_comment": "Respective Page UI Internationalization Strings",
    "admin": {
      "ban": "blockieren",
      "userStaffandContrib": "User Staff & Contributions",
      "staff": "Staff: ",
      "contributions": "Contributions"
    },
    "followingOnlineList": {
      "listHeader": "Benutzer, denen du folgst, die nicht in einem privaten Raum sind.",
      "currentRoom": "Zurzeit in:",
      "startPrivateRoom": "Einen privaten Raum mit diesem Benutzer eröffnen",
      "title": "People"
    },
    "followList": {
      "followHim": "Folgen",
      "followingHim": "Entfolgen",
      "title": "People",
      "followingNone": "Not following anyone",
      "noFollowers": "No followers"
    },
    "home": {
      "createRoom": "Raum erstellen",
      "refresh": "Aktualisieren",
      "editRoom": "Bearbeite Raum",
      "desktopAlert": "Lade die DogeHouse Desktop-App noch heute herunter."
    },
    "inviteList": {
      "roomGone": "Raum konnte nicht gefunden werden! Zurück",
      "shareRoomLink": "Link zum Raum teilen",
      "inviteFollowers": "Du kannst deine Abonnenten, die online sind, einladen:",
      "whenFollowersOnline": "Wenn deine Abonnenten online sind, werden sie hier angezeigt."
    },
    "login": {
      "headerText": "Wir bringen den Sprachchat zum Mond",
      "featureText_1": "Dark-Mode",
      "featureText_2": "Unbeschränkte Registrierung",
      "featureText_3": "Plattformunabhängig",
      "featureText_4": "Open-Source",
      "featureText_5": "Text-Chat",
      "featureText_6": "Angetrieben durch Doge",
      "loginGithub": "mit GitHub anmelden",
      "loginTwitter": "mit Twitter anmelden",
      "createTestUser": "Testnutzer erstellen",
      "loginDiscord": "mit Discord anmelden"
    },
    "myProfile": {
      "logout": "Abmelden",
      "probablyLoading": "Lädt vermutlich...",
      "voiceSettings": "Spracheinstellungen",
      "soundSettings": "Soundeinstellungen",
      "deleteAccount": "Konto löschen",
      "overlaySettings": "Overlay-Einstellungen löschen",
      "couldNotFindUser": "Wir konnten diesen Benutzer leider nicht finden. ",
      "privacySettings": "Privacy Settings"
    },
    "notFound": {
      "whoopsError": "Hoppla! Diese Seite ging im Gespräch verloren.",
      "goHomeMessage": "Keine Sorge. Du kannst",
      "goHomeLinkText": "nach Hause"
    },
    "room": {
      "speakers": "Sprecher",
      "requestingToSpeak": "Sprachanfragen",
      "listeners": "Zuhörer",
      "allowAll": "Alle zulassen",
      "allowAllConfirm": "Bist du sicher? Damit erteilst du {{count}} Benutzern Redeberechtigungen."
    },
    "searchUser": { "search": "Suchen..." },
    "soundEffectSettings": {
      "header": "Ton",
      "title": "Toneinstellungen",
      "playSound": "Play Sound"
    },
    "viewUser": {
      "editProfile": "Profil bearbeiten",
      "followsYou": "Folgt dir",
      "following": "Abonniert",
      "followers": "Abonnenten",
      "followHim": "Folgen",
      "followingHim": "Folgt bereits",
      "copyProfileUrl": "Benutzer-URL kopieren",
      "urlCopied": "URL wurde in die Zwischenablage kopiert",
      "unfollow": "Entfolgen",
      "about": "Über",
      "bot": "Bot",
      "profileTabs": {
        "about": "About",
        "rooms": "Rooms",
        "scheduled": "Scheduled",
        "recorded": "Recorded",
        "clips": "Clips"
      },
      "block": "Block",
      "unblock": "Unblock",
      "sendDM": "Send DM",
      "aboutSuffix": ""
    },
    "voiceSettings": {
      "header": "Spracheinstellungen",
      "mic": "Mikrofon:",
      "permissionError": "Keine Mikrofone gefunden, es ist entweder keines angeschlosen oder diese Seite besitzt nicht die benötigten Berechtigungen.",
      "volume": "Lautstärke:",
      "refresh": "Mikrofonliste aktualisieren",
      "title": "Voice Settings"
    },
    "overlaySettings": {
      "input": {
        "errorMsg": "Ungültiger App-Titel",
        "label": "Gib den App-Titel ein"
      },
      "header": "Overlay Einstellungen",
      "errorMsg": "Bitte gib einen gültigen App-Titel ein",
      "label": "App-Titel eingeben"
    },
    "download": {
      "starting": "Starte Download...",
      "failed": "Konnte nicht automatisch herunterladen. Bitte versuche es später erneut. ",
      "visit_gh": "Besuche Github Releases",
      "prompt": "Drücke den Button unten, um den Download zu starten.",
      "download_now": "Lade herunter",
      "download_for": "Download für %platform% (%ext%)"
    },
    "privacySettings": {
      "title": "Privacy Settings",
      "header": "Privacy Settings",
      "whispers": { "label": "Whispers", "on": "On", "off": "Off" }
    }
  },
  "components": {
    "_comment": "Component UI Internationalization Strings",
    "addToCalendar": { "add": "Zum Kalender hinzufügen" },
    "avatar": {},
    "backBar": {},
    "blockedFromRoomUsers": {
      "header": "Blockierte Benutzer",
      "unban": "Blockierung aufheben",
      "noBans": "Du hast aktuell (noch) niemanden blockiert"
    },
    "bottomVoiceControl": {
      "leaveCurrentRoomBtn": "Aktuellen Raum verlassen",
      "confirmLeaveRoom": "Bist du sicher, dass du gehen möchtest?",
      "leave": "Verlassen",
      "inviteUsersToRoomBtn": "Benutzer zum Raum einladen",
      "invite": "Einladen",
      "toggleMuteMicBtn": "Mikrofon ein-/ausschalten",
      "mute": "Stumm schalten",
      "unmute": "Stummschaltung aufheben",
      "makeRoomPublicBtn": "Raum öffentlich machen!",
      "settings": "Einstellungen",
      "speaker": "Sprecher",
      "listener": "Zuhörer",
      "chat": "Chat",
      "toggleDeafMicBtn": "Audioausgabe ein-/ausschalten",
      "deafen": "Audioausgabe",
      "undeafen": "Audioausgabe aufheben"
    },
    "micPermissionBanner": {
      "permissionDenied": "Wir haben keinen Zugriff auf dein Mikrofon. Öffne deine Browsereinstellungen, setze die nötigen Berechtigungen und lade die Seite erneut.",
      "dismiss": "Verstanden",
      "tryAgain": "Erneut versuchen"
    },
    "modals": {
      "createRoomModal": {
        "public": "Öffentlich",
        "private": "Privat",
        "roomName": "Raumname",
        "roomDescription": "Raumbeschreibung",
        "descriptionError": "Die maximale Länge beträgt 500 Zeichen",
        "nameError": "Muss zwischen 2 und 60 Zeichen lang sein",
        "subtitle": "Fülle die folgenden Felder aus, um einen Raum zu erstellen"
      },
      "invitedToJoinRoomModal": {
        "newRoomCreated": "Neuen Raum erstellt",
        "roomInviteFrom": "Neue Einladung von",
        "justStarted": "Sie starten gerade",
        "likeToJoin": ", möchtest du beitreten?",
        "inviteReceived": "Du wurdest eingeladen zu"
      },
      "editProfileModal": {
        "usernameTaken": "Benutzername ist bereits vergeben",
        "avatarUrlError": "Ungültiges Bild",
        "avatarUrlLabel": "GitHub / Twitter Avatar URL",
        "displayNameError": "Länge: 2 bis 50 Buchstaben",
        "displayNameLabel": "Anzeigename",
        "usernameError": "Länge: 4 bis 15 alphanumerische Zeichen und Unterstriche",
        "usernameLabel": "Benutzername",
        "bioError": "Maximal 160 Buchstaben",
        "bioLabel": "Biografie",
        "bannerUrlLabel": "Twitter Banner URL"
      },
      "profileModal": {
        "blockUserConfirm": "Bist du sicher, dass du diesen Benutzer aus allen deinen zukünftigen Räumen ausschließen möchtest?",
        "blockUser": "Benutzer blockieren",
        "makeMod": "Zum Moderator befördern",
        "unmod": "Moderator Status aufheben",
        "addAsSpeaker": "Zu Sprecher befördern",
        "moveToListener": "Zu Zuhörer herabstufen",
        "banFromChat": "Im Chat blockieren",
        "banFromRoom": "Aus Raum ausschließen",
        "goBackToListener": "Zurück zum Zuhörer",
        "deleteMessage": "Nachricht löschen",
        "makeRoomCreator": "Zum Raumadmin befördern",
        "unBanFromChat": "Vom Chat entbannen",
        "banIPFromRoom": "Ban IP from Room"
      },
      "roomSettingsModal": {
        "requirePermission": "Berechtigung zum Sprechen verlangen",
        "makePublic": "Raum öffentlich machen",
        "makePrivate": "Raum privat machen",
        "renamePublic": "Öffentlichen Raum-Namen setzen",
        "renamePrivate": "Privaten Raum-Namen setzen",
        "chatDisabled": "Chat ausschalten",
        "chatCooldown": "Chat Cooldown (milliseconds)",
        "chat": {
          "label": "Chat",
          "enabled": "Enabled",
          "disabled": "Disabled",
          "followerOnly": "Follower Only"
        }
      }
    },
    "userVolumeSlider": {
      "noAudioMessage": "Aus unbekannten Gründen wurde kein Audio Consumer gefunden"
    },
    "keyboardShortcuts": {
      "setKeybind": "Tastenkürzel setzen",
      "listening": "Zuhören",
      "toggleMuteKeybind": "Stummschalt-Tastenkürzel umschalten",
      "togglePushToTalkKeybind": "Push-to-Talk-Tastenkürzel umschalten",
      "toggleOverlayKeybind": "Overlay-Tastenkürzel umschalten",
      "toggleDeafKeybind": "Audioausgabe-Tastenkürzel umschalten"
    },
    "wsKilled": {
      "description": "Die Websocket Verbindung zum Server wurde unterbrochen. Dies geschieht normalerweise, wenn du die Website in einem anderen Tab öffnest.",
      "reconnect": "Erneut verbinden"
    },
    "deviceNotSupported": {
      "notSupported": "Dein Gerät wird aktuell nicht unterstützt. Du kannst ein",
      "linkText": "Issue auf GitHub",
      "addSupport": "erstellen und ich werde versuchen, die Unterstützung für dein Gerät hinzuzufügen."
    },
    "inviteButton": {
      "invited": "Eingeladen",
      "inviteToRoom": "Zum Raum einladen"
    },
    "followingOnline": {
      "people": "Leute",
      "online": "ONLINE",
      "noOnline": "Aktuell sind keine deiner Freunde online.",
      "showMore": "Zeige mehr"
    },
    "upcomingRoomsCard": {
      "upcomingRooms": "Anstehende Räume",
      "exploreMoreRooms": "Finde weitere Räume"
    },
    "search": {
      "placeholder": "Suche nach Räumen, Benutzern oder Kategorien",
      "placeholderShort": "Suche"
    },
    "settingsDropdown": {
      "profile": "Profil",
      "language": "Sprache",
      "reportABug": "Melde einen Fehler",
      "useOldVersion": "Benutze alte Version",
      "logOut": {
        "button": "Abmelden",
        "modalSubtitle": "Möchtest du dich wirklich abmelden?"
      },
      "debugAudio": {
        "debugAudio": "Ton debuggen",
        "stopDebugger": "Stoppe Debugger"
      },
      "downloadApp": "App herunterladen"
    },
<<<<<<< HEAD
    "userBadges": {
      "dhStaff": "DogeHouse Staff",
      "dhContributor": "DogeHouse Contributor"
=======
    "messagesDropdown": {
      "title": "Messages",
      "showMore": "Show More",
      "noMessages": "No new messages"
>>>>>>> c4902fed
    }
  },
  "modules": {
    "_comment": "Modules UI Internationalization Strings",
    "scheduledRooms": {
      "title": "Geplante Räume",
      "noneFound": "Nicht gefunden",
      "allRooms": "Alle geplanten Räume",
      "myRooms": "Meine geplanten Räume",
      "scheduleRoomHeader": "Plane einen Raum",
      "startRoom": "Raum starten",
      "modal": {
        "needsFuture": "Zeitpunkt muss in der Zukunft liegen",
        "roomName": "Name des Raums",
        "minLength": "minimale Länge: 2",
        "roomDescription": "Raumbeschreibung"
      },
      "tommorow": "Morgen",
      "today": "Heute",
      "deleteModal": {
        "areYouSure": "Möchtest du diesen geplanten Raum wirklich löschen?"
      }
    },
    "roomChat": {
      "title": "Chat",
      "emotesSoon": "[emotes kommen bald]",
      "bannedAlert": "Du wurdest aus dem Chat ausgeschlossen",
      "waitAlert": "Du musst eine Sekunde warten, bevor du eine weitere Nachricht schreiben kannst",
      "search": "Suchen",
      "searchResults": "Suchergebnisse",
      "recent": "Häufig verwendet",
      "sendMessage": "Eine Nachricht schicken",
      "whisper": "Flüstern",
      "welcomeMessage": "Willkommen im Chat!",
      "roomDescription": "Raumbeschreibung",
      "disabled": "Der Chat wurde vom Raum ausgeschaltet",
      "messageDeletion": {
        "message": "message",
        "retracted": "retracted",
        "deleted": "deleted"
      }
    },
    "roomStatus": {
      "fuelingRocket": "Rakete wird getankt!",
      "takingOff": "Am Abheben",
      "inSpace": "Im Weltall",
      "approachingMoon": "Nähert sich dem Mond!",
      "lunarDoge": "Lunar doge",
      "approachingSun": "Nähert sich der Sonne!",
      "solarDoge": "Solar doge",
      "approachingGalaxy": "Nähert sich einer Galaxie!",
      "galacticDoge": "Galactic Doge",
      "spottedLife": "Planet mit Leben gefunden!"
    },
    "feed": { "yourFeed": "Dein Feed" }
  }
}<|MERGE_RESOLUTION|>--- conflicted
+++ resolved
@@ -100,7 +100,9 @@
       "allowAll": "Alle zulassen",
       "allowAllConfirm": "Bist du sicher? Damit erteilst du {{count}} Benutzern Redeberechtigungen."
     },
-    "searchUser": { "search": "Suchen..." },
+    "searchUser": {
+      "search": "Suchen..."
+    },
     "soundEffectSettings": {
       "header": "Ton",
       "title": "Toneinstellungen",
@@ -158,12 +160,18 @@
     "privacySettings": {
       "title": "Privacy Settings",
       "header": "Privacy Settings",
-      "whispers": { "label": "Whispers", "on": "On", "off": "Off" }
+      "whispers": {
+        "label": "Whispers",
+        "on": "On",
+        "off": "Off"
+      }
     }
   },
   "components": {
     "_comment": "Component UI Internationalization Strings",
-    "addToCalendar": { "add": "Zum Kalender hinzufügen" },
+    "addToCalendar": {
+      "add": "Zum Kalender hinzufügen"
+    },
     "avatar": {},
     "backBar": {},
     "blockedFromRoomUsers": {
@@ -307,16 +315,14 @@
       },
       "downloadApp": "App herunterladen"
     },
-<<<<<<< HEAD
     "userBadges": {
       "dhStaff": "DogeHouse Staff",
       "dhContributor": "DogeHouse Contributor"
-=======
+    },
     "messagesDropdown": {
       "title": "Messages",
       "showMore": "Show More",
       "noMessages": "No new messages"
->>>>>>> c4902fed
     }
   },
   "modules": {
@@ -371,6 +377,8 @@
       "galacticDoge": "Galactic Doge",
       "spottedLife": "Planet mit Leben gefunden!"
     },
-    "feed": { "yourFeed": "Dein Feed" }
+    "feed": {
+      "yourFeed": "Dein Feed"
+    }
   }
 }