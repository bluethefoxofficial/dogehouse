{
  "common": {
    "loadMore": "Meer laden",
    "loading": "Aan het laden...",
    "noUsersFound": "Geen gebruikers gevonden",
    "ok": "Oké",
    "yes": "Ja",
    "no": "Nee",
    "cancel": "Annuleren",
    "save": "Opslaan",
    "edit": "Bewerken",
    "delete": "Verwijderen",
    "joinRoom": "Kamer betreden",
    "copyLink": "Kopieer link",
    "copied": "Gekopieerd",
    "formattedIntlDate": "{{date, intlDate}}",
    "formattedIntlTime": "{{time, intlTime}}",
    "requestPermissions": "Houd er rekening mee dat het uitvoeren van DogeHouse zonder de benodigde permissies ongewenste fouten kan veroorzaken"
  },
  "header": {
    "_comment": "Main Header UI Internationalization Strings",
    "title": "DogeHouse",
    "mutedTitle": "Gedempt | DogeHouse",
    "deafenedTitle": "Niet hoorbaar | DogeHouse",
    "dashboard": "Dashboard",
    "connectionTaken": "Verbonden"
  },
  "footer": {
    "_comment": "Main Footer UI Internationalization Strings",
    "link_1": "Ontstaan",
    "link_2": "Discord",
    "link_3": "Probleem melden"
  },
  "pages": {
    "_comment": "Respective Page UI Internationalization Strings",
    "admin": {
      "ban": "Verban",
      "userStaffandContrib": "User Staff & Contributions",
      "staff": "Staff: ",
      "contributions": "Contributions"
    },
    "followingOnlineList": {
      "listHeader": "Lijst van gebruikers die je volgt en niet in een privékamer zijn.",
      "currentRoom": "Momenteel in:",
      "startPrivateRoom": "Start een privékamer met deze persoon",
      "title": "People"
    },
    "followList": {
      "followHim": "Volg",
      "followingHim": "Volgend",
      "title": "People",
      "followingNone": "Not following anyone",
      "noFollowers": "No followers"
    },
    "home": {
      "createRoom": "Kamer maken",
      "refresh": "Verversen",
      "editRoom": "Kamer aanpassen",
      "desktopAlert": "Download de DogeHouse Bureaublad-app vandaag!"
    },
    "inviteList": {
      "roomGone": "Kamer bestaat niet, ga terug",
      "shareRoomLink": "Link van deze kamer delen",
      "inviteFollowers": "Je kunt je volgers die online zijn uitnodigen:",
      "whenFollowersOnline": "Als je volgers online zijn zullen ze hier verschijnen."
    },
    "login": {
      "headerText": "Wij brengen gesprekken naar de maan! 🚀",
      "featureText_1": "Donkere modus",
      "featureText_2": "Open registraties",
      "featureText_3": "Platformoverschrijdend",
      "featureText_4": "Open Source",
      "featureText_5": "Tekstchat",
      "featureText_6": "Mogelijk gemaakt door Doge",
      "loginGithub": "Log in met GitHub",
      "loginTwitter": "Log in met Twitter",
      "createTestUser": "Maak een testgebruiker",
      "loginDiscord": "Log in met Discord"
    },
    "myProfile": {
      "logout": "Afmelden",
      "probablyLoading": "Waarschijnlijk aan het laden...",
      "voiceSettings": "Ga naar spraakinstellingen",
      "soundSettings": "Ga naar geluidsinstellingen",
      "deleteAccount": "Verwijder account",
      "overlaySettings": "Ga naar overlay-instellingen",
      "couldNotFindUser": "Sorry, die gebruiker kon niet gevonden worden",
      "privacySettings": "Privacy settings"
    },
    "notFound": {
      "whoopsError": "Oeps! Deze pagina is verloren gegaan tijdens het gesprek.",
      "goHomeMessage": "Maak je geen zorgen. Je kan",
      "goHomeLinkText": "terug naar de homepagina"
    },
    "room": {
      "speakers": "Sprekers",
      "requestingToSpeak": "Aanvragen om te spreken",
      "listeners": "Luisteraars",
      "allowAll": "Iedereen toestaan",
      "allowAllConfirm": "Weet je het zeker? Dit geeft toestemming aan {{count}} verzoekende gebruikers om te spreken"
    },
    "searchUser": { "search": "Zoeken..." },
    "soundEffectSettings": {
      "header": "Geluiden",
      "title": "Sound Settings",
      "playSound": "Play Sound"
    },
    "viewUser": {
      "editProfile": "Profiel bewerken",
      "followsYou": "Volgt jou",
      "followers": "Volgers",
      "following": "Volgend",
      "followHim": "Volg",
      "followingHim": "Volgend",
      "copyProfileUrl": "kopieer link naar profiel",
      "urlCopied": "Link gekopieerd naar klembord",
      "unfollow": "Ontvolgen",
      "about": "Over",
      "bot": "Bot",
      "profileTabs": {
        "about": "About",
        "rooms": "Rooms",
        "scheduled": "Scheduled",
        "recorded": "Recorded",
        "clips": "Clips"
      },
      "block": "Block",
      "unblock": "Unblock",
      "sendDM": "Send DM",
      "aboutSuffix": ""
    },
    "voiceSettings": {
      "header": "Spraakinstellingen",
      "mic": "Microfoon:",
      "permissionError": "Geen microfoon gevonden, waarschijnlijk is er geen microfoon aangesloten of heb je geen toestemming gegeven.",
      "refresh": "Microfoonlijst verversen",
      "volume": "Volume:",
      "title": "Voice Settings"
    },
    "overlaySettings": {
      "input": {
        "errorMsg": "Ongeldige applicatietitel",
        "label": "Voer applicatietitel in"
      },
      "header": "Overlay-instellingen"
    },
    "download": {
      "starting": "Aan het downloaden...",
      "failed": "De automatische download is mislukt, probeer het later nog een keer",
      "visit_gh": "Bezoek Github Releases",
      "prompt": "Klik op de onderstaande knop om te downloaden",
      "download_now": "Nu downloaden",
      "download_for": "Download voor %platform% (%ext%)"
    },
    "privacySettings": {
      "title": "Privacy Settings",
      "header": "Privacy Settings",
      "whispers": { "label": "Whispers", "on": "On", "off": "Off" }
    }
  },
  "components": {
    "_comment": "Component UI Internationalization Strings",
    "avatar": {},
    "backBar": {},
    "blockedFromRoomUsers": {
      "header": "Verbannen Gebruikers",
      "unban": "Ontban",
      "noBans": "Er is nog niemand verbannen"
    },
    "bottomVoiceControl": {
      "leaveCurrentRoomBtn": "Verlaat huidige kamer",
      "confirmLeaveRoom": "Weet je zeker dat je weg wilt gaan?",
      "leave": "Verlaat",
      "inviteUsersToRoomBtn": "Nodig gebruikers uit voor deze kamer",
      "invite": "Uitnodigen",
      "toggleMuteMicBtn": "Microfoon aan- of uitzetten",
      "mute": "Dempen",
      "unmute": "Dempen opheffen",
      "makeRoomPublicBtn": "Maak kamer openbaar!",
      "settings": "Instellingen",
      "speaker": "Spreker",
      "listener": "Luisteraar",
      "chat": "Chat",
      "toggleDeafMicBtn": "Schakel hoorbaarheid",
      "deafen": "Onhoorbaar maken",
      "undeafen": "Hoorbaar maken"
    },
    "deviceNotSupported": {
      "notSupported": "Je apparaat wordt momenteel niet ondersteund. Je kunt een",
      "linkText": "issue op GitHub",
      "addSupport": "maken en we zullen ondersteuning voor je apparaat proberen toe te voegen."
    },
    "inviteButton": {
      "invited": "Uitgenodigd",
      "inviteToRoom": "Nodig uit voor kamer"
    },
    "micPermissionBanner": {
      "permissionDenied": "Geen microfoon gevonden, waarschijnlijk is er geen microfoon aangesloten of heb je geen toestemming gegeven.",
      "dismiss": "Negeer",
      "tryAgain": "Probeer opnieuw"
    },
    "keyboardShortcuts": {
      "setKeybind": "Stel sneltoets in",
      "listening": "Aan het luisteren",
      "toggleMuteKeybind": "Schakel demp sneltoets",
      "togglePushToTalkKeybind": "Schakel push-to-talk sneltoets",
      "toggleOverlayKeybind": "Schakel overlay sneltoets",
      "toggleDeafKeybind": "Schakel hoorbaarheid sneltoets"
    },
    "userVolumeSlider": {
      "noAudioMessage": "Geen audioapparaat (om een of andere reden)"
    },
    "addToCalendar": { "add": "Voeg toe aan agenda" },
    "wsKilled": {
      "description": "WebSocket is gestopt door de server. Dit gebeurt meestal als je de site open hebt staan in een ander tabblad.",
      "reconnect": "Opnieuw verbinden"
    },
    "modals": {
      "createRoomModal": {
        "public": "Openbaar",
        "private": "Privé",
        "roomName": "Kamernaam",
        "roomDescription": "Kameromschrijving",
        "descriptionError": "Maximale lengte van 500 karakters",
        "nameError": "Moet tussen de 2 en 60 karakters lang zijn",
        "subtitle": "Vul de volgende velden in om een kamer te starten"
      },
      "invitedToJoinRoomModal": {
        "newRoomCreated": "Nieuwe kamer gemaakt",
        "roomInviteFrom": "Kameruitnodiging van",
        "justStarted": "Ze zijn zojuist begonnen",
        "likeToJoin": ", wil je meedoen?",
        "inviteReceived": "Je bent uitgenodigd voor"
      },
      "editProfileModal": {
        "usernameTaken": "Gebruikersnaam bezet",
        "avatarUrlError": "Ongeldige afbeelding",
        "avatarUrlLabel": "Github/Twitter/Discord avatar url",
        "displayNameError": "2 tot 50 karakters",
        "displayNameLabel": "Weergavenaam",
        "usernameError": "4 tot 15 karakters en alleen letters, cijfers en underscore",
        "usernameLabel": "Gebruikersnaam",
        "bioError": "Maximaal 160 karakters",
        "bioLabel": "Bio",
        "bannerUrlLabel": "Twitter banner URL"
      },
      "profileModal": {
        "blockUserConfirm": "Weet je zeker dat je deze gebruiker wilt blokkeren van al je toekomstige kamers?",
        "blockUser": "Blokkeer gebruiker",
        "makeMod": "Maak beheerder",
        "unmod": "Verwijder beheerder",
        "addAsSpeaker": "Voeg toe als spreker",
        "moveToListener": "Verplaats naar luisteraar",
        "banFromChat": "Verban uit de chat",
        "banFromRoom": "Verban uit de kamer",
        "goBackToListener": "Ga terug naar luisteraar",
        "deleteMessage": "Verwijder dit bericht",
        "makeRoomCreator": "kamerbeheerder maken",
        "unBanFromChat": "Ontban van chat",
        "banIPFromRoom": "Ban IP from Room"
      },
      "roomSettingsModal": {
        "requirePermission": "Toestemming nodig om te spreken",
        "makePublic": "Maak kamer openbaar",
        "makePrivate": "Maak kamer privé",
        "renamePublic": "Stel openbare kamernaam in",
        "renamePrivate": "Stel privékamernaam in",
        "chatDisabled": "disable chat",
        "chatCooldown": "Chat Cooldown (milliseconds)",
        "chat": {
          "label": "Chat",
          "enabled": "Enabled",
          "disabled": "Disabled",
          "followerOnly": "Follower Only"
        }
      }
    },
    "followingOnline": {
      "people": "Mensen",
      "online": "ONLINE",
      "noOnline": "Er zijn momenteel geen vrienden online",
      "showMore": "Toon meer"
    },
    "upcomingRoomsCard": {
      "upcomingRooms": "Geplande kamers",
      "exploreMoreRooms": "Ontdek meer kamers"
    },
    "search": {
      "placeholder": "Zoek naar kamers, gebruikers of categorieën",
      "placeholderShort": "Search"
    },
    "settingsDropdown": {
      "profile": "Profiel",
      "language": "Taal",
      "reportABug": "Rapporteer een bug",
      "useOldVersion": "Gebruik de oude versie",
      "logOut": {
        "button": "Uitloggen",
        "modalSubtitle": "Weet je zeker dat je wilt uitloggen?"
      },
      "debugAudio": {
        "debugAudio": "Debug Audio",
        "stopDebugger": "Debugger stoppen"
      },
      "downloadApp": "Download App"
    },
<<<<<<< HEAD
    "userBadges": {
      "dhStaff": "DogeHouse Staff",
      "dhContributor": "DogeHouse Contributor"
=======
    "messagesDropdown": {
      "title": "Messages",
      "showMore": "Show More",
      "noMessages": "No new messages"
>>>>>>> c4902fed
    }
  },
  "modules": {
    "_comment": "Modules UI Internationalization Strings",
    "scheduledRooms": {
      "title": "Geplande kamers",
      "noneFound": "Geen gevonden",
      "allRooms": "Alle geplande kamers",
      "myRooms": "Mijn geplande kamers",
      "scheduleRoomHeader": "Kamer inplannen",
      "startRoom": "Kamer starten",
      "modal": {
        "needsFuture": "Moet in de toekomst zijn",
        "roomName": "Kamer naam",
        "minLength": "Naam moet minimaal 2 karakters zijn",
        "roomDescription": "Beschrijving"
      },
      "tommorow": "MORGEN",
      "today": "VANDAAG",
      "deleteModal": {
        "areYouSure": "Weet je zeker dat je deze geplande kamer wilt verwijderen?"
      }
    },
    "roomChat": {
      "title": "Chat",
      "emotesSoon": "[Emotes binnenkort]",
      "bannedAlert": "Je bent uit deze chat verbannen",
      "waitAlert": "Je moet een seconde wachten voordat je weer een bericht kan sturen.",
      "search": "Zoeken",
      "searchResults": "Zoekresultaten",
      "recent": "Vaak Gebruikt",
      "sendMessage": "Stuur een Bericht",
      "whisper": "Fluister",
      "welcomeMessage": "Welkom in de chat!",
      "roomDescription": "Kamer omschrijving",
      "disabled": "room chat has been disabled",
      "messageDeletion": {
        "message": "message",
        "retracted": "retracted",
        "deleted": "deleted"
      }
    },
    "roomStatus": {
      "fuelingRocket": "Raket aan het tanken",
      "takingOff": "Aan het opstijgen",
      "inSpace": "In de ruimte",
      "approachingMoon": "Maan aan het benaderen",
      "lunarDoge": "Maan-hond",
      "approachingSun": "Zon aan het benaderen",
      "solarDoge": "Zonne-hond",
      "approachingGalaxy": "Heelal aan het benaderen",
      "galacticDoge": "Galactische Doge",
      "spottedLife": "Planeet met leven gespot"
    },
    "feed": { "yourFeed": "Je Feed" }
  }
}<|MERGE_RESOLUTION|>--- conflicted
+++ resolved
@@ -99,7 +99,9 @@
       "allowAll": "Iedereen toestaan",
       "allowAllConfirm": "Weet je het zeker? Dit geeft toestemming aan {{count}} verzoekende gebruikers om te spreken"
     },
-    "searchUser": { "search": "Zoeken..." },
+    "searchUser": {
+      "search": "Zoeken..."
+    },
     "soundEffectSettings": {
       "header": "Geluiden",
       "title": "Sound Settings",
@@ -155,7 +157,11 @@
     "privacySettings": {
       "title": "Privacy Settings",
       "header": "Privacy Settings",
-      "whispers": { "label": "Whispers", "on": "On", "off": "Off" }
+      "whispers": {
+        "label": "Whispers",
+        "on": "On",
+        "off": "Off"
+      }
     }
   },
   "components": {
@@ -210,7 +216,9 @@
     "userVolumeSlider": {
       "noAudioMessage": "Geen audioapparaat (om een of andere reden)"
     },
-    "addToCalendar": { "add": "Voeg toe aan agenda" },
+    "addToCalendar": {
+      "add": "Voeg toe aan agenda"
+    },
     "wsKilled": {
       "description": "WebSocket is gestopt door de server. Dit gebeurt meestal als je de site open hebt staan in een ander tabblad.",
       "reconnect": "Opnieuw verbinden"
@@ -304,16 +312,14 @@
       },
       "downloadApp": "Download App"
     },
-<<<<<<< HEAD
     "userBadges": {
       "dhStaff": "DogeHouse Staff",
       "dhContributor": "DogeHouse Contributor"
-=======
+    },
     "messagesDropdown": {
       "title": "Messages",
       "showMore": "Show More",
       "noMessages": "No new messages"
->>>>>>> c4902fed
     }
   },
   "modules": {
@@ -368,6 +374,8 @@
       "galacticDoge": "Galactische Doge",
       "spottedLife": "Planeet met leven gespot"
     },
-    "feed": { "yourFeed": "Je Feed" }
+    "feed": {
+      "yourFeed": "Je Feed"
+    }
   }
 }