--- conflicted
+++ resolved
@@ -205,11 +205,7 @@
         "goBackToListener": "Ga terug naar luisteraar",
         "deleteMessage": "Verwijder dit bericht",
         "makeRoomCreator": "kamerbeheerder maken",
-<<<<<<< HEAD
-        "unBanFromChat": "Unban from Chat"
-=======
         "unBanFromChat": "Ontban van chat"
->>>>>>> a3e6aead
       },
       "roomSettingsModal": {
         "requirePermission": "Toestemming nodig om te spreken",
