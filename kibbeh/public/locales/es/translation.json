{
  "common": {
    "loadMore": "Cargar más",
    "loading": "Cargando...",
    "noUsersFound": "No se han encontrado usuarios",
    "ok": "Ok",
    "yes": "Si",
    "no": "No",
    "cancel": "Cancelar",
    "save": "Guardar",
    "edit": "Editar",
    "delete": "Eliminar",
    "joinRoom": "Unirse a la sala",
    "copyLink": "Copiar enlace",
    "copied": "¡Copiado!",
    "formattedIntlDate": "{{date, intlDate}}",
    "formattedIntlTime": "{{time, intlTime}}",
    "requestPermissions": "Por favor, ten en cuenta que ejecutar DogeHouse sin permisos de accesibilidad podría causar errores no deseados"
  },
  "header": {
    "_comment": "Main Header UI Internationalization Strings",
    "title": "DogeHouse",
    "mutedTitle": "Silenciado | DogeHouse",
    "dashboard": "Dashboard",
    "connectionTaken": "Connection Taken"
  },
  "footer": {
    "link_1": "Historia de origen",
    "link_2": "Discord",
    "link_3": "Reportar un error"
  },
  "pages": {
    "_comment": "Respective Page UI Internationalization Strings",
    "banUser": { "ban": "Banear" },
    "followingOnlineList": {
      "listHeader": "Lista de usuarios que sigues y que no se encuentran en una sala privada.",
      "currentRoom": "Actualmente en la sala:",
      "startPrivateRoom": "Empezar una sala privada con ellos"
    },
    "followList": { "followHim": "Seguir", "followingHim": "Siguiendo" },
    "home": {
      "createRoom": "Crear sala",
      "editRoom": "Editar sala",
      "refresh": "Recargar"
    },
    "inviteList": {
      "roomGone": "Sala no disponible, volver atrás",
      "shareRoomLink": "Compartir el enlace de la sala",
      "inviteFollowers": "Puedes invitar a tus seguidores que están en línea:",
      "whenFollowersOnline": "Cuando tus seguidores estén en línea se mostrarán aquí."
    },
    "login": {
      "headerText": "Llevando conversaciones de voz a la luna 🚀",
      "featureText_1": "Modo oscuro",
      "featureText_2": "Registro abierto",
      "featureText_3": "Soporte multiplataforma",
      "featureText_4": "Código abierto",
      "featureText_5": "Chat de texto",
      "featureText_6": "Desarrollado por Doge",
      "loginGithub": "Iniciar sesión con GitHub",
      "loginTwitter": "Iniciar sesión con Twitter",
      "loginDiscord": "Iniciar sesión con Discord",
      "createTestUser": "Crear usuario de prueba"
    },
    "myProfile": {
      "logout": "Cerrar sesión",
      "probablyLoading": "Cargando (probablemente)...",
      "voiceSettings": "Ir a los ajustes de voz",
      "overlaySettings": "Ir a los ajustes del overlay",
      "soundSettings": "Ir a los ajustes de sonido",
      "deleteAccount": "Eliminar cuenta",
      "couldNotFindUser": "Lo siento, no pudimos encontrar ese usuario"
    },
    "notFound": {
      "whoopsError": "¡Ups! Esta página se perdió en una conversación.",
      "goHomeMessage": "No te preocupes. Puedes ir al",
      "goHomeLinkText": "Inicio"
    },
    "room": {
      "speakers": "Hablantes",
      "requestingToSpeak": "Queriendo hablar",
      "listeners": "Oyentes",
      "allowAll": "Permitir todos",
      "allowAllConfirm": "¿Estás seguro? Esto dejará hablar a los {{count}} usuarios que quieren hablar"
    },
    "searchUser": { "search": "Buscar..." },
    "soundEffectSettings": { "header": "Sonidos", "title": "Sound Settings" },
    "viewUser": {
      "editProfile": "Editar perfil",
      "followsYou": "Te sigue",
      "followers": "Seguidores",
      "following": "Siguiendo",
      "followHim": "Seguir",
      "unfollow": "Dejar de seguir",
      "followingHim": "Siguiendo",
      "copyProfileUrl": "Copiar URL del perfil",
      "urlCopied": "URL copiado en el portapapeles"
    },
    "voiceSettings": {
      "header": "Ajustes de voz",
      "mic": "Micrófono:",
      "permissionError": "No se encontraron micrófonos; puede que no esté conectado o no se le ha otorgado permiso al sitio web.",
      "refresh": "Recargar la lista de micrófonos",
      "volume": "Volumen:"
    },
    "overlaySettings": {
      "header": "Opciones del overlay",
      "input": {
        "errorMsg": "Ese nombre de aplicación no es válido",
        "label": "Introduce el nombre de la aplicación"
      }
    }
  },
  "components": {
    "_comment": "Component UI Internationalization Strings",
    "avatar": {},
    "backBar": {},
    "blockedFromRoomUsers": {
      "header": "Usuarios baneados",
      "unban": "Desbanear",
      "noBans": "Nadie ha sido baneado todavía"
    },
    "bottomVoiceControl": {
      "leaveCurrentRoomBtn": "Abandonar la sala actual",
      "confirmLeaveRoom": "¿Estás seguro de que quieres abandonar la sala?",
      "leave": "Abandonar",
      "inviteUsersToRoomBtn": "Invitar usuarios a la sala",
      "invite": "Invitar",
      "toggleMuteMicBtn": "Alternar silenciar micrófono",
      "mute": "Desactivar micrófono",
      "unmute": "Activar micrófono",
      "makeRoomPublicBtn": "Hacer la sala pública",
      "settings": "Ajustes",
      "speaker": "Hablante",
      "listener": "Oyente",
      "chat": "Chat"
    },
    "deviceNotSupported": {
      "notSupported": "Actualmente tu dispositivo no es compatible. Puedes crear un",
      "linkText": "issue en GitHub",
      "addSupport": "e intentaré agregar soporte para tu dispositivo."
    },
    "followingOnline": {
      "people": "Personas",
      "online": "EN LÍNEA",
      "noOnline": "Ninguno de tus amigos en línea",
      "showMore": "Mostrar más"
    },
    "inviteButton": {
      "invited": "¡Invitado!",
      "inviteToRoom": "Invitar a la sala"
    },
    "micPermissionBanner": {
      "permissionDenied": "Permiso denegado al intentar acceder a tu micrófono (es posible que tengas que acceder a la configuración del navegador y recargar la página)",
      "dismiss": "Descartar",
      "tryAgain": "Intentar de nuevo"
    },
    "keyboardShortcuts": {
      "setKeybind": "Configurar combinación de teclas",
      "listening": "Escuchando",
      "toggleMuteKeybind": "Combinación de teclas para apagar/encender tu micrófono",
      "toggleOverlayKeybind": "Combinación de teclas para alternar el overlay",
      "togglePushToTalkKeybind": "Combinación de teclas para activar/desactivar tocar-para-hablar"
    },
    "userVolumeSlider": {
      "noAudioMessage": "Por alguna razón no hay ningún consumidor de audio"
    },
    "upcomingRoomsCard": {
      "upcomingRooms": "Próximas salas",
      "exploreMoreRooms": "Explorar nuevas salas"
    },
    "addToCalendar": { "add": "Añadir al calendario" },
    "wsKilled": {
      "description": "El Websocket fue eliminado por el servidor. Esto suele suceder cuando abres el sitio web en otra pestaña.",
      "reconnect": "Reconectar"
    },
    "search": { "placeholder": "Buscar salas, usuarios o categorías" },
    "settingsDropdown": {
      "profile": "Perfil",
      "language": "Idioma",
      "reportABug": "Reportar un problema",
      "useOldVersion": "Usar versión antigua",
      "logOut": {
        "button": "Cerrar sesión",
        "modalSubtitle": "¿Estás seguro de que quieres cerrar sesión?"
      },
      "debugAudio": {
        "debugAudio": "Debug Audio",
        "stopDebugger": "Stop Debugger"
      }
    },
    "modals": {
      "createRoomModal": {
        "subtitle": "Completa este formulario para crear una nueva sala",
        "public": "Pública",
        "private": "Privada",
        "roomName": "Nombre de la sala",
        "roomDescription": "Descripción de la sala",
        "descriptionError": "Longitud máxima de 500 caracteres",
        "nameError": "Debe contener entre 2 y 60 caracteres"
      },
      "invitedToJoinRoomModal": {
        "newRoomCreated": "Nueva sala creada",
        "roomInviteFrom": "Invitación a la sala de",
        "justStarted": "Acaban de comenzar",
        "likeToJoin": ", ¿Te gustaría unirte?",
        "inviteReceived": "Has sido invitado a"
      },
      "editProfileModal": {
        "usernameTaken": "Nombre de usuario ya ocupado",
        "avatarUrlError": "Imagen inválida",
        "avatarUrlLabel": "URL del avatar de GitHub/Twitter",
        "displayNameError": "Longitud de 2 a 50 caracteres",
        "displayNameLabel": "Nombre a mostrar",
        "usernameError": "Longitud de 4 a 15 caracteres y solo puede contener caracteres alfanuméricos/guión bajo",
        "usernameLabel": "Nombre de usuario",
        "bioError": "Longitud máxima de 160 caracteres",
        "bioLabel": "Biografía"
      },
      "profileModal": {
<<<<<<< HEAD
        "blockUserConfirm": "¿Está seguro de que desea bloquear a este usuario para que no se pueda unir a cualquier sala que crees?",
        "blockUser": "bloquear usuario",
        "makeMod": "convertir en moderador",
        "unmod": "quitar moderador",
        "addAsSpeaker": "añadir como hablante",
        "moveToListener": "mover a oyente",
        "banFromChat": "banear del chat",
        "banFromRoom": "banear de la sala",
        "goBackToListener": "volver a ser oyente",
        "deleteMessage": "eliminar mensaje",
        "makeRoomCreator": "hacer administrador de la sala",
        "unBanFromChat": "Unban from Chat"
=======
        "blockUserConfirm": "¿Estás seguro de que quieres bloquear a este usuario para que no pueda unirse a las salas que crees?",
        "blockUser": "Bloquear usuario",
        "makeMod": "Convertir en moderador",
        "unmod": "Quitar moderador",
        "addAsSpeaker": "Añadir como hablante",
        "moveToListener": "Mover a oyente",
        "unBanFromChat": "Desbanear del chat",
        "banFromChat": "Banear del chat",
        "banFromRoom": "Banear de la sala",
        "goBackToListener": "Volver a ser oyente",
        "deleteMessage": "Eliminar mensaje",
        "makeRoomCreator": "Hacer administrador de la sala"
>>>>>>> a3e6aead
      },
      "roomSettingsModal": {
        "requirePermission": "Solicitar permiso para hablar",
        "makePublic": "Hacer la sala pública",
        "makePrivate": "Hacer la sala privada",
        "renamePublic": "Configurar el nombre de la sala pública",
        "renamePrivate": "Configurar el nombre de la sala privada"
      }
    }
  },
  "modules": {
    "feed": { "yourFeed": "Tu inicio" },
    "scheduledRooms": {
      "title": "Salas programadas",
      "noneFound": "No se ha encontrado ninguna",
      "allRooms": "Todas las salas programadas",
      "myRooms": "Mis salas programadas",
      "scheduleRoomHeader": "Programar una sala",
      "startRoom": "Iniciar una sala",
      "modal": {
        "needsFuture": "Debe estar en el futuro",
        "roomName": "Nombre de la sala",
        "roomDescription": "Descripción",
        "minLength": "La longitud mínima es de 2 caracteres"
      },
      "tommorow": "TOMMOROW",
      "today": "TODAY",
      "deleteModal": {
        "areYouSure": "Are you sure you want to delete this scheduled room?"
      }
    },
    "roomChat": {
      "title": "Chat",
      "emotesSoon": "[emotes pronto]",
      "bannedAlert": "Fuiste baneado del chat",
      "waitAlert": "Tienes que esperar un segundo antes de enviar otro mensaje.",
      "search": "Buscar",
      "searchResults": "Resultados de la búsqueda",
      "recent": "Usados frecuentemente",
      "sendMessage": "Enviar un mensaje",
      "whisper": "Susurrar",
      "welcomeMessage": "¡Bienvenido al chat!",
      "roomDescription": "Descripción de la sala"
    },
    "roomStatus": {
      "fuelingRocket": "Llenando el cohete de combustible",
      "takingOff": "Despegando",
      "inSpace": "En el espacio",
      "approachingMoon": "Acercándose a la luna",
      "lunarDoge": "Doge lunar",
      "approachingSun": "Acercándose al sol",
      "solarDoge": "Doge solar",
      "approachingGalaxy": "Acercándose a la galaxia",
      "galacticDoge": "Doge galáctico",
      "spottedLife": "Vida descubierta en el planeta"
    }
  }
}<|MERGE_RESOLUTION|>--- conflicted
+++ resolved
@@ -218,20 +218,6 @@
         "bioLabel": "Biografía"
       },
       "profileModal": {
-<<<<<<< HEAD
-        "blockUserConfirm": "¿Está seguro de que desea bloquear a este usuario para que no se pueda unir a cualquier sala que crees?",
-        "blockUser": "bloquear usuario",
-        "makeMod": "convertir en moderador",
-        "unmod": "quitar moderador",
-        "addAsSpeaker": "añadir como hablante",
-        "moveToListener": "mover a oyente",
-        "banFromChat": "banear del chat",
-        "banFromRoom": "banear de la sala",
-        "goBackToListener": "volver a ser oyente",
-        "deleteMessage": "eliminar mensaje",
-        "makeRoomCreator": "hacer administrador de la sala",
-        "unBanFromChat": "Unban from Chat"
-=======
         "blockUserConfirm": "¿Estás seguro de que quieres bloquear a este usuario para que no pueda unirse a las salas que crees?",
         "blockUser": "Bloquear usuario",
         "makeMod": "Convertir en moderador",
@@ -244,7 +230,6 @@
         "goBackToListener": "Volver a ser oyente",
         "deleteMessage": "Eliminar mensaje",
         "makeRoomCreator": "Hacer administrador de la sala"
->>>>>>> a3e6aead
       },
       "roomSettingsModal": {
         "requirePermission": "Solicitar permiso para hablar",
