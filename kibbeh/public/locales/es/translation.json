--- conflicted
+++ resolved
@@ -98,7 +98,9 @@
       "allowAll": "Permitir todos",
       "allowAllConfirm": "¿Estás seguro? Esto dejará hablar a los {{count}} usuarios que quieren hablar"
     },
-    "searchUser": { "search": "Buscar..." },
+    "searchUser": {
+      "search": "Buscar..."
+    },
     "soundEffectSettings": {
       "header": "Sonidos",
       "title": "Ajustes de sonido",
@@ -154,7 +156,11 @@
     "privacySettings": {
       "title": "Privacy Settings",
       "header": "Privacy Settings",
-      "whispers": { "label": "Whispers", "on": "On", "off": "Off" }
+      "whispers": {
+        "label": "Whispers",
+        "on": "On",
+        "off": "Off"
+      }
     }
   },
   "components": {
@@ -219,7 +225,9 @@
       "upcomingRooms": "Próximas salas",
       "exploreMoreRooms": "Explorar nuevas salas"
     },
-    "addToCalendar": { "add": "Añadir al calendario" },
+    "addToCalendar": {
+      "add": "Añadir al calendario"
+    },
     "wsKilled": {
       "description": "El Websocket fue eliminado por el servidor. Esto suele suceder cuando abres el sitio web en otra pestaña.",
       "reconnect": "Reconectar"
@@ -303,20 +311,20 @@
         }
       }
     },
-<<<<<<< HEAD
     "userBadges": {
       "dhStaff": "DogeHouse Staff",
       "dhContributor": "DogeHouse Contributor"
-=======
+    },
     "messagesDropdown": {
       "title": "Messages",
       "showMore": "Show More",
       "noMessages": "No new messages"
->>>>>>> c4902fed
     }
   },
   "modules": {
-    "feed": { "yourFeed": "Tu inicio" },
+    "feed": {
+      "yourFeed": "Tu inicio"
+    },
     "scheduledRooms": {
       "title": "Salas programadas",
       "noneFound": "No se ha encontrado ninguna",
