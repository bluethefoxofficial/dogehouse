--- conflicted
+++ resolved
@@ -177,15 +177,9 @@
         "makeRoomCreator": "hacer administrador de la sala"
       },
       "roomSettingsModal": {
-<<<<<<< HEAD
-        "requirePermission": "requiere permiso para hablar",
-        "makePublic": "hacer sala pública",
-        "makePrivate": "hacer sala privada",
-=======
         "requirePermission": "solicitar permiso para hablar",
         "makePublic": "hacer la sala pública",
         "makePrivate": "hacer la sala privada",
->>>>>>> bc804531
         "renamePublic": "Configurar el nombre de la sala pública",
         "renamePrivate": "Configurar el nombre de la sala privada"
       }
