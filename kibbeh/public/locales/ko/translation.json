--- conflicted
+++ resolved
@@ -99,7 +99,9 @@
       "allowAll": "Allow all",
       "allowAllConfirm": "Are you sure? This will allow all {{count}} requesting users to speak"
     },
-    "searchUser": { "search": "검색..." },
+    "searchUser": {
+      "search": "검색..."
+    },
     "soundEffectSettings": {
       "header": "소리",
       "title": "Sound Settings",
@@ -155,7 +157,11 @@
     "privacySettings": {
       "title": "Privacy Settings",
       "header": "Privacy Settings",
-      "whispers": { "label": "Whispers", "on": "On", "off": "Off" }
+      "whispers": {
+        "label": "Whispers",
+        "on": "On",
+        "off": "Off"
+      }
     }
   },
   "components": {
@@ -190,7 +196,10 @@
       "linkText": "깃허브에 이슈를 생성하시면",
       "addSupport": "빠른 시일 내에 기기에 대한 지원을 추가하겠습니다"
     },
-    "inviteButton": { "invited": "초대됨", "inviteToRoom": "초대하기" },
+    "inviteButton": {
+      "invited": "초대됨",
+      "inviteToRoom": "초대하기"
+    },
     "micPermissionBanner": {
       "permissionDenied": "마이크 액세스가 거부되었습니다 (설정을 변경하고 페이지를 새로 고침해야 할 수도 있음)",
       "dismiss": "무시하기",
@@ -207,7 +216,9 @@
     "userVolumeSlider": {
       "noAudioMessage": "오디오 컨수머를 찾을수 없었습니다"
     },
-    "addToCalendar": { "add": "달력에 추가" },
+    "addToCalendar": {
+      "add": "달력에 추가"
+    },
     "wsKilled": {
       "description": "웹 소켓 연결이 해제되었습니다. 주로 다른 탭에서 웹사이트를 여는 경우에 발생하는 오류 입니다.",
       "reconnect": "다시 연결"
@@ -301,16 +312,14 @@
       },
       "downloadApp": "Download App"
     },
-<<<<<<< HEAD
     "userBadges": {
       "dhStaff": "DogeHouse Staff",
       "dhContributor": "DogeHouse Contributor"
-=======
+    },
     "messagesDropdown": {
       "title": "Messages",
       "showMore": "Show More",
       "noMessages": "No new messages"
->>>>>>> c4902fed
     }
   },
   "modules": {
@@ -330,7 +339,9 @@
       },
       "tommorow": "내일",
       "today": "오늘",
-      "deleteModal": { "areYouSure": "정말 예약 된 방을 제거하시겠습니까?" }
+      "deleteModal": {
+        "areYouSure": "정말 예약 된 방을 제거하시겠습니까?"
+      }
     },
     "roomChat": {
       "title": "문자 채팅",
@@ -363,6 +374,8 @@
       "galacticDoge": "Galactic Doge",
       "spottedLife": "생명체가 있는 새로운 행성에 도착"
     },
-    "feed": { "yourFeed": "Your Feed" }
+    "feed": {
+      "yourFeed": "Your Feed"
+    }
   }
 }