{
  "common": {
    "loadMore": "더 불러오기",
    "loading": "로딩중...",
    "noUsersFound": "사용자를 찾지 못했습니다",
    "ok": "확인",
    "yes": "예",
    "no": "아니오",
    "cancel": "취소",
    "save": "저장",
    "edit": "편집",
    "delete": "삭제",
    "joinRoom": "방 들어가기",
    "copyLink": "링크 복사",
    "copied": "복사됨",
    "formattedIntlDate": "{{date, intlDate}}",
    "formattedIntlTime": "{{time, intlTime}}",
    "requestPermissions": "적절한 권한이 부여되지 않은 채로 Dogehouse를 실행하면 오류가 발생할 수 있습니다."
  },
  "header": {
    "_comment": "Main Header UI Internationalization Strings",
    "title": "DogeHouse",
    "mutedTitle": "음소거 | DogeHouse",
    "dashboard": "대시보드",
    "connectionTaken": "Connection Taken"
  },
  "footer": {
    "_comment": "Main Footer UI Internationalization Strings",
    "link_1": "사이트 역사",
    "link_2": "디스코드",
    "link_3": "버그 보고"
  },
  "pages": {
    "_comment": "Respective Page UI Internationalization Strings",
    "banUser": { "ban": "유저 차단" },
    "followingOnlineList": {
      "listHeader": "비공개 채팅방에 없는, 팔로우하는 사람들.",
      "currentRoom": "현재 채팅방:",
      "startPrivateRoom": "비공개 채팅방에 입장하기"
    },
    "followList": { "followHim": "follow", "followingHim": "following" },
    "home": {
      "createRoom": "방 만들기",
      "refresh": "새로고침",
      "editRoom": "방 수정하기"
    },
    "inviteList": {
      "roomGone": "채팅방이 삭제됨. 이전 페이지로 돌아가기.",
      "shareRoomLink": "채팅방 링크 공유",
      "inviteFollowers": "현재 온라인 팔로워 초대하기:",
      "whenFollowersOnline": "팔로워가 온라인 상태이면 여기에 표시됩니다."
    },
    "login": {
      "headerText": "음성 채팅으로 달 까지 가봅시다!🚀",
      "featureText_1": "어두운 테마",
      "featureText_2": "등록 하기",
      "featureText_3": "크로스 플랫폼 지원",
      "featureText_4": "오픈 소스",
      "featureText_5": "문자 채팅",
      "featureText_6": "멍멍이의 힘으로 구동됨",
      "loginGithub": "깃허브로 로그인",
      "loginTwitter": "트위터로 로그인",
      "createTestUser": "테스트 계정 만들기",
      "loginDiscord": "디스코드로 로그인"
    },
    "myProfile": {
      "logout": "로그아웃",
      "probablyLoading": "아마도 로딩 중...",
      "voiceSettings": "음성 설정",
      "soundSettings": "소리 설정",
      "deleteAccount": "계정 삭제",
      "overlaySettings": "오버레이 설정",
      "couldNotFindUser": "죄송합니다. 유저를 찾지 못했습니다."
    },
    "notFound": {
      "whoopsError": "아이고! 페이지가 사라졌습니다",
      "goHomeMessage": "걱정할 필요 없습니다.",
      "goHomeLinkText": "홈으로 돌아 가기 "
    },
    "room": {
      "speakers": "스피커",
      "requestingToSpeak": "발언권 요청",
      "listeners": "청취자",
      "allowAll": "모두 허가",
      "allowAllConfirm": "정말로 모든 {{count}}명에게 발언권을 주시겠습니까?"
    },
    "searchUser": { "search": "검색..." },
    "soundEffectSettings": { "header": "소리", "title": "소리 설정" },
    "viewUser": {
      "editProfile": "프로필 변경",
      "followsYou": "나를 팔로우하는 사람들",
      "followers": "팔로워들",
      "following": "팔로우하는 사람들",
      "followHim": "팔로우",
      "followingHim": "팔로잉",
      "copyProfileUrl": "프로필 URL 복사",
      "urlCopied": "URL이 클립보드에 복사 되었습니다.",
      "unfollow": "팔로우 취소"
    },
    "voiceSettings": {
      "header": "음성 설정",
      "mic": "마이크:",
      "permissionError": "마이크를 찾을 수 없거나, 연결되지 않았거나, 이 페이지에서 마이크를 사용할 수있는 권한이 없습니다.",
      "refresh": "마이크 목록 새로고침",
      "volume": "음량:"
    },
    "overlaySettings": {
      "input": { "errorMsg": "유효하지 않은 앱 타이틀 입니다.", "label": "앱 타이틀 입력하기" },
      "header": "오버레이 설정"
    }
  },
  "components": {
    "_comment": "Component UI Internationalization Strings",
    "avatar": {},
    "backBar": {},
    "blockedFromRoomUsers": {
      "header": "차단된 사용자들",
      "unban": "차단해제",
      "noBans": "아직 아무도 차단되지 않았습니다."
    },
    "bottomVoiceControl": {
      "leaveCurrentRoomBtn": "채팅방 나가기",
      "confirmLeaveRoom": "정말 방에서 나가시겠습니까?",
      "leave": "나가기",
      "inviteUsersToRoomBtn": "채팅방에 유저 초대",
      "invite": "초대",
      "toggleMuteMicBtn": "마이크 음소거",
      "mute": "음소거",
      "unmute": "음소거 취소",
      "makeRoomPublicBtn": "채팅방 공개 하기!",
      "settings": "설정",
      "speaker": "스피커",
      "listener": "청취자",
      "chat": "채팅"
    },
    "deviceNotSupported": {
      "notSupported": "현재 기기는 지원되지 않습니다, ",
      "linkText": "깃허브에 이슈를 생성하시면",
      "addSupport": "빠른 시일 내에 기기에 대한 지원을 추가하겠습니다"
    },
    "inviteButton": { "invited": "초대됨", "inviteToRoom": "초대하기" },
    "micPermissionBanner": {
      "permissionDenied": "마이크 액세스가 거부되었습니다 (설정을 변경하고 페이지를 새로 고침해야 할 수도 있음)",
      "dismiss": "무시하기",
      "tryAgain": "다시 시도하기"
    },
    "keyboardShortcuts": {
      "setKeybind": "키바인드 설정",
      "listening": "듣는중",
      "toggleMuteKeybind": "음소거 키",
      "togglePushToTalkKeybind": "푸시 투 토크 키",
      "toggleOverlayKeybind": "오버레이 키 바인딩"
    },
    "userVolumeSlider": {
      "noAudioMessage": "오디오 컨수머를 찾을수 없었습니다"
    },
    "addToCalendar": { "add": "달력에 추가" },
    "wsKilled": {
      "description": "웹 소켓 연결이 해제되었습니다. 주로 다른 탭에서 웹사이트를 여는 경우에 발생하는 오류 입니다.",
      "reconnect": "다시 연결"
    },
    "modals": {
      "createRoomModal": {
        "public": "공개",
        "private": "비공개",
        "roomName": "채팅방 이름",
        "roomDescription": "채팅방 설명",
        "descriptionError": "최대 길이 500자",
        "nameError": "2자에서 60자 사이로 설정해주세요",
        "subtitle": "아래 항목을 채워, 새로운 방을 시작하세요."
      },
      "invitedToJoinRoomModal": {
        "newRoomCreated": "새로운 채팅방이 생성 되었습니다",
        "roomInviteFrom": "채팅방에서 초대",
        "justStarted": "채팅방이 생성되었습니다",
        "likeToJoin": ",들어가시겠습니까?",
        "inviteReceived": "초대된 방 이름"
      },
      "editProfileModal": {
        "usernameTaken": "사용자 이름이 이미 채택되었습니다",
        "avatarUrlError": "사진이 잘못되었습니다",
        "avatarUrlLabel": "깃허브/트위터 아바타 url",
        "displayNameError": "2자에서 50자 사이",
        "displayNameLabel": "보여지는 이름",
        "usernameError": "길이는 4 ~ 15 자 이내 여야하며 문자, 숫자 또는 밑줄 만 허용됩니다.",
        "usernameLabel": "사용자 이름",
        "bioError": "최대 길이는 160 자입니다.",
        "bioLabel": "개인 프로필"
      },
      "profileModal": {
        "blockUserConfirm": "이 사람을 블랙리스트에 추가 하시겠습니까? (다시는 당신이 생성 ​​한 채팅방에 참여할 수 없습니다).",
        "blockUser": "유저 차단",
        "makeMod": "관리자로 설정",
        "unmod": "관리자 자격 박탈",
        "addAsSpeaker": "스피커로 추가",
        "moveToListener": "청취자로 이동",
        "banFromChat": "채팅 차단",
        "banFromRoom": "채팅방 에서 차단",
        "goBackToListener": "청취자로 돌아가기",
        "deleteMessage": "이 메세지 삭제",
<<<<<<< HEAD
        "makeRoomCreator": "make room admin",
        "unBanFromChat": "Unban from Chat"
=======
        "makeRoomCreator": "방 어드민으로 설정",
        "unBanFromChat": "채팅 밴 풀기"
>>>>>>> a3e6aead
      },
      "roomSettingsModal": {
        "requirePermission": "발언권이 필요합니다",
        "makePublic": "채팅방 공개화",
        "makePrivate": "채팅방 비공개화",
        "renamePublic": "공개방 이름 설정",
        "renamePrivate": "비공개방 이름 설정"
      }
    },
    "followingOnline": {
      "people": "사람들",
      "online": "온라인",
      "noOnline": "아직 0 명의 친구가 온라인입니다.",
      "showMore": "더보기"
    },
    "upcomingRoomsCard": {
      "upcomingRooms": "공개 예정인 방",
      "exploreMoreRooms": "더 많은 방 탐색하기"
    },
    "search": { "placeholder": "방, 유저 혹은 카테고리 검색하기" },
    "settingsDropdown": {
      "profile": "프로필",
      "language": "언어",
      "reportABug": "버그 신고하기",
      "useOldVersion": "옛 버전 사용하기",
      "logOut": {
        "button": "로그아웃",
        "modalSubtitle": "정말 로그아웃 하시겠습니까?"
      },
      "debugAudio": {
        "debugAudio": "오디오 디버그",
        "stopDebugger": "디버거 멈추기"
      }
    }
  },
  "modules": {
    "_comment": "Modules UI Internationalization Strings",
    "scheduledRooms": {
      "title": "예약 된 채팅방",
      "noneFound": "찾지 못함",
      "allRooms": "예약 된 채팅방 전부",
      "myRooms": "내가 예약한 채팅방",
      "scheduleRoomHeader": "채팅방 예약",
      "startRoom": "채팅방 시작",
      "modal": {
        "needsFuture": "시간을 미래로 설정하세요",
        "roomName": "채팅방 이름",
        "minLength": "최소 2자",
        "roomDescription": "설명"
      },
      "tommorow": "내일",
      "today": "오늘",
      "deleteModal": {
        "areYouSure": "정말 예약 된 방을 제거하시겠습니까?"
      }
    },
    "roomChat": {
      "title": "문자 채팅",
      "emotesSoon": "[이모티콘 업데이트중]",
      "bannedAlert": "문자 채팅에서 금지되었습니다.",
      "waitAlert": "다음 메시지를 보내기 전에 잠시 기다려야합니다.",
      "search": "검색",
      "searchResults": "검색 결과",
      "recent": "자주 사용됨",
      "sendMessage": "메세지 보내기",
      "whisper": "속삭이기",
      "welcomeMessage": "챗에 오신걸 환영합니다!",
      "roomDescription": "방 설명"
    },
    "roomStatus": {
      "fuelingRocket": "로켓 연료 주입중...",
      "takingOff": "이륙!",
      "inSpace": "우주 속...",
      "approachingMoon": "달에 근접하는 중...",
      "lunarDoge": "달 Doge",
      "approachingSun": "태양에 근접하는 중...",
      "solarDoge": "항성계 Doge",
      "approachingGalaxy": "은하계에 근접하는 중...",
      "galacticDoge": "은하적인 Doge",
      "spottedLife": "생명체가 있는 새로운 행성에 도착"
    },
    "feed": { "yourFeed": "당신의 피드" }
  }
}<|MERGE_RESOLUTION|>--- conflicted
+++ resolved
@@ -198,13 +198,8 @@
         "banFromRoom": "채팅방 에서 차단",
         "goBackToListener": "청취자로 돌아가기",
         "deleteMessage": "이 메세지 삭제",
-<<<<<<< HEAD
-        "makeRoomCreator": "make room admin",
-        "unBanFromChat": "Unban from Chat"
-=======
         "makeRoomCreator": "방 어드민으로 설정",
         "unBanFromChat": "채팅 밴 풀기"
->>>>>>> a3e6aead
       },
       "roomSettingsModal": {
         "requirePermission": "발언권이 필요합니다",
