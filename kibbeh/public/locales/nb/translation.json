{
  "common": {
    "loadMore": "Last inn flere",
    "loading": "Laster inn...",
    "noUsersFound": "Ingen brukere funnet",
    "ok": "Ok",
    "yes": "Ja",
    "no": "Nei",
    "cancel": "Avbryt",
    "save": "Lagre",
    "edit": "Rediger",
    "delete": "Slett",
    "joinRoom": "Bli med i rommet",
    "copyLink": "Kopiér lenke",
    "copied": "Kopiert",
    "formattedIntlDate": "{{date, intlDate}}",
    "formattedIntlTime": "{{time, intlTime}}",
    "requestPermissions": "Vær oppmerksom på at bruk av DogeHouse uten å gi nettleseren nødvendige tillatelser kan føre til uønskede feil"
  },
  "header": {
    "_comment": "Main Header UI Internationalization Strings",
    "title": "DogeHouse",
    "mutedTitle": "Dempet | DogeHouse"
  },
  "footer": {
    "_comment": "Main Footer UI Internationalization Strings",
    "link_1": "Opprinnelse",
    "link_2": "Discord",
    "link_3": "Rapporter en feil"
  },
  "pages": {
    "_comment": "Respective Page UI Internationalization Strings",
    "banUser": { "ban": "utesteng" },
    "followingOnlineList": {
      "listHeader": "Liste over brukere som ikke er i et privat rom, og som du følger.",
      "currentRoom": "For tiden i:",
      "startPrivateRoom": "Start et privat rom med dem"
    },
    "followList": { "followHim": "følg", "followingHim": "følger" },
    "home": { "createRoom": "Lag et rom", "refresh": "Last inn på nytt" },
    "inviteList": {
      "roomGone": "Rommet finnes ikke lengre, gå tilbake",
      "shareRoomLink": "Del lenken til rommet",
      "inviteFollowers": "Du kan invitere følgerne dine som er pålogget:",
      "whenFollowersOnline": "Når følgerne dine er pålogget, vil de dukke opp her."
    },
    "login": {
      "headerText": "Tar talesamtaler til månen 🚀",
      "featureText_1": "Mørkt tema",
      "featureText_2": "Åpne registreringer",
      "featureText_3": "Støtte på tvers av plattformer",
      "featureText_4": "Åpen kildekode",
      "featureText_5": "Tekstchat",
      "featureText_6": "Drevet av Doge",
      "loginGithub": "Logg inn med GitHub",
      "loginTwitter": "Logg inn med Twitter",
      "createTestUser": "Opprett en test-bruker"
    },
    "myProfile": {
      "logout": "Logg ut",
      "probablyLoading": "Lastes sikkert inn...",
      "voiceSettings": "Gå til taleinnstillinger",
      "soundSettings": "Gå til lydinnstillinger",
      "deleteAccount": "Slett konto",
      "overlaySettings": "Gå til overleggsinnstillinger"
    },
    "notFound": {
      "whoopsError": "Oi sann! Denne siden ble tapt i samtalen.",
      "goHomeMessage": "Ikke vær redd. Du kan",
      "goHomeLinkText": "gå hjem"
    },
    "room": {
      "speakers": "Talere",
      "requestingToSpeak": "Ber om å få snakke",
      "listeners": "Lyttere",
      "allowAll": "Tillat alle",
      "allowAllConfirm": "Er du sikker? Dette vil tillate alle {{count}} spørrende brukere til å snakke"
    },
    "searchUser": { "search": "søk..." },
    "soundEffectSettings": { "header": "Lyder" },
    "viewUser": {
      "editProfile": "Rediger profil",
      "followsYou": "Følger deg",
      "followers": "følgere",
      "following": "følger",
      "followHim": "Følg",
      "followingHim": "Følger",
      "copyProfileUrl": "Kopiér profil URL",
      "urlCopied": "URL kopiert til utklippstavlen",
      "unfollow": "Slutt å følge"
    },
    "voiceSettings": {
      "header": "Taleinnstillinger",
      "mic": "Mikrofon:",
      "permissionError": "Ingen mikrofoner er funnet, du har enten ingen enheter tilgjenngelig, eller så har du ikke gitt tillatelse til å bruke den.",
      "refresh": "Oppdater mikrofon-listen",
      "volume": "Volum:"
    },
    "overlaySettings": {
      "input": { "errorMsg": "Ugyldig tittel", "label": "Angi tittel" },
      "header": "Innstillinger for overlegg"
    }
  },
  "components": {
    "_comment": "Component UI Internationalization Strings",
    "avatar": {},
    "backBar": {},
    "blockedFromRoomUsers": {
      "header": "Utestengte brukere",
      "unban": "Opphev utestengelsen",
      "noBans": "Ingen har blitt utestengt ennå"
    },
    "bottomVoiceControl": {
      "leaveCurrentRoomBtn": "Forlat dette rommet",
      "confirmLeaveRoom": "Er du sikker på at du vil forlate rommet?",
      "leave": "Forlat",
      "inviteUsersToRoomBtn": "Inviter brukere til rommet",
      "invite": "Inviter",
      "toggleMuteMicBtn": "Veksle demping av mikrofon",
      "mute": "Demp",
      "unmute": "Opphev demping",
      "makeRoomPublicBtn": "Gjør rommet offentlig!",
      "settings": "Innstillinger",
      "speaker": "Taler",
      "listener": "Lytter",
      "chat": "Chat"
    },
    "deviceNotSupported": {
      "notSupported": "Enheten din støttes foreløpig ikke. Du kan opprette ett",
      "linkText": "problem på GitHub",
      "addSupport": "så skal jeg prøve å legge til støtte for enheten din."
    },
    "inviteButton": {
      "invited": "Invitert",
      "inviteToRoom": "Inviter til rom"
    },
    "micPermissionBanner": {
      "permissionDenied": "Tillatelse nektet når vi prøvde å få tilgang til mikrofonen din (du må kanskje gå til nettleserinnstillingene og laste inn siden på nytt)",
      "dismiss": "Avvis",
      "tryAgain": "Prøv igjen"
    },
    "keyboardShortcuts": {
      "setKeybind": "Angi hurtigtast",
      "listening": "Lytter",
      "toggleMuteKeybind": "Veksle demping av hurtigtast",
      "togglePushToTalkKeybind": "Veksle trykk for å snakke hurtigtast",
      "toggleOverlayKeybind": "Overlay hurtigtast"
    },
    "userVolumeSlider": {
      "noAudioMessage": "Ingen lydmottaker av en eller annen grunn"
    },
    "addToCalendar": { "add": "Legg til i Kalender" },
    "wsKilled": {
      "description": "Tilkoblingen din ble avsluttet av serveren. Dette skjer vanligvis når du åpner nettsiden i en annen fane.",
      "reconnect": "Koble til igjen"
    },
    "modals": {
      "createRoomModal": {
        "public": "Offentlig",
        "private": "Privat",
        "roomName": "Romnavn",
        "roomDescription": "Rombeskrivelse",
        "descriptionError": "Maksimal lengde er 500 tegn",
        "nameError": "Må være mellom 2 og 60 tegn"
      },
      "invitedToJoinRoomModal": {
        "newRoomCreated": "Nytt rom er opprettet",
        "roomInviteFrom": "Rominvitasjon fra",
        "justStarted": "De startet nettopp",
        "likeToJoin": ", vil du bli med?",
        "inviteReceived": "du har blitt invitert til"
      },
      "editProfileModal": {
        "usernameTaken": "Brukernavnet er allerede i bruk",
        "avatarUrlError": "Ugyldig bilde",
        "avatarUrlLabel": "GitHub/Twitter profilbilde URL",
        "displayNameError": "Lengden må være mellom 2 og 50 tegn",
        "displayNameLabel": "Visningsnavn",
        "usernameError": "Lengden må være mellom 4 og 15 tegn og kan kun inneholde alfanumerisk/understrek",
        "usernameLabel": "Brukernavn",
        "bioError": "Maksimal lengde er 160 tegn",
        "bioLabel": "Bio"
      },
      "profileModal": {
        "blockUserConfirm": "Er du sikker på at du vil blokkere brukeren fra å bli med i alle nye rom du lager?",
        "blockUser": "Blokkér bruker",
        "makeMod": "Gjør til moderator",
        "unmod": "Fjern som moderator",
        "addAsSpeaker": "Legg til som taler",
        "moveToListener": "Flytt til lytter",
        "banFromChat": "Utesteng fra chatten",
        "banFromRoom": "Utesteng fra rommet",
        "goBackToListener": "Gå tilbake til lytter",
        "deleteMessage": "Slett denne meldingen",
        "makeRoomCreator": "Opprett rom-administrator"
      },
      "roomSettingsModal": {
        "requirePermission": "Krev tillatelse for å snakke",
        "makePublic": "Gjør rommet offentlig",
<<<<<<< HEAD
        "makePrivate": "Gjør rommet privat"
=======
        "makePrivate": "Gjør rommet privat",
        "renamePublic": "Set public room name",
        "renamePrivate": "Set private room name"
>>>>>>> deddf7d7
      }
    }
  },
  "modules": {
    "_comment": "Modules UI Internationalization Strings",
    "scheduledRooms": {
      "title": "Planlagte rom",
      "noneFound": "Ingen funnet",
      "allRooms": "Alle planlagte rom",
      "myRooms": "Mine planlagte rom",
      "scheduleRoomHeader": "Planlegg et rom",
      "startRoom": "Opprett et rom",
      "modal": {
        "needsFuture": "Må være i fremtiden",
        "roomName": "Romnavn",
        "minLength": "Minimum lengde er 2 tegn",
        "roomDescription": "Beskrivelse"
      }
    },
    "roomChat": {
      "title": "Chat",
      "emotesSoon": "[emotes snart]",
      "bannedAlert": "Du ble utestengt fra chatten",
      "waitAlert": "Du må vente ett sekund før du kan sende en ny melding",
      "search": "Søk",
      "searchResults": "Søkeresultater",
      "recent": "Ofte brukt",
      "sendMessage": "Send en melding",
      "whisper": "Hviske",
      "welcomeMessage": "Velkommen til chatten!",
      "roomDescription": "Rombeskrivelse"
    },
    "roomStatus": {
      "fuelingRocket": "Fyller på rakkett med drivstoff",
      "takingOff": "Tar av",
      "inSpace": "I verdensrommet",
      "approachingMoon": "Nærmer seg månen",
      "lunarDoge": "Måne-doge",
      "approachingSun": "Nærmer seg solen",
      "solarDoge": "Sol-doge",
      "approachingGalaxy": "Nærmer seg galaksen",
      "galacticDoge": "Galakse-doge",
      "spottedLife": "Planet med liv oppdaget"
    }
  }
}<|MERGE_RESOLUTION|>--- conflicted
+++ resolved
@@ -197,13 +197,9 @@
       "roomSettingsModal": {
         "requirePermission": "Krev tillatelse for å snakke",
         "makePublic": "Gjør rommet offentlig",
-<<<<<<< HEAD
-        "makePrivate": "Gjør rommet privat"
-=======
         "makePrivate": "Gjør rommet privat",
         "renamePublic": "Set public room name",
         "renamePrivate": "Set private room name"
->>>>>>> deddf7d7
       }
     }
   },
