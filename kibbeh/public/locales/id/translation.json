--- conflicted
+++ resolved
@@ -190,19 +190,6 @@
       },
       "profileModal": {
         "blockUserConfirm": "Anda yakin memblokir pengguna ini untuk bergabung ke ruangan yang anda buat?",
-<<<<<<< HEAD
-        "blockUser": "blokir pengguna",
-        "makeMod": "jadikan moderator",
-        "unmod": "berhenti menjadi moderator",
-        "addAsSpeaker": "tambahkan sebagai pembicara",
-        "moveToListener": "pindah ke pendengar",
-        "banFromChat": "blokir dari percakapan",
-        "banFromRoom": "blokir dari ruangan",
-        "goBackToListener": "kembali ke pendengar",
-        "deleteMessage": "hapus pesan ini",
-        "makeRoomCreator": "buat admin ruangan",
-        "unBanFromChat": "Unban from Chat"
-=======
         "blockUser": "Blokir pengguna",
         "makeMod": "Jadikan moderator",
         "unmod": "Berhenti menjadi moderator",
@@ -214,7 +201,6 @@
         "deleteMessage": "Hapus pesan ini",
         "makeRoomCreator": "Buat admin ruangan",
         "unBanFromChat": "Bolehkan di percakapan"
->>>>>>> a3e6aead
       },
       "roomSettingsModal": {
         "requirePermission": "membutuhkan izin untuk berbicara",
