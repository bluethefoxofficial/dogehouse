--- conflicted
+++ resolved
@@ -100,7 +100,9 @@
       "allowAll": "Permiteți-le pe toate",
       "allowAllConfirm": "Esti sigur? Asta ar lăsa toti {{count}} utilizatori sa vorbeasca"
     },
-    "searchUser": { "search": "caută..." },
+    "searchUser": {
+      "search": "caută..."
+    },
     "soundEffectSettings": {
       "header": "Sunete",
       "title": "Sound Settings",
@@ -139,7 +141,10 @@
       "title": "Setări Voce"
     },
     "overlaySettings": {
-      "input": { "errorMsg": "Titlul de aplicație nu este valid", "label": "Introduceți Titlul Aplicației" },
+      "input": {
+        "errorMsg": "Titlul de aplicație nu este valid",
+        "label": "Introduceți Titlul Aplicației"
+      },
       "header": "Setări de suprapunere"
     },
     "download": {
@@ -153,7 +158,11 @@
     "privacySettings": {
       "title": "Setări de Confidențialitate",
       "header": "Setări de Confidențialitate",
-      "whispers": { "label": "Mesaje Private", "on": "Pornite", "off": "Oprite" }
+      "whispers": {
+        "label": "Mesaje Private",
+        "on": "Pornite",
+        "off": "Oprite"
+      }
     }
   },
   "components": {
@@ -208,7 +217,9 @@
     "userVolumeSlider": {
       "noAudioMessage": "niciun consumator audio dintr-un motiv oarecare"
     },
-    "addToCalendar": { "add": "Adaugă în Calendar" },
+    "addToCalendar": {
+      "add": "Adaugă în Calendar"
+    },
     "wsKilled": {
       "description": "Conexiunea a fost oprită de server. Asta se întamplă de obicei cănd website-ul este deschis în altă filă.",
       "reconnect": "Reconectează-te"
@@ -300,20 +311,16 @@
         "debugAudio": "Testare Audio",
         "stopDebugger": "Oprește Testul"
       },
-<<<<<<< HEAD
-      "downloadApp": "Download App"
+      "downloadApp": "Descarcă Aplicația"
     },
     "userBadges": {
       "dhStaff": "DogeHouse Staff",
       "dhContributor": "DogeHouse Contributor"
-=======
-      "downloadApp": "Descarcă Aplicația"
     },
     "messagesDropdown": {
       "title": "Mesaje",
       "showMore": "Afișează mai multe",
       "noMessages": "Niciun mesaj nou"
->>>>>>> c4902fed
     }
   },
   "modules": {
@@ -368,6 +375,8 @@
       "galacticDoge": "Doge galactic",
       "spottedLife": "Planetă cu viață găsită"
     },
-    "feed": { "yourFeed": "Fluxul tău" }
+    "feed": {
+      "yourFeed": "Fluxul tău"
+    }
   }
 }