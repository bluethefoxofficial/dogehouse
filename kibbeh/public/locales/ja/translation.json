{
  "_comment": "if you change this file, do: yarn i18",
  "common": {
    "loadMore": "読み込む",
    "loading": "読込中...",
    "noUsersFound": "ユーザーが見つかりませんでした",
    "ok": "OK",
    "yes": "はい",
    "no": "いいえ",
    "cancel": "キャンセル",
    "save": "保存",
    "edit": "編集",
    "delete": "削除",
    "joinRoom": "ルームに参加",
    "copyLink": "リンクをコピー",
    "copied": "コピーしました",
    "formattedIntlDate": "{{date, intlDate}}",
    "formattedIntlTime": "{{time, intlTime}}",
    "requestPermissions": "Please note running DogeHouse without accessibility permissions may cause unwanted errors"
  },
  "header": {
    "_comment": "Main Header UI Internationalization Strings",
    "title": "DogeHouse",
    "mutedTitle": "ミュート | DogeHouse",
    "deafenedTitle": "Deafened | DogeHouse",
    "dashboard": "Dashboard",
    "connectionTaken": "Connection Taken"
  },
  "footer": {
    "_comment": "Main Footer UI Internationalization Strings",
    "link_1": "Origin Story",
    "link_2": "Discord",
    "link_3": "バグを報告"
  },
  "pages": {
    "_comment": "Respective Page UI Internationalization Strings",
    "admin": {
      "ban": "BAN",
      "userStaffandContrib": "User Staff & Contributions",
      "staff": "Staff: ",
      "contributions": "Contributions"
    },
    "followingOnlineList": {
      "listHeader": "フォローしていて、非公開ルームには参加していないユーザー",
      "currentRoom": "参加中:",
      "startPrivateRoom": "非公開ルームを開始",
      "title": "People"
    },
    "followList": {
      "followHim": "follow",
      "followingHim": "following",
      "title": "People",
      "followingNone": "Not following anyone",
      "noFollowers": "No followers"
    },
    "home": {
      "createRoom": "ルーム作成",
      "refresh": "更新",
      "editRoom": "Edit Room",
      "desktopAlert": "Download the DogeHouse desktop app today!"
    },
    "inviteList": {
      "roomGone": "ルームが削除されました。前のページに戻ります",
      "shareRoomLink": "リンクを共有",
      "inviteFollowers": "オンラインのユーザーを招待:",
      "whenFollowersOnline": "フォロワーがオンラインになるとここに表示されます"
    },
    "login": {
      "headerText": "月を目指して会話しよう！ 🚀",
      "featureText_1": "ダークテーマ",
      "featureText_2": "参加自由",
      "featureText_3": "クロス プラットフォーム",
      "featureText_4": "オープンソース",
      "featureText_5": "テキストチャット",
      "featureText_6": "提供: Doge",
      "loginGithub": "GitHub でログイン",
      "loginTwitter": "Twitter でログイン",
      "createTestUser": "テストユーザーを作成",
      "loginDiscord": "Login with Discord"
    },
    "myProfile": {
      "logout": "ログアウト",
      "probablyLoading": "きっと読込中...",
      "voiceSettings": "マイク設定",
      "soundSettings": "スピーカー設定",
      "deleteAccount": "アカウント削除",
      "overlaySettings": "go to overlay settings",
      "couldNotFindUser": "Sorry, we could not find that user",
      "privacySettings": "Privacy settings"
    },
    "notFound": {
      "whoopsError": "おっと！？ このページは会話に紛れてしまいました。",
      "goHomeMessage": "ご心配なく。",
      "goHomeLinkText": "ホームに戻りましょう。"
    },
    "room": {
      "speakers": "スピーカー",
      "requestingToSpeak": "発言をリクエスト",
      "listeners": "リスナー",
      "allowAll": "Allow all",
      "allowAllConfirm": "Are you sure? This will allow all {{count}} requesting users to speak"
    },
    "searchUser": { "search": "検索..." },
    "soundEffectSettings": {
      "header": "音声設定",
      "title": "Sound Settings",
      "playSound": "Play Sound"
    },
    "viewUser": {
      "editProfile": "プロフィールを編集",
      "followsYou": "フォローされています",
      "followers": "フォロワー",
      "following": "フォロー",
      "followHim": "follow",
      "followingHim": "following",
      "copyProfileUrl": "copy profile url",
      "urlCopied": "URL copied to clipboard",
      "unfollow": "Unfollow",
      "about": "About",
      "bot": "Bot",
      "profileTabs": {
        "about": "About",
        "rooms": "Rooms",
        "scheduled": "Scheduled",
        "recorded": "Recorded",
        "clips": "Clips"
      },
      "block": "Block",
      "unblock": "Unblock",
      "sendDM": "Send DM",
      "aboutSuffix": ""
    },
    "voiceSettings": {
      "header": "マイク設定",
      "mic": "マイク:",
      "permissionError": "マイクが見つかりませんでした。 マイクが接続されていることを確認し、アクセスを許可してください。",
      "refresh": "更新",
      "volume": "ボリューム:",
      "title": "Voice Settings"
    },
    "overlaySettings": {
      "input": { "errorMsg": "Invalid app title", "label": "Enter App Title" },
      "header": "Overlay Settings"
    },
    "download": {
      "starting": "Starting download...",
      "failed": "Could not auto-download, please try again later",
      "visit_gh": "Visit Github Releases",
      "prompt": "Click on the button below to start download",
      "download_now": "Download Now",
      "download_for": "Download for %platform% (%ext%)"
    },
    "privacySettings": {
      "title": "Privacy Settings",
      "header": "Privacy Settings",
      "whispers": { "label": "Whispers", "on": "On", "off": "Off" }
    }
  },
  "components": {
    "_comment": "Component UI Internationalization Strings",
    "avatar": {},
    "backBar": {},
    "blockedFromRoomUsers": {
      "header": "BANされたユーザー",
      "unban": "BANを解除",
      "noBans": "BANされたユーザーはいません"
    },
    "bottomVoiceControl": {
      "leaveCurrentRoomBtn": "ルームから退出する",
      "confirmLeaveRoom": "ルームから退出しますか？",
      "leave": "退出",
      "inviteUsersToRoomBtn": "ユーザーを招待する",
      "invite": "招待",
      "toggleMuteMicBtn": "ミュート切り替え",
      "mute": "ミュート",
      "unmute": "ミュート解除",
      "makeRoomPublicBtn": "ルームを公開",
      "settings": "設定",
      "speaker": "スピーカー",
      "listener": "リスナー",
      "chat": "チャット",
      "toggleDeafMicBtn": "Toggle Deafen",
      "deafen": "Deafen",
      "undeafen": "Undeafen"
    },
    "deviceNotSupported": {
      "notSupported": "デバイスはサポートされていません。",
      "linkText": "GitHubでissueを作成",
      "addSupport": "するとサポートを受けられます。"
    },
    "inviteButton": { "invited": "招待", "inviteToRoom": "ルームに招待" },
    "micPermissionBanner": {
      "permissionDenied": "マイクへのアクセスが許可されていません（ブラウザーの設定を変更して、ページを再読み込みする必要があるかもしれません）",
      "dismiss": "無視",
      "tryAgain": "リトライ"
    },
    "keyboardShortcuts": {
      "setKeybind": "ショートカットキーを設定",
      "listening": "聞いています",
      "toggleMuteKeybind": "ミュート切り替え",
      "togglePushToTalkKeybind": "プッシュトゥートーク切り替え",
      "toggleOverlayKeybind": "toggle overlay keybind",
      "toggleDeafKeybind": "Toggle deafen keybind"
    },
    "userVolumeSlider": { "noAudioMessage": "何らかの原因で音声が出ません" },
    "addToCalendar": { "add": "カレンダーに追加" },
    "wsKilled": {
      "description": "WebSocketがサーバーによって強制終了されました。 これは通常、別のタブで開いたときに発生します。",
      "reconnect": "再接続"
    },
    "modals": {
      "createRoomModal": {
        "public": "公開",
        "private": "非公開",
        "roomName": "名前",
        "roomDescription": "説明",
        "descriptionError": "500文字以内",
        "nameError": "2文字から60文字で設定してください",
        "subtitle": "Fill the following fields to start a new room"
      },
      "invitedToJoinRoomModal": {
        "newRoomCreated": "ルームが作成されました",
        "roomInviteFrom": "ルームに招待されました",
        "justStarted": "作成者:",
        "likeToJoin": " | 参加しますか？",
        "inviteReceived": "招待者:"
      },
      "editProfileModal": {
        "usernameTaken": "ユーザーネームトークン",
        "avatarUrlError": "画像が正しくありません",
        "avatarUrlLabel": "Github/Twitter/Discord 画像URL",
        "displayNameError": "2～50文字で設定してください",
        "displayNameLabel": "表示名",
        "usernameError": "4～15文字で設定してください（英数字・アンダーバーのみ）",
        "usernameLabel": "ユーザー名",
        "bioError": "160文字以内にしてください",
        "bioLabel": "自己紹介",
        "bannerUrlLabel": "Twitter banner URL"
      },
      "profileModal": {
        "blockUserConfirm": "このユーザーがあなたの作成したすべてのルームに参加するのを禁止しても良いですか？",
        "blockUser": "ブロック",
        "makeMod": "モデレーターに設定",
        "unmod": "モデレーターを解除",
        "addAsSpeaker": "スピーカーとして追加",
        "moveToListener": "リスナーに変更",
        "banFromChat": "チャットからBAN",
        "banFromRoom": "ルームからBAN",
        "goBackToListener": "リスナーに戻る",
        "deleteMessage": "メッセージを削除",
        "makeRoomCreator": "make room admin",
        "unBanFromChat": "Unban from Chat",
        "banIPFromRoom": "Ban IP from Room"
      },
      "roomSettingsModal": {
        "requirePermission": "発言を許可制にする",
        "makePublic": "ルームを公開に変更",
        "makePrivate": "ルームを非公開に変更",
        "renamePublic": "Set public room name",
        "renamePrivate": "Set private room name",
        "chatDisabled": "disable chat",
        "chatCooldown": "Chat Cooldown (milliseconds)",
        "chat": {
          "label": "Chat",
          "enabled": "Enabled",
          "disabled": "Disabled",
          "followerOnly": "Follower Only"
        }
      }
    },
    "followingOnline": {
      "people": "People",
      "online": "ONLINE",
      "noOnline": "You have 0 friends online right now",
      "showMore": "Show more"
    },
    "upcomingRoomsCard": {
      "upcomingRooms": "Upcoming rooms",
      "exploreMoreRooms": "Explore More Rooms"
    },
    "search": {
      "placeholder": "Search for rooms, users or categories",
      "placeholderShort": "Search"
    },
    "settingsDropdown": {
      "profile": "Profile",
      "language": "Language",
      "reportABug": "Report A Bug",
      "useOldVersion": "Use Old Version",
      "logOut": {
        "button": "Log out",
        "modalSubtitle": "Are you sure you want to logout?"
      },
      "debugAudio": {
        "debugAudio": "Debug Audio",
        "stopDebugger": "Stop Debugger"
      },
      "downloadApp": "Download App"
    },
<<<<<<< HEAD
    "userBadges": {
      "dhStaff": "DogeHouse Staff",
      "dhContributor": "DogeHouse Contributor"
=======
    "messagesDropdown": {
      "title": "Messages",
      "showMore": "Show More",
      "noMessages": "No new messages"
>>>>>>> c4902fed
    }
  },
  "modules": {
    "_comment": "Modules UI Internationalization Strings",
    "scheduledRooms": {
      "title": "開催予定のルーム",
      "noneFound": "見つかりませんでした",
      "allRooms": "すべて",
      "myRooms": "自分が作成したルーム",
      "scheduleRoomHeader": "開催予定を追加",
      "startRoom": "ルームを開始",
      "modal": {
        "needsFuture": "現在より後の日時を指定してください",
        "roomName": "名前",
        "minLength": "2文字以上の名前を指定してください",
        "roomDescription": "説明"
      },
      "tommorow": "TOMMOROW",
      "today": "TODAY",
      "deleteModal": {
        "areYouSure": "Are you sure you want to delete this scheduled room?"
      }
    },
    "roomChat": {
      "title": "チャット",
      "emotesSoon": "[絵文字がまもなく設定可能に]",
      "bannedAlert": "チャットからBANされました",
      "waitAlert": "次のメッセージを送る前に少しお待ちください",
      "search": "検索",
      "searchResults": "検索結果",
      "recent": "最近",
      "sendMessage": "メッセージを送信",
      "whisper": "ささやく",
      "welcomeMessage": "チャットへようこそ！",
      "roomDescription": "ルームの説明",
      "disabled": "room chat has been disabled",
      "messageDeletion": {
        "message": "message",
        "retracted": "retracted",
        "deleted": "deleted"
      }
    },
    "roomStatus": {
      "fuelingRocket": "燃料補給中",
      "takingOff": "発射",
      "inSpace": "現在、宇宙空間",
      "approachingMoon": "まもなく月",
      "lunarDoge": "月犬 / Lunar Doge",
      "approachingSun": "まもなく太陽",
      "solarDoge": "太陽犬 / Solar Doge",
      "approachingGalaxy": "まもなく銀河系",
      "galacticDoge": "銀河系犬 / Galactic Doge",
      "spottedLife": "新たな生命を発見"
    },
    "feed": { "yourFeed": "Your Feed" }
  }
}<|MERGE_RESOLUTION|>--- conflicted
+++ resolved
@@ -100,7 +100,9 @@
       "allowAll": "Allow all",
       "allowAllConfirm": "Are you sure? This will allow all {{count}} requesting users to speak"
     },
-    "searchUser": { "search": "検索..." },
+    "searchUser": {
+      "search": "検索..."
+    },
     "soundEffectSettings": {
       "header": "音声設定",
       "title": "Sound Settings",
@@ -139,7 +141,10 @@
       "title": "Voice Settings"
     },
     "overlaySettings": {
-      "input": { "errorMsg": "Invalid app title", "label": "Enter App Title" },
+      "input": {
+        "errorMsg": "Invalid app title",
+        "label": "Enter App Title"
+      },
       "header": "Overlay Settings"
     },
     "download": {
@@ -153,7 +158,11 @@
     "privacySettings": {
       "title": "Privacy Settings",
       "header": "Privacy Settings",
-      "whispers": { "label": "Whispers", "on": "On", "off": "Off" }
+      "whispers": {
+        "label": "Whispers",
+        "on": "On",
+        "off": "Off"
+      }
     }
   },
   "components": {
@@ -188,7 +197,10 @@
       "linkText": "GitHubでissueを作成",
       "addSupport": "するとサポートを受けられます。"
     },
-    "inviteButton": { "invited": "招待", "inviteToRoom": "ルームに招待" },
+    "inviteButton": {
+      "invited": "招待",
+      "inviteToRoom": "ルームに招待"
+    },
     "micPermissionBanner": {
       "permissionDenied": "マイクへのアクセスが許可されていません（ブラウザーの設定を変更して、ページを再読み込みする必要があるかもしれません）",
       "dismiss": "無視",
@@ -202,8 +214,12 @@
       "toggleOverlayKeybind": "toggle overlay keybind",
       "toggleDeafKeybind": "Toggle deafen keybind"
     },
-    "userVolumeSlider": { "noAudioMessage": "何らかの原因で音声が出ません" },
-    "addToCalendar": { "add": "カレンダーに追加" },
+    "userVolumeSlider": {
+      "noAudioMessage": "何らかの原因で音声が出ません"
+    },
+    "addToCalendar": {
+      "add": "カレンダーに追加"
+    },
     "wsKilled": {
       "description": "WebSocketがサーバーによって強制終了されました。 これは通常、別のタブで開いたときに発生します。",
       "reconnect": "再接続"
@@ -297,16 +313,14 @@
       },
       "downloadApp": "Download App"
     },
-<<<<<<< HEAD
     "userBadges": {
       "dhStaff": "DogeHouse Staff",
       "dhContributor": "DogeHouse Contributor"
-=======
+    },
     "messagesDropdown": {
       "title": "Messages",
       "showMore": "Show More",
       "noMessages": "No new messages"
->>>>>>> c4902fed
     }
   },
   "modules": {
@@ -361,6 +375,8 @@
       "galacticDoge": "銀河系犬 / Galactic Doge",
       "spottedLife": "新たな生命を発見"
     },
-    "feed": { "yourFeed": "Your Feed" }
+    "feed": {
+      "yourFeed": "Your Feed"
+    }
   }
 }