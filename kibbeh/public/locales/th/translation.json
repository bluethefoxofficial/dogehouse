--- conflicted
+++ resolved
@@ -99,7 +99,9 @@
       "allowAll": "อนุญาตทั้งหมด",
       "allowAllConfirm": "แน่ใจหรือไม่? คุณกำลังอนุมัติให้ผู้ใช้ {{count}} คน ขึ้นมาเป็นผู้พูด"
     },
-    "searchUser": { "search": "ค้นหา..." },
+    "searchUser": {
+      "search": "ค้นหา..."
+    },
     "soundEffectSettings": {
       "header": "การแจ้งเตือนเสียง",
       "title": "การตั้งค่าเสียง",
@@ -138,7 +140,10 @@
       "title": "Voice Settings"
     },
     "overlaySettings": {
-      "input": { "errorMsg": "App Title ไม่ถูกต้อง", "label": "ใส่ App Title" },
+      "input": {
+        "errorMsg": "App Title ไม่ถูกต้อง",
+        "label": "ใส่ App Title"
+      },
       "header": "การตั้งค่าโอเวอร์เลย์"
     },
     "download": {
@@ -152,7 +157,11 @@
     "privacySettings": {
       "title": "Privacy Settings",
       "header": "Privacy Settings",
-      "whispers": { "label": "Whispers", "on": "On", "off": "Off" }
+      "whispers": {
+        "label": "Whispers",
+        "on": "On",
+        "off": "Off"
+      }
     }
   },
   "components": {
@@ -204,8 +213,12 @@
       "toggleOverlayKeybind": "คีย์ลัด เปิด/ปิด โอเวอร์เลย์",
       "toggleDeafKeybind": "คีย์ลัด เปิด/ปิด เสียง"
     },
-    "userVolumeSlider": { "noAudioMessage": "ไม่พบลำโพง" },
-    "addToCalendar": { "add": "เพิ่มไปยังปฏิทิน" },
+    "userVolumeSlider": {
+      "noAudioMessage": "ไม่พบลำโพง"
+    },
+    "addToCalendar": {
+      "add": "เพิ่มไปยังปฏิทิน"
+    },
     "wsKilled": {
       "description": "ตัดการเชื่อมต่อโดยเซิร์ฟเวอร์ อาจจะเป็นเพราะการเปิดเว็บไซต์หลายหน้าจอ",
       "reconnect": "เชื่อมต่อใหม่อีกครั้ง"
@@ -299,16 +312,14 @@
       },
       "downloadApp": "ดาวน์โหลดแอป"
     },
-<<<<<<< HEAD
     "userBadges": {
       "dhStaff": "DogeHouse Staff",
       "dhContributor": "DogeHouse Contributor"
-=======
+    },
     "messagesDropdown": {
       "title": "Messages",
       "showMore": "Show More",
       "noMessages": "No new messages"
->>>>>>> c4902fed
     }
   },
   "modules": {
@@ -328,7 +339,9 @@
       },
       "tommorow": "พรุ่งนี้",
       "today": "วันนี้",
-      "deleteModal": { "areYouSure": "แน่ใจหรือไม่ที่จะลบกำหนดการนี้?" }
+      "deleteModal": {
+        "areYouSure": "แน่ใจหรือไม่ที่จะลบกำหนดการนี้?"
+      }
     },
     "roomChat": {
       "title": "แชท",
@@ -361,6 +374,8 @@
       "galacticDoge": "ถึงกาแลคซี่แล้ว",
       "spottedLife": "พบดาวเอเลี่ยนแล้ว!"
     },
-    "feed": { "yourFeed": "ฟีดของคุณ" }
+    "feed": {
+      "yourFeed": "ฟีดของคุณ"
+    }
   }
 }