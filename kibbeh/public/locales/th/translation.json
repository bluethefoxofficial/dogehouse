{
  "common": {
    "loadMore": "โหลดเพิ่มเติม",
    "loading": "กำลังโหลด...",
    "noUsersFound": "ไม่พบผู้ใช้",
    "ok": "โอเค",
    "yes": "ใช่",
    "no": "ไม่",
    "cancel": "ยกเลิก",
    "save": "บันทึก",
    "edit": "แก้ไข",
    "delete": "ลบ",
    "joinRoom": "เข้าห้อง",
    "copyLink": "คัดลอกลิงก์",
    "copied": "คัดลอกเรียบร้อย",
    "formattedIntlDate": "{{date, intlDate}}",
    "formattedIntlTime": "{{time, intlTime}}",
    "requestPermissions": "โปรดระวัง การปิดการเข้าถึงต่าง ๆ ของ Dogehouse อาจทำให้ไม่สามารถใช้งานฟังก์ชั่นต่าง ๆ ได้"
  },
  "header": {
    "_comment": "Main Header UI Internationalization Strings",
    "title": "DogeHouse",
    "mutedTitle": "ปิดไมค์ | DogeHouse",
    "deafenedTitle": "ปิดเสียง | DogeHouse",
    "dashboard": "แดชบอร์ด",
    "connectionTaken": "เชื่อมต่อแล้ว"
  },
  "footer": {
    "_comment": "Main Footer UI Internationalization Strings",
    "link_1": "จุดกำเนิด",
    "link_2": "Discord",
    "link_3": "แจ้งปัญหา"
  },
  "pages": {
    "_comment": "Respective Page UI Internationalization Strings",
    "banUser": { "ban": "แบน" },
    "followingOnlineList": {
      "listHeader": "ห้องสาธารณะที่ผู้คนที่คุณกำลังติดตามใช้งานอยู่",
      "currentRoom": "ขณะนี้อยู่ใน:",
      "startPrivateRoom": "สร้างห้องส่วนตัว"
    },
    "followList": { "followHim": "ติดตาม", "followingHim": "กำลังติดตาม" },
    "home": {
      "createRoom": "สร้างห้อง",
      "refresh": "รีเฟรช",
      "editRoom": "แก้ไขห้อง",
      "desktopAlert": "ดาวน์โหลด Dogehouse เวอร์ชั่นเดสก์ท็อป ได้แล้ววันนี้!"
    },
    "inviteList": {
      "roomGone": "ไม่พบห้อง, กรุณากลับไปที่หน้าหลัก",
      "shareRoomLink": "แชร์ลิงก์ของห้อง",
      "inviteFollowers": "คุณสามารถเชิญผู้ติดตามของคุณที่กำลังใช้งานอยู่:",
      "whenFollowersOnline": "เมื่อผู้ติดตามของคุณออนไลน์, พวกเขาจะปรากฎที่นี่"
    },
    "login": {
      "headerText": "ทำให้แชทเสียงเป็นเรื่องง่าย 🚀",
      "featureText_1": "ธีมสีดำ",
      "featureText_2": "สมัครและใช้ได้ทุกคน",
      "featureText_3": "สนับสนุนหลายแพลตฟอร์ม",
      "featureText_4": "โอเพนซอร์ส",
      "featureText_5": "แชทข้อความ",
      "featureText_6": "ขับเคลื่อนโดย Doge",
      "loginGithub": "เข้าสู่ระบบด้วย GitHub",
      "loginTwitter": "เข้าสู่ระบบด้วย Twitter",
      "createTestUser": "สร้างผู้ใช้ทดลอง",
      "loginDiscord": "เข้าสู่ระบบด้วย Discord"
    },
    "myProfile": {
      "logout": "ออกจากระบบ",
      "probablyLoading": "กำลังโหลด...",
      "voiceSettings": "การตั้งค่าเสียง",
      "soundSettings": "การตั้งค่าการแจ้งเตือนเสียง",
      "deleteAccount": "ลบบัญชี",
      "overlaySettings": "การตั้งค่าโอเวอร์เลย์",
      "couldNotFindUser": "ขออภัย ไม่สามารถหาผู้ใช้คนนั้นได้",
      "privacySettings": "Privacy settings"
    },
    "notFound": {
      "whoopsError": "โอ๊ะ! ไม่พบหน้าที่คุณค้นหา.",
      "goHomeMessage": "ไม่ต้องกังวลไป คุณสามารถกลับไปที่",
      "goHomeLinkText": "หน้าหลัก"
    },
    "room": {
      "speakers": "ผู้พูด",
      "requestingToSpeak": "กำลังขอขึ้นเป็นผู้พูด",
      "listeners": "ผู้ฟัง",
      "allowAll": "อนุญาตทั้งหมด",
      "allowAllConfirm": "แน่ใจหรือไม่? คุณกำลังอนุมัติให้ผู้ใช้ {{count}} คน ขึ้นมาเป็นผู้พูด"
    },
    "searchUser": { "search": "ค้นหา..." },
    "soundEffectSettings": {
      "header": "การแจ้งเตือนเสียง",
      "title": "การตั้งค่าเสียง"
    },
    "viewUser": {
      "editProfile": "แก้ไขโปรไฟล์",
      "followsYou": "กำลังติดตามคุณ",
      "followers": "ผู้ติดตาม",
      "following": "กำลังติดตาม",
      "followHim": "ติดตาม",
      "followingHim": "กำลังติดตาม",
      "copyProfileUrl": "คัดลอกลิงก์โปรไฟล์",
      "urlCopied": "คัดลอกลิงก์เรียบร้อย",
      "unfollow": "เลิกติดตาม",
<<<<<<< HEAD
      "about": "About",
      "bot": "Bot",
      "profileTabs": {
        "about": "About",
        "rooms": "Rooms",
        "scheduled": "Scheduled",
        "recorded": "Recorded",
        "clips": "Clips"
      },
      "block": "Block",
      "unblock": "Unblock",
      "sendDM": "Send DM"
=======
      "about": "เกี่ยวกับ",
      "bot": "บอท"
>>>>>>> 8ea87727
    },
    "voiceSettings": {
      "header": "การตั้งค่าเสียง",
      "mic": "ไมโครโฟน:",
      "permissionError": "ไม่พบไมโครโฟน, คุณอาจจะลืมเสียบไมโครโฟน หรือ ลืมที่จะให้สิทธิ์ไมโครโฟนแก่เว็บไซต์.",
      "refresh": "รีเฟรชไมโครโฟน",
      "volume": "ระดับเสียง:"
    },
    "overlaySettings": {
      "input": { "errorMsg": "App Title ไม่ถูกต้อง", "label": "ใส่ App Title" },
      "header": "การตั้งค่าโอเวอร์เลย์"
    },
    "download": {
      "starting": "กำลังดาวน์โหลด...",
      "failed": "ไม่สามารถดาวน์โหลดได้, โปรดลองใหม่ในภายหลัง.",
      "visit_gh": "เยี่ยมชมใน Github",
      "prompt": "คลิ๊กที่ปุ่มด้านล่างเพื่อเริ่มการดาวน์โหลด.",
      "download_now": "ดาวน์โหลดตอนนี้",
      "download_for": "ดาวน์โหลดสำหรับ %platform% (%ext%)"
    }
  },
  "components": {
    "_comment": "Component UI Internationalization Strings",
    "avatar": {},
    "backBar": {},
    "blockedFromRoomUsers": {
      "header": "ผู้ใช้ที่ถูกแบน",
      "unban": "ปลดแบน",
      "noBans": "ขณะนี้ยังไม่มีคนที่ถูกแบน"
    },
    "bottomVoiceControl": {
      "leaveCurrentRoomBtn": "ออกจากห้อง",
      "confirmLeaveRoom": "คุณแน่ใจหรือไม่ที่จะออกจากห้อง?",
      "leave": "ออก",
      "inviteUsersToRoomBtn": "เชิญผู้ใช้เข้าห้อง",
      "invite": "เชิญ",
      "toggleMuteMicBtn": "เปิด/ปิด ไมโครโฟน",
      "mute": "ปิดไมโครโฟน",
      "unmute": "เปิดไมโครโฟน",
      "makeRoomPublicBtn": "ทำให้ห้องเป็นสาธารณะ!",
      "settings": "การตั้งค่า",
      "speaker": "ผู้พูด",
      "listener": "ผู้ฟัง",
      "chat": "แชท",
      "toggleDeafMicBtn": "เปิด/ปิด เสียง",
      "deafen": "ปิดเสียง",
      "undeafen": "เปิดเสียง"
    },
    "deviceNotSupported": {
      "notSupported": "ขณะนี้เรายังไม่รองรับอุปกรณ์ของคุณ คุณสามารถแจ้งปัญหาได้ที่",
      "linkText": " GitHub ",
      "addSupport": "และเรา จะพยายามแก้ไขให้รองรับอุปกรณ์ของคุณ."
    },
    "inviteButton": {
      "invited": "เชิญเรียบร้อย",
      "inviteToRoom": "เชิญเข้าห้อง"
    },
    "micPermissionBanner": {
      "permissionDenied": "การเข้าถึงไมโครโฟนถูกปฏิเสธ (คุณอาจจะต้องเปลี่ยนการตั้งค่าเบราว์เซอร์ และรีโหลดหน้านี้อีกครั้ง)",
      "dismiss": "ปิด",
      "tryAgain": "ลองใหม่อีกครั้ง"
    },
    "keyboardShortcuts": {
      "setKeybind": "ตั้งค่าคีย์ลัด",
      "listening": "กำลังตรวจจับ คีย์ลัด",
      "toggleMuteKeybind": "คีย์ลัด เปิด/ปิด ไมโครโฟน",
      "togglePushToTalkKeybind": "คีย์ลัด เปิด/ปิด Push to Talk",
      "toggleOverlayKeybind": "คีย์ลัด เปิด/ปิด โอเวอร์เลย์",
      "toggleDeafKeybind": "คีย์ลัด เปิด/ปิด เสียง"
    },
    "userVolumeSlider": { "noAudioMessage": "ไม่พบลำโพง" },
    "addToCalendar": { "add": "เพิ่มไปยังปฏิทิน" },
    "wsKilled": {
      "description": "ตัดการเชื่อมต่อโดยเซิร์ฟเวอร์ อาจจะเป็นเพราะการเปิดเว็บไซต์หลายหน้าจอ",
      "reconnect": "เชื่อมต่อใหม่อีกครั้ง"
    },
    "modals": {
      "createRoomModal": {
        "public": "สาธารณะ",
        "private": "ส่วนตัว",
        "roomName": "ชื่อห้อง",
        "roomDescription": "คำอธิบายห้อง",
        "descriptionError": "สูงสุด 500 ตัวอักษร",
        "nameError": "ต้องมีความยาวระหว่าง 2 ถึง 60 ตัวอักษร",
        "subtitle": "กรอกข้อมูลในช่องต่อไปนี้เพื่อสร้างห้องใหม่"
      },
      "invitedToJoinRoomModal": {
        "newRoomCreated": "สร้างห้องเรียบร้อยแล้ว",
        "roomInviteFrom": "คำเชิญจาก",
        "justStarted": "พึ่งถูกสร้าง",
        "likeToJoin": ", คุณต้องการที่จะเข้าไปหรือไม่?",
        "inviteReceived": "คุณถูกเชิญเข้าสู่"
      },
      "editProfileModal": {
        "usernameTaken": "มีชื่อผู้ใช้นี้อยู่แล้ว",
        "avatarUrlError": "รูปผิดพลาด",
        "avatarUrlLabel": "URL โปรไฟล์จาก Github/Twitter/Discord",
        "displayNameError": "ต้องมีความยาวระหว่าง 2 ถึง 50 ตัวอักษร",
        "displayNameLabel": "ชื่อที่แสดง",
        "usernameError": "ต้องมีความยาวระหว่าง 4 ถึง 15 ตัวอักษร และสามารถใส่ได้แค่ ตัวอักษรอังกฤษ, เลข และ Underscore เท่านั้น.",
        "usernameLabel": "ชื่อผู้ใช้",
        "bioError": "ความยาวสูงสุด 160 ตัวอักษร",
        "bioLabel": "คำอธิบาย",
        "bannerUrlLabel": "URL รูปหน้าปกทวิตเตอร์"
      },
      "profileModal": {
        "blockUserConfirm": "คุณแน่ใจหรือไม่ที่จะบล็อกผู้ใช้นี้จากทุกห้องที่คุณสร้าง?",
        "blockUser": "บล็อกผู้ใช้",
        "makeMod": "ตั้งให้เป็นผู้ควบคุม",
        "unmod": "ลบสิทธิ์ผู้ควบคุม",
        "addAsSpeaker": "ตั้งให้เป็นผู้พูด",
        "moveToListener": "ย้ายกลับไปเป็นผู้ฟัง",
        "banFromChat": "แบนจากแชท",
        "banFromRoom": "แบนจากห้อง",
        "goBackToListener": "กลับไปเป็นผู้ฟัง",
        "deleteMessage": "ลบข้อความ",
        "makeRoomCreator": "แต่งตั้งเป็นแอดมินห้อง",
        "unBanFromChat": "ปลดแบนจากแชท"
      },
      "roomSettingsModal": {
        "requirePermission": "ต้องใช้สิทธิ์ในการพูด",
        "makePublic": "ตั้งให้เป็นห้องสาธารณะ",
        "makePrivate": "ตั้งให้เป็นห้องส่วนตัว",
        "renamePublic": "ตั้งชื่อห้องสาธารณะ",
        "renamePrivate": "ตั้งชื่อห้องส่วนตัว",
        "chatDisabled": "ปิดแชท"
      }
    },
    "followingOnline": {
      "people": "ผู้คน",
      "online": "ออนไลน์",
      "noOnline": "คุณมีเพื่อน 0 คนออนไลน์อยู่ขณะนี้",
      "showMore": "ดูเพิ่มเติม"
    },
    "upcomingRoomsCard": {
      "upcomingRooms": "ห้องที่ใกล้จะมาถึง",
      "exploreMoreRooms": "ค้นหาห้องเพิ่มเติม"
    },
    "search": {
      "placeholder": "ค้นหาห้อง ผู้ใช้ หรือหมวดหมู่",
      "placeholderShort": "ค้นหา"
    },
    "settingsDropdown": {
      "profile": "โปรไฟล์",
      "language": "ภาษา",
      "reportABug": "แจ้งปัญหา",
      "useOldVersion": "ใช้เวอร์ชั่นเก่า",
      "logOut": {
        "button": "ออกจากระบบ",
        "modalSubtitle": "คุณแน่ใจหรือไม่ที่จะออกจากระบบ"
      },
      "debugAudio": {
        "debugAudio": "แก้ไขข้อบกพร่องเสียง",
        "stopDebugger": "ปิดการแก้ไขข้อบกพร่อง"
      },
      "downloadApp": "ดาวน์โหลดแอป"
    }
  },
  "modules": {
    "_comment": "Modules UI Internationalization Strings",
    "scheduledRooms": {
      "title": "กำหนดการห้อง",
      "noneFound": "ไม่พบ",
      "allRooms": "ห้องที่กำหนดการไว้",
      "myRooms": "ห้องที่กำหนดการไว้ของฉัน",
      "scheduleRoomHeader": "กำหนดการห้อง",
      "startRoom": "สร้างห้อง",
      "modal": {
        "needsFuture": "จะต้องมีในอนาคต",
        "roomName": "ชื่อห้อง",
        "minLength": "ขั้นต่ำ 2 ตัวอักษร",
        "roomDescription": "รายละเอียด"
      },
      "tommorow": "พรุ่งนี้",
      "today": "วันนี้",
      "deleteModal": {
        "areYouSure": "แน่ใจหรือไม่ที่จะลบกำหนดการนี้?"
      }
    },
    "roomChat": {
      "title": "แชท",
      "emotesSoon": "[อิโมทจะมาในเร็ว ๆ นี้]",
      "bannedAlert": "คุณถูกแบนจากแชท",
      "waitAlert": "คุณต้องรอก่อนที่จะส่งข้อความต่อไป",
      "search": "ค้นหา",
      "searchResults": "ผลการค้นหา",
      "recent": "ที่ใช้ล่าสุด",
      "sendMessage": "ส่งข้อความ",
      "whisper": "กระซิบ",
      "welcomeMessage": "ยินดีต้อนรับสู่ห้องแชท!",
      "roomDescription": "คำอธิบายห้อง",
      "disabled": "แชทถูกปิดสำหรับห้องนี้"
    },
    "roomStatus": {
      "fuelingRocket": "กำลังเติมเชื้อเพลิงยาน",
      "takingOff": "กำลังออกตัว",
      "inSpace": "ถึงอวกาศแล้ว",
      "approachingMoon": "กำลังมุ่งหน้าสู่ดวงจันทร์",
      "lunarDoge": "ถึงดวงจันทร์แล้ว",
      "approachingSun": "กำลังมุ่งหน้าสู่ดวงอาทิตย์",
      "solarDoge": "ถึงดวงอาทิตย์แล้ว",
      "approachingGalaxy": "กำลังงมุ่งหน้าสู่กาแลคซี่",
      "galacticDoge": "ถึงกาแลคซี่แล้ว",
      "spottedLife": "พบดาวเอเลี่ยนแล้ว!"
    },
    "feed": { "yourFeed": "ฟีดของคุณ" }
  }
}<|MERGE_RESOLUTION|>--- conflicted
+++ resolved
@@ -102,9 +102,8 @@
       "copyProfileUrl": "คัดลอกลิงก์โปรไฟล์",
       "urlCopied": "คัดลอกลิงก์เรียบร้อย",
       "unfollow": "เลิกติดตาม",
-<<<<<<< HEAD
-      "about": "About",
-      "bot": "Bot",
+      "about": "เกี่ยวกับ",
+      "bot": "บอท",
       "profileTabs": {
         "about": "About",
         "rooms": "Rooms",
@@ -115,10 +114,6 @@
       "block": "Block",
       "unblock": "Unblock",
       "sendDM": "Send DM"
-=======
-      "about": "เกี่ยวกับ",
-      "bot": "บอท"
->>>>>>> 8ea87727
     },
     "voiceSettings": {
       "header": "การตั้งค่าเสียง",
