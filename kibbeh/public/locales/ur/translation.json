--- conflicted
+++ resolved
@@ -100,7 +100,9 @@
       "allowAll": "سب کو اجازت دیں",
       "allowAllConfirm": "Are you sure? This will allow all {{count}} requesting users to speak"
     },
-    "searchUser": { "search": "تلاش کریں" },
+    "searchUser": {
+      "search": "تلاش کریں"
+    },
     "soundEffectSettings": {
       "header": "آواز کی ترتیبات",
       "title": "Sound Settings",
@@ -139,7 +141,10 @@
       "title": "Voice Settings"
     },
     "overlaySettings": {
-      "input": { "errorMsg": "Invalid app title", "label": "Enter App Title" },
+      "input": {
+        "errorMsg": "Invalid app title",
+        "label": "Enter App Title"
+      },
       "header": "Overlay Settings"
     },
     "download": {
@@ -153,7 +158,11 @@
     "privacySettings": {
       "title": "Privacy Settings",
       "header": "Privacy Settings",
-      "whispers": { "label": "Whispers", "on": "On", "off": "Off" }
+      "whispers": {
+        "label": "Whispers",
+        "on": "On",
+        "off": "Off"
+      }
     }
   },
   "components": {
@@ -205,8 +214,12 @@
       "toggleOverlayKeybind": "toggle overlay keybind",
       "toggleDeafKeybind": "Toggle deafen keybind"
     },
-    "userVolumeSlider": { "noAudioMessage": "کسی وجہ سے آڈیو صارف نہیں ہے" },
-    "addToCalendar": { "add": "کیلنڈر میں شامل کریں" },
+    "userVolumeSlider": {
+      "noAudioMessage": "کسی وجہ سے آڈیو صارف نہیں ہے"
+    },
+    "addToCalendar": {
+      "add": "کیلنڈر میں شامل کریں"
+    },
     "wsKilled": {
       "description": "ویبسکیٹ سرور کے ذریعہ ہلاک ہوگئی تھی۔ یہ عام طور پر ہوتا ہے جب آپ کسی دوسرے ٹیب میں ویب سائٹ کھولتے ہیں۔",
       "reconnect": "دوبارہ جڑنا"
@@ -300,16 +313,14 @@
       },
       "downloadApp": "Download App"
     },
-<<<<<<< HEAD
     "userBadges": {
       "dhStaff": "DogeHouse Staff",
       "dhContributor": "DogeHouse Contributor"
-=======
+    },
     "messagesDropdown": {
       "title": "Messages",
       "showMore": "Show More",
       "noMessages": "No new messages"
->>>>>>> c4902fed
     }
   },
   "modules": {
@@ -364,6 +375,8 @@
       "galacticDoge": "Galactic Doge",
       "spottedLife": "Planet with life spotted"
     },
-    "feed": { "yourFeed": "Your Feed" }
+    "feed": {
+      "yourFeed": "Your Feed"
+    }
   }
 }