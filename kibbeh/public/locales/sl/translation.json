--- conflicted
+++ resolved
@@ -100,7 +100,9 @@
       "allowAll": "Dovoli vsem",
       "allowAllConfirm": "Ste prepričani? To bo omogočilo vsem {{count}}, ki zahtevajo, da govorijo"
     },
-    "searchUser": { "search": "Iskanje..." },
+    "searchUser": {
+      "search": "Iskanje..."
+    },
     "soundEffectSettings": {
       "header": "Zvoki",
       "title": "Nastavitve zvoka",
@@ -156,7 +158,11 @@
     "privacySettings": {
       "title": "Privacy Settings",
       "header": "Privacy Settings",
-      "whispers": { "label": "Whispers", "on": "On", "off": "Off" }
+      "whispers": {
+        "label": "Whispers",
+        "on": "On",
+        "off": "Off"
+      }
     }
   },
   "components": {
@@ -211,7 +217,9 @@
     "userVolumeSlider": {
       "noAudioMessage": "Iz nekega razloga ni odjemalca zvoka"
     },
-    "addToCalendar": { "add": "Dodajte v koledar" },
+    "addToCalendar": {
+      "add": "Dodajte v koledar"
+    },
     "wsKilled": {
       "description": "Povezava s spletno vtičnico je bila prekinjena. To se ponavadi zgodi, ko se ta spletna stran odpre v novem zavihku.",
       "reconnect": "Ponovno se povežite"
@@ -305,16 +313,14 @@
       },
       "downloadApp": "Download App"
     },
-<<<<<<< HEAD
     "userBadges": {
       "dhStaff": "DogeHouse Staff",
       "dhContributor": "DogeHouse Contributor"
-=======
+    },
     "messagesDropdown": {
       "title": "Messages",
       "showMore": "Show More",
       "noMessages": "No new messages"
->>>>>>> c4902fed
     }
   },
   "modules": {
@@ -369,6 +375,8 @@
       "galacticDoge": "Galactic Doge",
       "spottedLife": "Najden planet z življenjem"
     },
-    "feed": { "yourFeed": "Vaši Kanali" }
+    "feed": {
+      "yourFeed": "Vaši Kanali"
+    }
   }
 }