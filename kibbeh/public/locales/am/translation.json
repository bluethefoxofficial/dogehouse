{
  "_comment": "if you change this file, do: yarn i18",
  "common": {
    "loadMore": "ተጨማሪ ይጫኑ",
    "loading": "በመጫን ላይ ...",
    "noUsersFound": "ምንም ተጠቃሚዎች አልተገኙም",
    "ok": "እሺ",
    "yes": "እሺ",
    "no": "አይ",
    "cancel": "መተው",
    "save": "ሰጥ",
    "edit": "ለወጥ",
    "delete": "ሰርዝ",
    "joinRoom": "ክፍል መቀላቀል",
    "copyLink": "ሊንክ ውሰድ",
    "copied": "ተቀድቷል!",
    "formattedIntlDate": "{{date, intlDate}}",
    "formattedIntlTime": "{{time, intlTime}}",
    "requestPermissions": "Please give DogeHouse Accessibility permessions"
  },
  "header": {
    "_comment": "Main Header UI Internationalization Strings",
    "title": "DogeHouse",
    "mutedTitle": "ድምፀ-ከል | DogeHouse",
    "deafenedTitle": "Deafened | DogeHouse",
    "dashboard": "Dashboard",
    "connectionTaken": "Connection Taken"
  },
  "footer": {
    "_comment": "Main Footer UI Internationalization Strings",
    "link_1": "ምንጭ ታሪክ",
    "link_2": "Discord",
    "link_3": "ችግር ሪፖርት"
  },
  "pages": {
    "_comment": "Respective Page UI Internationalization Strings",
    "admin": {
      "ban": "አግድ",
      "userStaffandContrib": "User Staff & Contributions",
      "staff": "Staff: ",
      "contributions": "Contributions"
    },
    "followingOnlineList": {
      "listHeader": "የግል ክፍል ውስጥ ናቸው እና የሚከተሉ ተጠቃሚዎች ዝርዝር፡፡",
      "currentRoom": "በአሁኑ ጊዜ ውስጥ:",
      "startPrivateRoom": "ከእነሱ ጋር አንድ የግል ክፍል መጀመር",
      "title": "People"
    },
    "followList": {
      "followHim": "follow",
      "followingHim": "following",
      "title": "People",
      "followingNone": "Not following anyone",
      "noFollowers": "No followers"
    },
    "home": {
      "createRoom": "ክፍል ፍጠር",
      "refresh": "Refresh",
      "editRoom": "Edit Room",
      "desktopAlert": "Download the DogeHouse desktop app today!"
    },
    "inviteList": {
      "roomGone": "ክፍሉ ጠፋ, ተመለስ",
      "shareRoomLink": "የክፍሉን ሊንክ አጋራ",
      "inviteFollowers": "መስመር ላይ ናቸው የእርስዎ ተከታዮች መጋበዝ ይችላሉ:",
      "whenFollowersOnline": "የእርስዎ ተከታዮች መስመር ላይ ሲሆኑ, እነሱም እዚህ ይታያሉ፡፡"
    },
    "login": {
      "headerText": "ወደ ጨረቃ ድምፅ ውይይቶች መውሰድ 🚀",
      "featureText_1": "ጨለማ ገጽታ",
      "featureText_2": "ለሁሉም ክፍት ኣገባብ",
      "featureText_3": "ብዝሃተ-ስርዓት ድጋፍ",
      "featureText_4": "ክፍት ምንጭ",
      "featureText_5": "የፅሁፍ ውይይት",
      "featureText_6": "በ Doge የተጎላበተ",
      "loginGithub": "በ GitHub ግባ",
      "loginTwitter": "በ Twitter ግባ",
      "createTestUser": "የሙከራ ተጠቃሚ ይፍጠሩ",
      "loginDiscord": "Login with Discord"
    },
    "myProfile": {
      "logout": "ውጣ",
      "probablyLoading": "ምናልባት በመጫን ላይ ...",
      "voiceSettings": "የአወራር ድምጽ ቅንብሮች",
      "soundSettings": "የድምጽ ቅንብሮች",
      "deleteAccount": "መለያህን ደልት",
      "overlaySettings": "go to overlay settings",
      "couldNotFindUser": "Sorry, we could not find that user",
      "privacySettings": "Privacy settings"
    },
    "notFound": {
      "whoopsError": "ውይ ውይ! ይህ ገጽ ውይይት ውስጥ ጠፋ፡፡",
      "goHomeMessage": "መጨነቅ አይደለም፡፡ ትችላለህ",
      "goHomeLinkText": "ወደቤት ሂድ"
    },
    "room": {
      "speakers": "ተናጋሪዎች",
      "requestingToSpeak": "ለመናገር ፈቃድ ጠይቅ",
      "listeners": "አድማጮች",
      "allowAll": "Allow all",
      "allowAllConfirm": "Are you sure? This will allow all {{count}} requesting users to speak"
    },
    "searchUser": { "search": "ፈልግ ..." },
    "soundEffectSettings": {
      "header": "ድምፆች",
      "title": "Sound Settings",
      "playSound": "Play Sound"
    },
    "viewUser": {
      "editProfile": "መገለጫ ቀይር",
      "followsYou": "እርስዎን ይከተላል",
      "followers": "ተከታዮች",
      "following": "የሚከተሉት",
      "followHim": "follow",
      "followingHim": "following",
      "copyProfileUrl": "copy profile url",
      "urlCopied": "URL copied to clipboard",
      "unfollow": "Unfollow",
      "about": "About",
      "bot": "Bot",
      "profileTabs": {
        "about": "About",
        "rooms": "Rooms",
        "scheduled": "Scheduled",
        "recorded": "Recorded",
        "clips": "Clips"
      },
      "block": "Block",
      "unblock": "Unblock",
      "sendDM": "Send DM",
      "aboutSuffix": ""
    },
    "voiceSettings": {
      "header": "የድምፅ ቅንብሮች",
      "mic": "ማይክሮፎን:",
      "permissionError": "ምንም የስቴሪዮ አገኘ, ወይ አንዳቸውም ሲሰካ ወይም በዚህ ድር ጣቢያ ፍቃድ የተሰጠው አልቻሉም፡፡",
      "refesh": "አድስ ማይክሮፎኑን ዝርዝር",
      "volume": "ድምጽ:",
      "refresh": "refresh mic list",
      "title": "Voice Settings"
    },
    "overlaySettings": {
      "input": { "errorMsg": "Invalid app title", "label": "Enter App Title" },
      "header": "Overlay Settings",
      "errorMsg": "Please enter valid app title",
      "label": "Enter app title"
    },
    "download": {
      "starting": "Starting download...",
      "failed": "Could not auto-download, please try again later",
      "visit_gh": "Visit Github Releases",
      "prompt": "Click on the button below to start download",
      "download_now": "Download Now",
      "download_for": "Download for %platform% (%ext%)"
    },
    "privacySettings": {
      "title": "Privacy Settings",
      "header": "Privacy Settings",
      "whispers": { "label": "Whispers", "on": "On", "off": "Off" }
    }
  },
  "components": {
    "_comment": "Component UI Internationalization Strings",
    "avatar": {},
    "backBar": {},
    "blockedFromRoomUsers": {
      "header": "የታገዱ ተጠቃሚዎች",
      "unban": "የታገደውን መልስ",
      "noBans": "ማንም ገና የታገደ የለም"
    },
    "bottomVoiceControl": {
      "leaveCurrentRoomBtn": "የአሁኑ ክፍል ይውጡ",
      "confirmLeaveRoom": "አንተ ለመውጣት እንደሚፈልጉ እርግጠኛ ነዎት?",
      "leave": "ውጣ",
      "inviteUsersToRoomBtn": "ክፍል ተጠቃሚዎችን ይጋብዙ",
      "invite": "ጋብዝ",
      "toggleMuteMicBtn": "ቀያይር ድምጸ ማይክሮፎን",
      "mute": "ድምጸ አጥፋ",
      "unmute": "ድምጸ ምልስ",
      "makeRoomPublicBtn": "ክፍሉን ልሁሉም ክፍት አድርግ!",
      "settings": "ቅንብሮች",
      "speaker": "ተናጋሪ",
      "listener": "አድማጭ",
      "chat": "Chat",
      "toggleDeafMicBtn": "Toggle Deafen",
      "deafen": "Deafen",
      "undeafen": "Undeafen"
    },
    "deviceNotSupported": {
      "notSupported": "የእርስዎ መሣሪያ በአሁኑ ጊዜ አይደገፍም፡፡ ቸግሩን",
      "linkText": "በ GitHub ላይ ተናገሩ",
      "addSupport": "እኔም ለመሣሪያዎ ድጋፍ ለማከል አሞክራልሁ፡፡"
    },
    "inviteButton": { "invited": "ተጋብዘዋል", "inviteToRoom": "ወደ ክፍል ጋብዝ" },
    "micPermissionBanner": {
      "permissionDenied": "ፈቃድ መተግበሪያው ማይክሮፎኑን ለመድረስ እየሞከረ ካደ (እርስዎ የአሳሽ ቅንብሮች ወደ ሂድ እና ገጹን ዳግም መጫን ሊኖርብዎ ይችላል)",
      "dismiss": "አሰናብት",
      "tryAgain": "እንደገና ሞክር"
    },
    "keyboardShortcuts": {
      "setKeybind": "ቁልፍ አዘጋጅ",
      "listening": "በማዳመጥ ላይ",
      "toggleMuteKeybind": "ድምጸ ማጥፍያ/ማብርያ ቁልፍ",
      "togglePushToTalkKeybind": "ተጭኖ ማውሪያ ማጥፍያ/ማብርያ ቁልፍ",
      "toggleOverlayKeybind": "toggle overlay keybind",
      "toggleDeafKeybind": "Toggle deafen keybind"
    },
    "userVolumeSlider": { "noAudioMessage": "በሆነ ምክንያት ምንም ድምጽ ተጠቃሚ የለም" },
    "addToCalendar": { "add": "ወደ ቀን መቁጠሪያ ጨምር" },
    "wsKilled": {
      "description": "WebSocket በአገልጋዩ ተቋረጠ. ሌላ ትር ውስጥ ያለውን ድረ ገጽ በመክፈት የተከሰተ ይሆናል፡፡",
      "reconnect": "መልሰህ ተገናኝ"
    },
    "modals": {
      "createRoomModal": {
        "public": "ለሁሉም ክፍት",
        "private": "የግል",
        "roomName": "የክፍል ስም",
        "roomDescription": "ክፍል መግለጫ",
        "descriptionError": "ከፍተኛ ርዝመት 500",
        "nameError": "ከ 2 እስክ 60 ፊደላአት ረዝመት ምሆን አለበት",
        "subtitle": "Fill the following fields to start a new room"
      },
      "invitedToJoinRoomModal": {
        "newRoomCreated": "አዲስ ክፍል ተፈጥሯል",
        "roomInviteFrom": "ወደ ክፍል ተጋብዘሃል በ ",
        "justStarted": "ገና አሁን ነው የጀምሩት",
        "likeToJoin": ", እርሶ ለመቀላቀል ይፈልጋሉ?",
        "inviteReceived": "እርስዎ ተጋብዘዋል"
      },
      "editProfileModal": {
        "usernameTaken": "የተጠቃሚ ስም ወስዶታል",
        "avatarUrlError": "ልክ ያልሆነ ምስል",
        "avatarUrlLabel": "Github / Twitter አምሳያ ሊንክ",
        "displayNameError": "ርዝምት ክ 2 እስከ 50 ፊደላት",
        "displayNameLabel": "መጠሪያው ስም",
        "usernameError": "ርዝምት ክ 4 እስከ 15 ፊደላት",
        "usernameLabel": "የተጠቃሚ ስም",
        "bioError": "ከ 160 ፊደል በላይ አይቻልም",
        "bioLabel": "ስል እርሶ አጭር ገላጭ ጽሁፍ",
        "bannerUrlLabel": "Twitter banner URL"
      },
      "profileModal": {
        "blockUserConfirm": "እርስዎ መቼም ከሚፈጥሩት ማንኛውም ክፍል ከመቀላቀል ይህን ተጠቃሚ ማገድ ይፈልጋሉ፤ እርግጠኛ ኖት?",
        "blockUser": "ተጠቃሚን አግድ",
        "makeMod": "አወያይ ያድርጉ ",
        "unmod": "አወያይ አስወግድ",
        "addAsSpeaker": "እንደ ተናጋሪ ጨምር",
        "moveToListener": "ወደ አድማጭ ቀይር",
        "banFromChat": "ከ ውይይት አግድ",
        "banFromRoom": "ከ ክፍል ያግዱ",
        "goBackToListener": "አዳማጭ ይመለሱ",
        "deleteMessage": "ይህን መልዕክት ሰርዝ",
        "makeRoomCreator": "make room admin",
        "unBanFromChat": "Unban from Chat",
        "banIPFromRoom": "Ban IP from Room"
      },
      "roomSettingsModal": {
        "requirePermission": "መናገር ፈቃድ ይጠይቃል",
        "makePublic": "ክፍሉን ለሁሉም ክፍት ያድርጉ",
        "makePrivate": "ክፍሉን የግል ያድርጉ",
        "renamePublic": "Set public room name",
        "renamePrivate": "Set private room name",
        "chatDisabled": "disable chat",
        "chatCooldown": "Chat Cooldown (milliseconds)",
        "chat": {
          "label": "Chat",
          "enabled": "Enabled",
          "disabled": "Disabled",
          "followerOnly": "Follower Only"
        }
      }
    },
    "followingOnline": {
      "people": "People",
      "online": "ONLINE",
      "noOnline": "You have 0 friends online right now",
      "showMore": "Show more"
    },
    "upcomingRoomsCard": {
      "upcomingRooms": "Upcoming rooms",
      "exploreMoreRooms": "Explore More Rooms"
    },
    "search": {
      "placeholder": "Search for rooms, users or categories",
      "placeholderShort": "Search"
    },
    "settingsDropdown": {
      "profile": "Profile",
      "language": "Language",
      "reportABug": "Report A Bug",
      "useOldVersion": "Use Old Version",
      "logOut": {
        "button": "Log out",
        "modalSubtitle": "Are you sure you want to logout?"
      },
      "debugAudio": {
        "debugAudio": "Debug Audio",
        "stopDebugger": "Stop Debugger"
      },
      "downloadApp": "Download App"
    },
<<<<<<< HEAD
    "userBadges": {
      "dhStaff": "DogeHouse Staff",
      "dhContributor": "DogeHouse Contributor"
=======
    "messagesDropdown": {
      "title": "Messages",
      "showMore": "Show More",
      "noMessages": "No new messages"
>>>>>>> c4902fed
    }
  },
  "modules": {
    "_comment": "Modules UI Internationalization Strings",
    "scheduledRooms": {
      "title": "የተያዘለት ክፍሎች",
      "noneFound": "ምንም አልተገኘም",
      "allRooms": "ሁሉንም መርሐግብር ክፍሎች",
      "myRooms": "የእኔ መርሐግብር ክፍሎች",
      "scheduleRoomHeader": "ፕሮግራም ክፍል",
      "startRoom": "ክፍሉን ጀምር",
      "modal": {
        "needsFuture": "ፍላጎቶች ወደፊት መሆን አለባቸው",
        "roomName": "የክፍል ስም",
        "minLength": "ደቂቃ ርዝመት 2",
        "roomDescription": "ክፍል መግለጫ"
      },
      "tommorow": "TOMMOROW",
      "today": "TODAY",
      "deleteModal": {
        "areYouSure": "Are you sure you want to delete this scheduled room?"
      }
    },
    "roomChat": {
      "title": "ውይይት",
      "emotesSoon": "[በቅርቡ emotes]",
      "bannedAlert": "ከ ውይይቱ ታግደሃል",
      "waitAlert": "ሌላ መልዕክት ከመላክ በፊት ትንሽ ጠብቅ",
      "search": "ፈልግ",
      "searchResults": "የፍለጋ ውጤቶች",
      "recent": "በተደጋጋሚ ጥቅም ላይ የዋለ",
      "sendMessage": "መልዕክት ይላኩ",
      "whisper": "ተንሸካሾክ",
      "welcomeMessage": "ለውይይት እንኳን ደህና መጡ!",
      "roomDescription": "ክፍል መግለጫ",
      "disabled": "room chat has been disabled",
      "messageDeletion": {
        "message": "message",
        "retracted": "retracted",
        "deleted": "deleted"
      }
    },
    "roomStatus": {
      "fuelingRocket": "Fueling rocket",
      "takingOff": "Taking off",
      "inSpace": "In space",
      "approachingMoon": "Approaching moon",
      "lunarDoge": "Lunar doge",
      "approachingSun": "Approaching sun",
      "solarDoge": "Solar doge",
      "approachingGalaxy": "Approaching galaxy",
      "galacticDoge": "Galactic Doge",
      "spottedLife": "Planet with life spotted"
    },
    "feed": { "yourFeed": "Your Feed" }
  }
}<|MERGE_RESOLUTION|>--- conflicted
+++ resolved
@@ -100,7 +100,9 @@
       "allowAll": "Allow all",
       "allowAllConfirm": "Are you sure? This will allow all {{count}} requesting users to speak"
     },
-    "searchUser": { "search": "ፈልግ ..." },
+    "searchUser": {
+      "search": "ፈልግ ..."
+    },
     "soundEffectSettings": {
       "header": "ድምፆች",
       "title": "Sound Settings",
@@ -140,7 +142,10 @@
       "title": "Voice Settings"
     },
     "overlaySettings": {
-      "input": { "errorMsg": "Invalid app title", "label": "Enter App Title" },
+      "input": {
+        "errorMsg": "Invalid app title",
+        "label": "Enter App Title"
+      },
       "header": "Overlay Settings",
       "errorMsg": "Please enter valid app title",
       "label": "Enter app title"
@@ -156,7 +161,11 @@
     "privacySettings": {
       "title": "Privacy Settings",
       "header": "Privacy Settings",
-      "whispers": { "label": "Whispers", "on": "On", "off": "Off" }
+      "whispers": {
+        "label": "Whispers",
+        "on": "On",
+        "off": "Off"
+      }
     }
   },
   "components": {
@@ -191,7 +200,10 @@
       "linkText": "በ GitHub ላይ ተናገሩ",
       "addSupport": "እኔም ለመሣሪያዎ ድጋፍ ለማከል አሞክራልሁ፡፡"
     },
-    "inviteButton": { "invited": "ተጋብዘዋል", "inviteToRoom": "ወደ ክፍል ጋብዝ" },
+    "inviteButton": {
+      "invited": "ተጋብዘዋል",
+      "inviteToRoom": "ወደ ክፍል ጋብዝ"
+    },
     "micPermissionBanner": {
       "permissionDenied": "ፈቃድ መተግበሪያው ማይክሮፎኑን ለመድረስ እየሞከረ ካደ (እርስዎ የአሳሽ ቅንብሮች ወደ ሂድ እና ገጹን ዳግም መጫን ሊኖርብዎ ይችላል)",
       "dismiss": "አሰናብት",
@@ -205,8 +217,12 @@
       "toggleOverlayKeybind": "toggle overlay keybind",
       "toggleDeafKeybind": "Toggle deafen keybind"
     },
-    "userVolumeSlider": { "noAudioMessage": "በሆነ ምክንያት ምንም ድምጽ ተጠቃሚ የለም" },
-    "addToCalendar": { "add": "ወደ ቀን መቁጠሪያ ጨምር" },
+    "userVolumeSlider": {
+      "noAudioMessage": "በሆነ ምክንያት ምንም ድምጽ ተጠቃሚ የለም"
+    },
+    "addToCalendar": {
+      "add": "ወደ ቀን መቁጠሪያ ጨምር"
+    },
     "wsKilled": {
       "description": "WebSocket በአገልጋዩ ተቋረጠ. ሌላ ትር ውስጥ ያለውን ድረ ገጽ በመክፈት የተከሰተ ይሆናል፡፡",
       "reconnect": "መልሰህ ተገናኝ"
@@ -300,16 +316,14 @@
       },
       "downloadApp": "Download App"
     },
-<<<<<<< HEAD
     "userBadges": {
       "dhStaff": "DogeHouse Staff",
       "dhContributor": "DogeHouse Contributor"
-=======
+    },
     "messagesDropdown": {
       "title": "Messages",
       "showMore": "Show More",
       "noMessages": "No new messages"
->>>>>>> c4902fed
     }
   },
   "modules": {
@@ -364,6 +378,8 @@
       "galacticDoge": "Galactic Doge",
       "spottedLife": "Planet with life spotted"
     },
-    "feed": { "yourFeed": "Your Feed" }
+    "feed": {
+      "yourFeed": "Your Feed"
+    }
   }
 }