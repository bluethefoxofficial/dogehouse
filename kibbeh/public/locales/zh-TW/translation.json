{
  "common": {
    "loadMore": "載入更多",
    "loading": "載入中...",
    "noUsersFound": "沒有找到任何用戶",
    "ok": "好",
    "yes": "是",
    "no": "否",
    "cancel": "取消",
    "save": "儲存",
    "edit": "編輯",
    "delete": "刪除",
    "joinRoom": "加入房間",
    "copyLink": "複製連結",
    "copied": "已複製",
    "formattedIntlDate": "{{date, intlDate}}",
    "formattedIntlTime": "{{time, intlTime}}",
    "requestPermissions": "請注意，在沒有存取權限下DogeHouse可能會出現運作異常"
  },
  "header": {
    "_comment": "Main Header UI Internationalization Strings",
    "title": "DogeHouse",
    "mutedTitle": "已靜音 | DogeHouse",
    "deafenedTitle": "已拒聽 | DogeHouse",
    "dashboard": "儀錶版",
    "connectionTaken": "Connection Taken"
  },
  "footer": {
    "_comment": "Main Footer UI Internationalization Strings",
    "link_1": "起源故事",
    "link_2": "Discord",
    "link_3": "回報Bug"
  },
  "pages": {
    "_comment": "Respective Page UI Internationalization Strings",
    "admin": {
      "ban": "禁言",
      "userStaffandContrib": "User Staff & Contributions",
      "staff": "Staff: ",
      "contributions": "Contributions"
    },
    "followingOnlineList": {
      "listHeader": "你追蹤的且不在私人房間內的使用者",
      "currentRoom": "目前的房間:",
      "startPrivateRoom": "開啟私人房間",
      "title": "People"
    },
    "followList": {
      "followHim": "追蹤",
      "followingHim": "已追蹤",
      "title": "People",
      "followingNone": "Not following anyone",
      "noFollowers": "No followers"
    },
    "home": {
      "createRoom": "新增房間",
      "refresh": "重新整理",
      "editRoom": "房間設定",
      "desktopAlert": "下載DogeHouse桌上版吧！"
    },
    "inviteList": {
      "roomGone": "房間已被删除，請回到前一頁",
      "shareRoomLink": "在房間分享連結",
      "inviteFollowers": "你可以邀請你在線上的追蹤者:",
      "whenFollowersOnline": "當你的追蹤者在線上，他們會顯示在這裡"
    },
    "login": {
      "headerText": "把語音對話帶上月球 🚀",
      "featureText_1": "暗黑模式",
      "featureText_2": "開放註冊",
      "featureText_3": "跨平台支援",
      "featureText_4": "開源",
      "featureText_5": "文字聊天",
      "featureText_6": "Powered by Doge",
      "loginGithub": "以GitHub登入",
      "loginTwitter": "以Twitter登入",
      "createTestUser": "建立測試使用者",
      "loginDiscord": "以Discord登入"
    },
    "myProfile": {
      "logout": "登出",
      "probablyLoading": "可能在讀取中...",
      "voiceSettings": "音量設定",
      "soundSettings": "聲音設定",
      "deleteAccount": "刪除帳號",
      "overlaySettings": "介面設定",
      "couldNotFindUser": "很抱歉，我們找不到這名用戶",
      "privacySettings": "Privacy settings"
    },
    "notFound": {
      "whoopsError": "噢！這一頁不見了‧",
      "goHomeMessage": "不用擔心，你可以",
      "goHomeLinkText": "回到主頁面‧"
    },
    "room": {
      "speakers": "講者",
      "requestingToSpeak": "要求發言",
      "listeners": "聽眾",
      "allowAll": "允許所有",
      "allowAllConfirm": "你確定嗎? 這將會允許所有 {{count}} 發出請求的用戶發言"
    },
    "searchUser": { "search": "搜尋..." },
    "soundEffectSettings": {
      "header": "聲音",
      "title": "聲音設定",
      "playSound": "Play Sound"
    },
    "viewUser": {
      "editProfile": "編輯個人主頁",
      "followsYou": "正在追蹤你",
      "followers": "追蹤者們",
      "following": "你正在追蹤",
      "followHim": "追蹤",
      "followingHim": "已追蹤",
      "copyProfileUrl": "複製連結",
      "urlCopied": "連結已被複製簿被",
      "unfollow": "取消追蹤",
      "about": "關於",
      "bot": "Bot",
      "profileTabs": {
        "about": "About",
        "rooms": "Rooms",
        "scheduled": "Scheduled",
        "recorded": "Recorded",
        "clips": "Clips"
      },
      "block": "Block",
      "unblock": "Unblock",
      "sendDM": "Send DM",
      "aboutSuffix": ""
    },
    "voiceSettings": {
      "header": "語音設定",
      "mic": "麥克風:",
      "permissionError": "沒有找到麥克風，請確認有插入或者要允許本網站使用麥克風的權限‧",
      "refresh": "更新麥克風列表",
      "volume": "音量:",
      "title": "Voice Settings"
    },
    "overlaySettings": {
      "input": { "errorMsg": "無效的 app 標題 ", "label": "輸入 App 標題" },
      "header": "Overlay Settings"
    },
    "download": {
      "starting": "正在下載 ...",
      "failed": "自動下載失敗，請稍後再試",
      "visit_gh": "Visit Github Releases",
      "prompt": "點擊以下按鈕開始下載",
      "download_now": "現在就下載",
      "download_for": "Download for %platform% (%ext%)"
    },
    "privacySettings": {
      "title": "Privacy Settings",
      "header": "Privacy Settings",
      "whispers": { "label": "Whispers", "on": "On", "off": "Off" }
    }
  },
  "components": {
    "_comment": "Component UI Internationalization Strings",
    "avatar": {},
    "backBar": {},
    "blockedFromRoomUsers": {
      "header": "被禁言的使用者",
      "unban": "解禁",
      "noBans": "沒有人被禁過"
    },
    "bottomVoiceControl": {
      "leaveCurrentRoomBtn": "離開房間",
      "confirmLeaveRoom": "確定離開嗎?",
      "leave": "離開",
      "inviteUsersToRoomBtn": "邀請使用者進入房間",
      "invite": "邀請",
      "toggleMuteMicBtn": "切換麥克風静音",
      "mute": "麥克風靜音",
      "unmute": "取消麥克風靜音",
      "makeRoomPublicBtn": "把房間設定為公開",
      "settings": "設定",
      "speaker": "講者",
      "listener": "聽眾",
      "chat": "聊天框",
      "toggleDeafMicBtn": "切換拒聽",
      "deafen": "拒聽",
      "undeafen": "取消拒聽"
    },
    "deviceNotSupported": {
      "notSupported": "目前我們還未支援你的裝置，你可以到",
      "linkText": " GitHub 建立 issue.",
      "addSupport": " 而我會試著支援你的裝置‧"
    },
    "inviteButton": { "invited": "已被邀請", "inviteToRoom": "邀請到房間" },
    "micPermissionBanner": {
      "permissionDenied": "麥克風使用權被拒絕（可能需要更改設定並且重新整理頁面）",
      "dismiss": "取消",
      "tryAgain": "再試一次"
    },
    "keyboardShortcuts": {
      "setKeybind": "設定按鍵組合",
      "listening": "請輸入按鍵",
      "toggleMuteKeybind": "觸發靜音的按鍵組合",
      "togglePushToTalkKeybind": "觸發發言的按鍵組合",
      "toggleOverlayKeybind": "toggle overlay keybind",
      "toggleDeafKeybind": "Toggle deafen keybind"
    },
    "userVolumeSlider": { "noAudioMessage": "沒有聲音" },
    "addToCalendar": { "add": "加到行事曆" },
    "wsKilled": {
      "description": "Websocket 已從 server 斷線，這通常發生在你於另一個分頁開啟本網站‧",
      "reconnect": "重新連線"
    },
    "modals": {
      "createRoomModal": {
        "public": "公開",
        "private": "私人",
        "roomName": "房間名稱",
        "roomDescription": "房間敘述",
        "descriptionError": "最大長度為 500 字元",
        "nameError": "名稱長度只能在 2 到 60 字元",
        "subtitle": "填寫以下資料以開設房間"
      },
      "invitedToJoinRoomModal": {
        "newRoomCreated": "新房間被建立",
        "roomInviteFrom": "邀请者:",
        "justStarted": "才剛開始",
        "likeToJoin": "，你要加入嗎?",
        "inviteReceived": "你被邀请到"
      },
      "editProfileModal": {
        "usernameTaken": "用户名已被使用",
        "avatarUrlError": "圖片無效",
        "avatarUrlLabel": "Github/Twitter/Discord 頭像 URL",
        "displayNameError": "長度為 2 到 50 字元",
        "displayNameLabel": "顯示名稱",
        "usernameError": "長度要在 4 到 15 字元之内，只可輸入英文字母、數字與下劃線 _",
        "usernameLabel": "用户名",
        "bioError": "最大長度為 160 字元",
        "bioLabel": "個人簡介",
        "bannerUrlLabel": "Twitter 橫額連結"
      },
      "profileModal": {
        "blockUserConfirm": "你確定把此人加入黑名單?（他就無法加入你所建立的任何房間）",
        "blockUser": "加入黑名單",
        "makeMod": "設定為管理員",
        "unmod": "取消管理員權限",
        "addAsSpeaker": "加到講者",
        "moveToListener": "移到聽眾",
        "banFromChat": "禁止此人使用文字聊天",
        "banFromRoom": "踢出房間",
        "goBackToListener": "回到聽眾",
        "deleteMessage": "删除此訊息",
        "makeRoomCreator": "設定為房間主人",
        "unBanFromChat": "解禁用戶使用文字聊天",
        "banIPFromRoom": "Ban IP from Room"
      },
      "roomSettingsModal": {
        "requirePermission": "需要許可才能發言",
        "makePublic": "把房間設定為公開",
        "makePrivate": "把房間設定為私人",
        "renamePublic": "重設公開房間名字",
        "renamePrivate": "重設私人房間名字",
        "chatDisabled": "disable chat",
        "chatCooldown": "Chat Cooldown (milliseconds)",
        "chat": {
          "label": "Chat",
          "enabled": "Enabled",
          "disabled": "Disabled",
          "followerOnly": "Follower Only"
        }
      }
    },
    "followingOnline": {
      "people": "其他人",
      "online": "上線",
      "noOnline": "你有0個朋友",
      "showMore": "顯示更多"
    },
    "upcomingRoomsCard": {
      "upcomingRooms": "即將到來的房間",
      "exploreMoreRooms": "搜尋更多房間"
    },
    "search": {
      "placeholder": "搜尋房間，用戶及種類",
      "placeholderShort": "搜尋"
    },
    "settingsDropdown": {
      "profile": "個人檔案",
      "language": "語言",
      "reportABug": "回報漏洞",
      "useOldVersion": "使用舊版本",
      "logOut": { "button": "登出", "modalSubtitle": "你確定要登出嗎？" },
      "debugAudio": { "debugAudio": "除錯音頻", "stopDebugger": "停止除錯" },
      "downloadApp": "Download App"
    },
<<<<<<< HEAD
    "userBadges": {
      "dhStaff": "DogeHouse Staff",
      "dhContributor": "DogeHouse Contributor"
=======
    "messagesDropdown": {
      "title": "Messages",
      "showMore": "Show More",
      "noMessages": "No new messages"
>>>>>>> c4902fed
    }
  },
  "modules": {
    "_comment": "Modules UI Internationalization Strings",
    "scheduledRooms": {
      "title": "預排的房間",
      "noneFound": "沒有找到預排的房間",
      "allRooms": "所有預排的房間",
      "myRooms": "我預排的房間",
      "scheduleRoomHeader": "預排房間",
      "startRoom": "開始房間",
      "modal": {
        "needsFuture": "需要一個在未來的時間",
        "roomName": "房間名稱",
        "minLength": "最短長度為 2",
        "roomDescription": "描述"
      },
      "tommorow": "明天",
      "today": "今天",
      "deleteModal": { "areYouSure": "你確定要刪除這間已排程的房間嗎？" }
    },
    "roomChat": {
      "title": "房間",
      "emotesSoon": "[將增加表情符號]",
      "bannedAlert": "你被禁言了",
      "waitAlert": "你需要等一秒鐘才能發出下一則訊息",
      "search": "搜尋",
      "searchResults": "搜尋结果",
      "recent": "最近的",
      "sendMessage": "發送訊息",
      "whisper": "密語",
      "welcomeMessage": "歡迎來到房間!",
      "roomDescription": "房間簡介",
      "disabled": "room chat has been disabled",
      "messageDeletion": {
        "message": "message",
        "retracted": "retracted",
        "deleted": "deleted"
      }
    },
    "roomStatus": {
      "fuelingRocket": "火箭正在加油",
      "takingOff": "準備起飛",
      "inSpace": "在太空",
      "approachingMoon": "靠近月球中",
      "lunarDoge": "月球上的狗狗",
      "approachingSun": "靠近太陽中",
      "solarDoge": "太陽系上的狗狗",
      "approachingGalaxy": "靠近銀河系中",
      "galacticDoge": "銀河上的狗狗",
      "spottedLife": "發現星球上有生命跡象"
    },
    "feed": { "yourFeed": "Your Feed" }
  }
}<|MERGE_RESOLUTION|>--- conflicted
+++ resolved
@@ -99,7 +99,9 @@
       "allowAll": "允許所有",
       "allowAllConfirm": "你確定嗎? 這將會允許所有 {{count}} 發出請求的用戶發言"
     },
-    "searchUser": { "search": "搜尋..." },
+    "searchUser": {
+      "search": "搜尋..."
+    },
     "soundEffectSettings": {
       "header": "聲音",
       "title": "聲音設定",
@@ -138,7 +140,10 @@
       "title": "Voice Settings"
     },
     "overlaySettings": {
-      "input": { "errorMsg": "無效的 app 標題 ", "label": "輸入 App 標題" },
+      "input": {
+        "errorMsg": "無效的 app 標題 ",
+        "label": "輸入 App 標題"
+      },
       "header": "Overlay Settings"
     },
     "download": {
@@ -152,7 +157,11 @@
     "privacySettings": {
       "title": "Privacy Settings",
       "header": "Privacy Settings",
-      "whispers": { "label": "Whispers", "on": "On", "off": "Off" }
+      "whispers": {
+        "label": "Whispers",
+        "on": "On",
+        "off": "Off"
+      }
     }
   },
   "components": {
@@ -187,7 +196,10 @@
       "linkText": " GitHub 建立 issue.",
       "addSupport": " 而我會試著支援你的裝置‧"
     },
-    "inviteButton": { "invited": "已被邀請", "inviteToRoom": "邀請到房間" },
+    "inviteButton": {
+      "invited": "已被邀請",
+      "inviteToRoom": "邀請到房間"
+    },
     "micPermissionBanner": {
       "permissionDenied": "麥克風使用權被拒絕（可能需要更改設定並且重新整理頁面）",
       "dismiss": "取消",
@@ -201,8 +213,12 @@
       "toggleOverlayKeybind": "toggle overlay keybind",
       "toggleDeafKeybind": "Toggle deafen keybind"
     },
-    "userVolumeSlider": { "noAudioMessage": "沒有聲音" },
-    "addToCalendar": { "add": "加到行事曆" },
+    "userVolumeSlider": {
+      "noAudioMessage": "沒有聲音"
+    },
+    "addToCalendar": {
+      "add": "加到行事曆"
+    },
     "wsKilled": {
       "description": "Websocket 已從 server 斷線，這通常發生在你於另一個分頁開啟本網站‧",
       "reconnect": "重新連線"
@@ -286,20 +302,24 @@
       "language": "語言",
       "reportABug": "回報漏洞",
       "useOldVersion": "使用舊版本",
-      "logOut": { "button": "登出", "modalSubtitle": "你確定要登出嗎？" },
-      "debugAudio": { "debugAudio": "除錯音頻", "stopDebugger": "停止除錯" },
+      "logOut": {
+        "button": "登出",
+        "modalSubtitle": "你確定要登出嗎？"
+      },
+      "debugAudio": {
+        "debugAudio": "除錯音頻",
+        "stopDebugger": "停止除錯"
+      },
       "downloadApp": "Download App"
     },
-<<<<<<< HEAD
     "userBadges": {
       "dhStaff": "DogeHouse Staff",
       "dhContributor": "DogeHouse Contributor"
-=======
+    },
     "messagesDropdown": {
       "title": "Messages",
       "showMore": "Show More",
       "noMessages": "No new messages"
->>>>>>> c4902fed
     }
   },
   "modules": {
@@ -319,7 +339,9 @@
       },
       "tommorow": "明天",
       "today": "今天",
-      "deleteModal": { "areYouSure": "你確定要刪除這間已排程的房間嗎？" }
+      "deleteModal": {
+        "areYouSure": "你確定要刪除這間已排程的房間嗎？"
+      }
     },
     "roomChat": {
       "title": "房間",
@@ -352,6 +374,8 @@
       "galacticDoge": "銀河上的狗狗",
       "spottedLife": "發現星球上有生命跡象"
     },
-    "feed": { "yourFeed": "Your Feed" }
+    "feed": {
+      "yourFeed": "Your Feed"
+    }
   }
 }