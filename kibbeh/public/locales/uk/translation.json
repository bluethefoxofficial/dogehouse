{
  "_comment": "if you change this file, do: yarn i18",
  "common": {
    "loadMore": "завантажити ще",
    "loading": "завантажується",
    "noUsersFound": "користувача не знайдено",
    "ok": "ОК",
    "yes": "так",
    "no": "нi",
    "cancel": "відмiнити",
    "save": "зберегти",
    "edit": "редагувати",
    "delete": "видалити",
    "joinRoom": "Приєднатися до кімнати",
    "copyLink": "Копіювати посилання",
    "copied": "Скопійовано",
    "formattedIntlDate": "{{date, intlDate}}",
    "formattedIntlTime": "{{time, intlTime}}",
    "requestPermissions": "Please note running DogeHouse without accessibility permissions may cause unwanted errors"
  },
  "header": {
    "_comment": "Main Header UI Internationalization Strings",
    "title": "DogeHouse",
    "mutedTitle": "Без звуку | DogeHouse",
    "deafenedTitle": "Deafened | DogeHouse",
    "dashboard": "Інформаційна панель",
    "connectionTaken": "З'єднання встановлено"
  },
  "footer": {
    "_comment": "Main Footer UI Internationalization Strings",
    "link_1": "Історія створення",
    "link_2": "Діскорд",
    "link_3": "Повідомити про помилку"
  },
  "pages": {
    "_comment": "Respective Page UI Internationalization Strings",
    "admin": {
      "ban": "заблокувати",
      "userStaffandContrib": "User Staff & Contributions",
      "staff": "Staff: ",
      "contributions": "Contributions"
    },
    "followingOnlineList": {
      "listHeader": "Список користувачів, які не перебувають у приватній кімнаті і за якими ви стежите",
      "currentRoom": "зараз у:",
      "startPrivateRoom": "почніть з ними приватну кімнату",
      "title": "People"
    },
    "followList": {
      "followHim": "відстежувати",
      "followingHim": "відстежуєте",
      "title": "People",
      "followingNone": "Not following anyone",
      "noFollowers": "No followers"
    },
    "home": {
      "createRoom": "Створити кімнату",
      "refresh": "Оновити",
      "editRoom": "Редагувати кімнату",
      "desktopAlert": "Завантажте додаток DogeHouse сьогодні!"
    },
    "inviteList": {
      "roomGone": "кімнати вже немає, повернутися",
      "shareRoomLink": "поділитися посиланням на кімнату",
      "inviteFollowers": "Ви можете запросити своїх підписників, які є онлайн",
      "whenFollowersOnline": "Коли ваші підписники будуть в мережі, вони з’являться тут."
    },
    "login": {
      "headerText": "Піднімаємо голосові розмови до Місяця 🚀",
      "featureText_1": "Темна тема",
      "featureText_2": "Відкриті підписки",
      "featureText_3": "Крос-платформна підтримка",
      "featureText_4": "Відкритий код",
      "featureText_5": "Текстовий чат",
      "featureText_6": "Працює на Doge",
      "loginGithub": "увійти з GitHub",
      "loginTwitter": "увійти з Twitter",
      "createTestUser": "створити тестового користувача",
      "loginDiscord": "увійти з Discord"
    },
    "myProfile": {
      "logout": "вийти",
      "probablyLoading": "ймовірно завантажується...",
      "voiceSettings": "перейти до голосових налаштувань",
      "soundSettings": "перейти до звукових налаштувань",
      "deleteAccount": "видалити аккаунт",
      "overlaySettings": "перейти до налаштувань накладення",
      "couldNotFindUser": "Вибачте, ми не змогли знайти даного користувача",
      "privacySettings": "Privacy settings"
    },
    "notFound": {
      "whoopsError": "Упс! Ця сторінка загубилася в розмові.",
      "goHomeMessage": "Не хвилюйтеся. Ви зможете",
      "goHomeLinkText": "повернутися додому"
    },
    "room": {
      "speakers": "Доповідачі",
      "requestingToSpeak": "Запитую дозвіл говорити",
      "listeners": "Слухачі",
      "allowAll": "Дозволити все",
      "allowAllConfirm": "Ви впевнені? Це дозволить усім {{count}} запитуючим користувачам розмовляти"
    },
    "searchUser": { "search": "шукати..." },
    "soundEffectSettings": {
      "header": "Звуки",
      "title": "Налаштування звуку",
      "playSound": "Play Sound"
    },
    "viewUser": {
      "editProfile": "редагувати профіль",
      "followsYou": "підписані на вас",
      "followers": "підписники",
      "following": "ви підписані",
      "followHim": "підписатися",
      "followingHim": "відстежується",
      "copyProfileUrl": "скопіювати посилання на профіль",
      "urlCopied": "Посилання скопійовано",
      "unfollow": "Відписатися",
      "about": "About",
      "bot": "Бот",
      "profileTabs": {
        "about": "About",
        "rooms": "Rooms",
        "scheduled": "Scheduled",
        "recorded": "Recorded",
        "clips": "Clips"
      },
      "block": "Block",
      "unblock": "Unblock",
      "sendDM": "Send DM",
      "aboutSuffix": ""
    },
    "voiceSettings": {
      "header": "Голосові налаштування",
      "mic": "мікрофон:",
      "permissionError": "мікрофонів не знайдено, ви або немаєте їх увімкнутими, або не дали дозволу цьому веб-сайту.",
      "refresh": "оновити список мікрофонів",
      "volume": "гучність:",
      "title": "Voice Settings"
    },
    "overlaySettings": {
      "input": {
        "errorMsg": "Недійсне ім'я додатку",
        "label": "Введіть назву додатку"
      },
      "header": "Налаштування накладення"
    },
    "download": {
      "starting": "Початок завантаження...",
      "failed": "Не вдалося виконати автоматичне завантаження, спробуйте ще раз пізніше",
      "visit_gh": "Відвідайте Github Releases",
      "prompt": "Натисніть на кнопку нижче, щоб розпочати завантаження",
      "download_now": "Завантажити зараз",
      "download_for": "Download for %platform% (%ext%)"
    },
    "privacySettings": {
      "title": "Privacy Settings",
      "header": "Privacy Settings",
      "whispers": { "label": "Whispers", "on": "On", "off": "Off" }
    }
  },
  "components": {
    "_comment": "Component UI Internationalization Strings",
    "avatar": {},
    "backBar": {},
    "blockedFromRoomUsers": {
      "header": "Заборонені користувачі",
      "unban": "разблокувати",
      "noBans": "ще ніхто не був заблокованний"
    },
    "bottomVoiceControl": {
      "leaveCurrentRoomBtn": "Залишити поточну кімнату",
      "confirmLeaveRoom": "Ві впевнені, что хочете піти?",
      "leave": "Залишити",
      "inviteUsersToRoomBtn": "Запросити користувачів до кімнати",
      "invite": "Запросити",
      "toggleMuteMicBtn": "Перемикнути мікрофон",
      "mute": "Вимкнути звук",
      "unmute": "Увімкнути звук",
      "makeRoomPublicBtn": "Зробити кімнату загальнодоступною!",
      "settings": "Налаштування",
      "speaker": "Доповідач",
      "listener": "Слухач",
      "chat": "Чат",
      "toggleDeafMicBtn": "Toggle Deafen",
      "deafen": "Deafen",
      "undeafen": "Undeafen"
    },
    "deviceNotSupported": {
      "notSupported": "Ваш пристрій не підтримується. Ви можете створити",
      "linkText": "проблему на GitHub",
      "addSupport": "і я спробую додати підтримку для вашого пристрою."
    },
    "inviteButton": {
      "invited": "запрошений",
      "inviteToRoom": "запросити до кімнати"
    },
    "micPermissionBanner": {
      "permissionDenied": "У доступі до мікрофона відмовлено (можливо, вам доведеться зайти в налаштування браузера та перезавантажити сторінку)",
      "dismiss": "відхилити",
      "tryAgain": "спробувати ще раз"
    },
    "keyboardShortcuts": {
      "setKeybind": "встановити прив'язку клавіши",
      "listening": "слухає",
      "toggleMuteKeybind": "Перемикнути прив'язку клавіши",
      "togglePushToTalkKeybind": "Перемикнути режим рації",
      "toggleOverlayKeybind": "toggle overlay keybind",
      "toggleDeafKeybind": "Toggle deafen keybind"
    },
    "userVolumeSlider": { "noAudioMessage": "немає аудіозв'язку" },
    "addToCalendar": { "add": "Додати до календаря" },
    "wsKilled": {
      "description": "Вебсокет був видалений сервером. Зазвичай це відбувається, коли ви відкриваєте веб-сайт в іншій вкладці.",
      "reconnect": "переєднатися"
    },
    "modals": {
      "createRoomModal": {
        "public": "публічна",
        "private": "приватна",
        "roomName": "назва кімнати",
        "roomDescription": "опис кімнати",
        "descriptionError": "має містити до 500 символів",
        "nameError": "має містити від 2 до 60 символів",
        "subtitle": "Заповніть наступні поля для того, щоб розпочати нову кімнату"
      },
      "invitedToJoinRoomModal": {
        "newRoomCreated": "Створено нову кімнату",
        "roomInviteFrom": "Запрошення до кімнати від",
        "justStarted": "Вони тільки почали",
        "likeToJoin": ", ви хотіли б приєднатися?",
        "inviteReceived": "вас запросили"
      },
      "editProfileModal": {
        "usernameTaken": "ім'я користувача зайнято",
        "avatarUrlError": "Недійсне зображення",
        "avatarUrlLabel": "URL-адреса аватару у GitHub / Twitter",
        "displayNameError": "має містити від 2 до 60 символів",
        "displayNameLabel": "Відображуване ім’я",
        "usernameError": "має містити від 4 до 15 символів і бути лише буквено-цифровим та підкреслення",
        "usernameLabel": "Ім'я користувача",
        "bioError": "має містити до 160 символів",
        "bioLabel": "Біографія",
        "bannerUrlLabel": "URL-адреса банера Twitter"
      },
      "profileModal": {
        "blockUserConfirm": "Ви впевнені, що хочете заблокувати цього користувача в будь-якій кімнаті, яку ви коли-небудь створювали?",
        "blockUser": "заблокувати користувача",
        "makeMod": "зробити модератором",
        "unmod": "повернути зі статусу модератора",
        "addAsSpeaker": "додати як доповідача",
        "moveToListener": "посунути до слухачів",
        "banFromChat": "заблокувати в цьому чаті",
        "banFromRoom": "заблокувати в цій кімнаті",
        "goBackToListener": "повернутися у статус слухача",
        "deleteMessage": "видалити це повідомлення",
        "makeRoomCreator": "зробити адміном кімнати",
        "unBanFromChat": "Розбанити у цьому чаті",
        "banIPFromRoom": "Ban IP from Room"
      },
      "roomSettingsModal": {
        "requirePermission": "запитувати дозвіл говорити",
        "makePublic": "зробити кімнату загальнодоступною",
        "makePrivate": "зробити кімнату приватною",
        "renamePublic": "Встановити ім'я публічної кімнати",
        "renamePrivate": "Встановити ім'я приватної кімнати",
        "chatDisabled": "disable chat",
        "chatCooldown": "Chat Cooldown (milliseconds)",
        "chat": {
          "label": "Chat",
          "enabled": "Enabled",
          "disabled": "Disabled",
          "followerOnly": "Follower Only"
        }
      }
    },
    "followingOnline": {
      "people": "Люди",
      "online": "ОНЛАЙН",
      "noOnline": "На даний момент у вас 0 друзів онлайн",
      "showMore": "Показати більше"
    },
    "upcomingRoomsCard": {
      "upcomingRooms": "Заплановані кімнати",
      "exploreMoreRooms": "Знайти більше кімнат"
    },
    "search": {
      "placeholder": "Знайти кімнати, користувачів або категорії",
      "placeholderShort": "Пошук"
    },
    "settingsDropdown": {
      "profile": "Профіль",
      "language": "Мова",
      "reportABug": "Повідомити про помилку",
      "useOldVersion": "Використовувати стару версію",
      "logOut": {
        "button": "Вийти",
        "modalSubtitle": "Ви впевнені що хочете вийти?"
      },
      "debugAudio": {
        "debugAudio": "Налагодження звуку",
        "stopDebugger": "Зупинити налагодження"
      },
      "downloadApp": "Download App"
    },
<<<<<<< HEAD
    "userBadges": {
      "dhStaff": "DogeHouse Staff",
      "dhContributor": "DogeHouse Contributor"
=======
    "messagesDropdown": {
      "title": "Messages",
      "showMore": "Show More",
      "noMessages": "No new messages"
>>>>>>> c4902fed
    }
  },
  "modules": {
    "_comment": "Modules UI Internationalization Strings",
    "scheduledRooms": {
      "title": "Заплановані Кімнати",
      "noneFound": "не знайдено",
      "allRooms": "усі заплановані кімнати",
      "myRooms": "мої заплановані кімнати",
      "scheduleRoomHeader": "Запланувати Кімнату",
      "startRoom": "почати кімнату",
      "modal": {
        "needsFuture": "має бути в майбутньому",
        "roomName": "назва кімнати",
        "minLength": "має містити від 2 символів",
        "roomDescription": "Опис"
      },
      "tommorow": "Завтра",
      "today": "Cьогодні",
      "deleteModal": {
        "areYouSure": "Ви дійсно бажаєте видалити цю заплановану кімнату?"
      }
    },
    "roomChat": {
      "title": "Чат",
      "emotesSoon": "[емоції незабаром]",
      "bannedAlert": "Ви були заблокованні в цьому чаті",
      "waitAlert": "Вам потрібно почекати, перш ніж надсилати інше повідомлення",
      "search": "Шукати",
      "searchResults": "Результати Пошуку",
      "recent": "Часто використовуванні",
      "sendMessage": "Надіслати Повідомлення",
      "whisper": "Шепотіти",
      "welcomeMessage": "Ласкаво просимо до чату!",
      "roomDescription": "Опис кімнати",
      "disabled": "room chat has been disabled",
      "messageDeletion": {
        "message": "message",
        "retracted": "retracted",
        "deleted": "deleted"
      }
    },
    "roomStatus": {
      "fuelingRocket": "Заправляємо ракету",
      "takingOff": "Злітаємо",
      "inSpace": "У космосі",
      "approachingMoon": "Досягаємо луни",
      "lunarDoge": "Місячний doge",
      "approachingSun": "Досягаємо сонця",
      "solarDoge": "Сонячний doge",
      "approachingGalaxy": "Досягаємо галактики",
      "galacticDoge": "Галактичний Doge",
      "spottedLife": "Помічена планета з життям"
    },
    "feed": { "yourFeed": "Ваша Стрічка" }
  }
}<|MERGE_RESOLUTION|>--- conflicted
+++ resolved
@@ -100,7 +100,9 @@
       "allowAll": "Дозволити все",
       "allowAllConfirm": "Ви впевнені? Це дозволить усім {{count}} запитуючим користувачам розмовляти"
     },
-    "searchUser": { "search": "шукати..." },
+    "searchUser": {
+      "search": "шукати..."
+    },
     "soundEffectSettings": {
       "header": "Звуки",
       "title": "Налаштування звуку",
@@ -156,7 +158,11 @@
     "privacySettings": {
       "title": "Privacy Settings",
       "header": "Privacy Settings",
-      "whispers": { "label": "Whispers", "on": "On", "off": "Off" }
+      "whispers": {
+        "label": "Whispers",
+        "on": "On",
+        "off": "Off"
+      }
     }
   },
   "components": {
@@ -208,8 +214,12 @@
       "toggleOverlayKeybind": "toggle overlay keybind",
       "toggleDeafKeybind": "Toggle deafen keybind"
     },
-    "userVolumeSlider": { "noAudioMessage": "немає аудіозв'язку" },
-    "addToCalendar": { "add": "Додати до календаря" },
+    "userVolumeSlider": {
+      "noAudioMessage": "немає аудіозв'язку"
+    },
+    "addToCalendar": {
+      "add": "Додати до календаря"
+    },
     "wsKilled": {
       "description": "Вебсокет був видалений сервером. Зазвичай це відбувається, коли ви відкриваєте веб-сайт в іншій вкладці.",
       "reconnect": "переєднатися"
@@ -303,16 +313,14 @@
       },
       "downloadApp": "Download App"
     },
-<<<<<<< HEAD
     "userBadges": {
       "dhStaff": "DogeHouse Staff",
       "dhContributor": "DogeHouse Contributor"
-=======
+    },
     "messagesDropdown": {
       "title": "Messages",
       "showMore": "Show More",
       "noMessages": "No new messages"
->>>>>>> c4902fed
     }
   },
   "modules": {
@@ -367,6 +375,8 @@
       "galacticDoge": "Галактичний Doge",
       "spottedLife": "Помічена планета з життям"
     },
-    "feed": { "yourFeed": "Ваша Стрічка" }
+    "feed": {
+      "yourFeed": "Ваша Стрічка"
+    }
   }
 }