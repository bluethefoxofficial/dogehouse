--- conflicted
+++ resolved
@@ -16,11 +16,7 @@
     "copied": "copiado",
     "formattedIntlDate": "{{date, intlDate}}",
     "formattedIntlTime": "{{time, intlTime}}",
-<<<<<<< HEAD
-    "requestPermissions": "Atenção: Usar DogeHouse sem permissões de acessibilidade pode causar erros inesperados"
-=======
     "requestPermissions": "Esteja ciente que executar o DogeHouse sem permissões de acessibilidade pode causar erros indesejados"
->>>>>>> 94f0948a
   },
   "header": {
     "_comment": "Cabeçalho da interface principal para traduções",
@@ -218,11 +214,7 @@
       "toggleMuteKeybind": "ativar/desativar atalho para mutar",
       "togglePushToTalkKeybind": "ativar/desativar pressione para falar",
       "toggleOverlayKeybind": "alternar o atalho de teclado de sobreposição",
-<<<<<<< HEAD
-      "toggleDeafKeybind": "Alternar atalho de alternar deafen"
-=======
       "toggleDeafKeybind": "ative atalho no teclado de deafen"
->>>>>>> 94f0948a
     },
     "wsKilled": {
       "description": "O Websocket foi finalizado pelo servidor. Isso geralmente acontece quando você abre o site em outra guia.",
