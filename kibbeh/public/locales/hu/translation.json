{
  "common": {
    "loadMore": "Továbbiak betöltése",
    "loading": "Löltés...",
    "noUsersFound": "Nem található felhasználó!",
    "ok": "Ok",
    "yes": "Igen",
    "no": "Nem",
    "cancel": "Mégse",
    "save": "Mentés",
    "edit": "Szerkesztés",
    "delete": "Törlés",
    "joinRoom": "Csatlakozás",
    "copyLink": "Link másolása",
    "copied": "Kiásolva!",
    "formattedIntlDate": "{{date, intlDate}}",
    "formattedIntlTime": "{{time, intlTime}}",
    "requestPermissions": "Figyelem, a DogeHouse kisegítő lehetőségek nélküli futtatása nem kívánt hibákat okozhat"
  },
  "header": {
    "_comment": "Main Header UI Internationalization Strings",
    "title": "DogeHouse",
    "mutedTitle": "Némítva | DogeHouse",
    "deafenedTitle": "Süketítve | DogeHouse",
    "dashboard": "Home",
    "connectionTaken": "Kapcsolat megszakítva"
  },
  "footer": {
    "link_1": "Története",
    "link_2": "Discord",
    "link_3": "Hiba jelentése"
  },
  "pages": {
    "_comment": "Respective Page UI Internationalization Strings",
    "admin": {
      "ban": "ban",
      "userStaffandContrib": "User Staff & Contributions",
      "staff": "Staff: ",
      "contributions": "Contributions"
    },
    "followingOnlineList": {
      "listHeader": "Követett felhasználók nyilvános szobában.",
      "currentRoom": "Jelenleg itt:",
      "startPrivateRoom": "Privát szoba létrehozása velük",
      "title": "People"
    },
    "followList": {
      "followHim": "követés",
      "followingHim": "követve",
      "title": "People",
      "followingNone": "Not following anyone",
      "noFollowers": "No followers"
    },
    "home": {
      "createRoom": "Szoba létrehozása",
      "refresh": "Frissítés",
      "editRoom": "Szoba szerkesztése",
      "desktopAlert": "Töltse le a DogeHouse asztali alkalmazást még ma!"
    },
    "inviteList": {
      "roomGone": "A beszélgetés véget ért",
      "shareRoomLink": "Szoba linkjének megosztása",
      "inviteFollowers": "Meghívhatja jelenleg online követőit:",
      "whenFollowersOnline": "Online követőid itt fognak megjelenni."
    },
    "login": {
      "headerText": " Hangbeszélgetéseket a Holdra 🚀",
      "featureText_1": "Sötét Téma",
      "featureText_2": "Nyitott regisztrációk",
      "featureText_3": "Platformok közötti támogatás",
      "featureText_4": "Nyílt forráskód",
      "featureText_5": "Chat",
      "featureText_6": "Powered by Doge",
      "loginGithub": "Bejelentkezés GitHub fiókkal",
      "loginTwitter": "Bejelentkezés Twitter fiókkal",
      "createTestUser": "Teszt felhasználó létrehozása",
      "loginDiscord": "Bejelentkezés Discord fiókkal"
    },
    "myProfile": {
      "logout": "Kijelentkezés",
      "probablyLoading": "Valószínüleg tölt...",
      "voiceSettings": "Hangbeállítások",
      "soundSettings": "Hanghatások",
      "deleteAccount": "Fiók törlése",
      "overlaySettings": "Átfedés beállítások megnyitása",
      "couldNotFindUser": "Sajnáljuk, a felhasználó nem található",
      "privacySettings": "Adatvédelmi beállítások"
    },
    "notFound": {
      "whoopsError": "Whoops! Ez az oldal elveszett a beszélgetésben.",
      "goHomeMessage": "Ne aggódjon. Vissza tud lépni a",
      "goHomeLinkText": "főoldalra"
    },
    "room": {
      "speakers": "Beszélők",
      "requestingToSpeak": "Beszélő jog kérése",
      "listeners": "Hallgatók",
      "allowAll": "Mindegyik engedélyezése",
      "allowAllConfirm": "Biztos benne? Ezzel engedélyezi mind a {{count}} felhasználónak, hogy beszéljen"
    },
    "searchUser": { "search": "keresés..." },
    "soundEffectSettings": {
      "header": "Hangok",
      "title": "Hangbeállítások",
      "playSound": "Play Sound"
    },
    "viewUser": {
      "editProfile": "Fiók szerkesztése",
      "followsYou": "Követ téged",
      "followers": "követő",
      "following": "követés",
      "followHim": "Követés",
      "followingHim": "Követve",
      "copyProfileUrl": "Fiók URL címének másolása",
      "urlCopied": "URL cím kimásolva a vágólapra",
      "unfollow": "Követés megszűntetése",
      "about": "Róla:",
      "bot": "Bot",
      "profileTabs": {
        "about": "About",
        "rooms": "Rooms",
        "scheduled": "Scheduled",
        "recorded": "Recorded",
        "clips": "Clips"
      },
      "block": "Block",
      "unblock": "Unblock",
      "sendDM": "Send DM",
      "aboutSuffix": ""
    },
    "voiceSettings": {
      "header": "Hangbeállítások",
      "mic": "Mikrofon:",
      "permissionError": "Nem található mikrofon. Vagy nincs csatlakoztatva, vagy nem adta meg az engedélyt.",
      "refresh": "Elérhető mikrofonok frissítése",
      "volume": "Hangerő:",
      "title": "Voice Settings"
    },
    "overlaySettings": {
      "input": { "errorMsg": "Invalid app title", "label": "Enter App Title" },
      "header": "Átfedés beállítások"
    },
    "download": {
      "starting": "Letöltés elkezdve...",
      "failed": "Could not auto-download, please try again later",
      "visit_gh": "GitHub kiadások megtekintése",
      "prompt": "Click on the button below to start download",
      "download_now": "Letöltés",
      "download_for": "Letöltés %platform%-ra (%ext%)"
    },
    "privacySettings": {
      "title": "Privacy Settings",
      "header": "Privacy Settings",
      "whispers": { "label": "Whispers", "on": "On", "off": "Off" }
    }
  },
  "components": {
    "_comment": "Component UI Internationalization Strings",
    "avatar": {},
    "backBar": {},
    "blockedFromRoomUsers": {
      "header": "Kitiltott felhasználók",
      "unban": "Kitiltás visszavonása",
      "noBans": "Senki nem lett még kitiltva"
    },
    "bottomVoiceControl": {
      "leaveCurrentRoomBtn": "Kilépés a szobából",
      "confirmLeaveRoom": "Biztosan ki szeretne lépni?",
      "leave": "Kilépés",
      "inviteUsersToRoomBtn": "Felhasználók meghívása a szobába",
      "invite": "Meghívás",
      "toggleMuteMicBtn": "Mikrofon",
      "mute": "Némítás",
      "unmute": "Némítás feloldása",
      "makeRoomPublicBtn": "Szoba publikussá állítása!",
      "settings": "Beállítások",
      "speaker": "Beszélők",
      "listener": "Hallgatók",
      "chat": "Chat",
      "toggleDeafMicBtn": "Süketítés",
      "deafen": "Süketítés",
      "undeafen": "Süketítés visszavonása"
    },
    "micPermissionBanner": {
      "permissionDenied": "A mikrofonhoz való hozzáférést megtagadták (lehet, hogy be kell lépnie a böngészőbeállításaiba és újra be kell töltenie az oldalt)",
      "dismiss": "Elutasítás",
      "tryAgain": "Próbálja újra"
    },
    "modals": {
      "createRoomModal": {
        "public": "Publikus",
        "private": "Privát",
        "roomName": "Szoba neve",
        "roomDescription": "Szoba leírása",
        "descriptionError": "Maximum 500 karakter",
        "nameError": "Minimum 2, maximum 60 karakter",
        "subtitle": "Fill the following fields to start a new room"
      },
      "invitedToJoinRoomModal": {
        "newRoomCreated": "Új szoba létrehozva",
        "roomInviteFrom": "Meghívás tőle:",
        "justStarted": "Éppen most kezdenek",
        "likeToJoin": ", Szeretne csatlakozni?",
        "inviteReceived": "Meghívtak ide:"
      },
      "editProfileModal": {
        "usernameTaken": "Foglalt felhasználónév",
        "avatarUrlError": "Helytelen kép",
        "avatarUrlLabel": "Github/Twitter/Discord profilkép URL-je",
        "displayNameError": "Minimum 2, maximum 50 karakter",
        "displayNameLabel": "Megjelenített név",
        "usernameError": "Minimum 4, maximum 15 karakter, csak alfanumerikus és aláhúzás",
        "usernameLabel": "Felhasználónév",
        "bioError": "Maximum 160 karakter",
        "bioLabel": "Bio",
        "bannerUrlLabel": "Twitter borítókép URL címe"
      },
      "profileModal": {
        "blockUserConfirm": "Biztosan tiltaná a felhasználót a szobához való csatlakozástól?",
        "blockUser": "Felhasználó letiltása",
        "makeMod": "Előreléptetés moderátorrá",
        "unmod": "Visszaléptetés hallgatóvá",
        "addAsSpeaker": "Beszélőkhöz adás",
        "moveToListener": "Visszaléptetés hallgatóvá",
        "banFromChat": "Kitiltás a chatről",
        "banFromRoom": "Kitiltás a szobából",
        "goBackToListener": "Visszalépés hallgatóvá",
        "deleteMessage": "Üzenet törlése",
        "makeRoomCreator": "Előreléptetés tulajdonossá",
        "unBanFromChat": "Szoba kitiltás visszavonása",
        "banIPFromRoom": "Ban IP from Room"
      },
      "roomSettingsModal": {
        "requirePermission": "Beszélői engedélyre van szükség",
        "makePublic": "Szoba publikussá állítása",
        "makePrivate": "Szoba priváttá állítása",
        "renamePublic": "Szoba publikus nevének beállítása",
        "renamePrivate": "Szoba privát nevének beállítása",
        "chatDisabled": "Chat kikapcsolása",
        "chatCooldown": "Chat Cooldown (milliseconds)",
        "chat": {
          "label": "Chat",
          "enabled": "Enabled",
          "disabled": "Disabled",
          "followerOnly": "Follower Only"
        }
      }
    },
    "userVolumeSlider": { "noAudioMessage": "Valamilyen okból nincs hallgató" },
    "addToCalendar": { "add": "Felvétel naptárba" },
    "keyboardShortcuts": {
      "setKeybind": "Gyorsbillentyű beállítása",
      "listening": "Hallgatás...",
      "toggleMuteKeybind": "Némítás",
      "togglePushToTalkKeybind": "Push-to-talk",
      "toggleOverlayKeybind": "Átfedés gyorsgomb",
      "toggleDeafKeybind": "Süketítés gyorsgomb"
    },
    "wsKilled": {
      "description": "A Websocket kapcsolatot megszakította a szerver. Ez általában akkor fordul elő, amikor több fülön meg van nyitva a weboldal.",
      "reconnect": "Újracsatlakozás"
    },
    "deviceNotSupported": {
      "notSupported": "Az eszköze jelenleg nem támogatott. Létrehozhat egy",
      "linkText": "hibát",
      "addSupport": "GitHubon, és megpróbáljuk biztosítani eszköze támogatottságát."
    },
    "inviteButton": {
      "invited": "Meghívott",
      "inviteToRoom": "Meghívás szobába"
    },
    "followingOnline": {
      "people": "Felhasználok",
      "online": "ONLINE",
      "noOnline": "Jelenleg nincsenek online barátai",
      "showMore": "Továbbiak"
    },
    "upcomingRoomsCard": {
      "upcomingRooms": "Ütemzett szobák",
      "exploreMoreRooms": "További szobák felfedezése"
    },
    "search": {
      "placeholder": "Kereshet szobákat, felhasználókat vagy kategóriákat",
      "placeholderShort": "Keresés"
    },
    "settingsDropdown": {
      "profile": "Profil",
      "language": "Nyelv",
      "reportABug": "Hiba jelentése",
      "useOldVersion": "Régi verzió",
      "logOut": {
        "button": "Kijelentkezés",
        "modalSubtitle": "Biztosan kijelentkezne?"
      },
      "debugAudio": {
        "debugAudio": "Audió hibakereső",
        "stopDebugger": "Hibakereső leállítása"
      },
      "downloadApp": "App letöltése"
    },
<<<<<<< HEAD
    "userBadges": {
      "dhStaff": "DogeHouse Staff",
      "dhContributor": "DogeHouse Contributor"
=======
    "messagesDropdown": {
      "title": "Messages",
      "showMore": "Show More",
      "noMessages": "No new messages"
>>>>>>> c4902fed
    }
  },
  "modules": {
    "scheduledRooms": {
      "title": "Ütemezett szobák",
      "noneFound": "Szoba nem található",
      "allRooms": "Összes ütemezett szoba",
      "myRooms": "Ütemezett szobáim",
      "scheduleRoomHeader": "Szoba ütemezése",
      "startRoom": "Szoba indítása",
      "modal": {
        "needsFuture": "Jövőbeli dátum szükséges",
        "roomName": "Szoba neve",
        "minLength": "Minimum 2 karakter",
        "roomDescription": "Leírás"
      },
      "tommorow": "HOLNAP",
      "today": "MA",
      "deleteModal": { "areYouSure": "Biztosan törölné az ütemzett szobát?" }
    },
    "roomChat": {
      "title": "Chat",
      "emotesSoon": "[emotikonok hamarosan]",
      "bannedAlert": "Kitiltottak a beszélgetésből",
      "waitAlert": "Várnod kell egy másodpercet a következő üzenet küldése előtt.",
      "search": "Keresés",
      "searchResults": "Keresés eredménye",
      "recent": "Gyakran használt",
      "sendMessage": "Üzenet küldése",
      "whisper": "Privát üzenet",
      "welcomeMessage": "Üdv a beszélgetésben!",
      "roomDescription": "Szoba leírása",
      "disabled": "Chat letiltva",
      "messageDeletion": {
        "message": "message",
        "retracted": "retracted",
        "deleted": "deleted"
      }
    },
    "roomStatus": {
      "fuelingRocket": "Rakéta feltöltése",
      "takingOff": "Kilövés",
      "inSpace": "Űrben",
      "approachingMoon": "Hold megközelítése",
      "lunarDoge": "Lunar doge",
      "approachingSun": "Nap megközelítése",
      "solarDoge": "Solar doge",
      "approachingGalaxy": "Galaxis megközelítése",
      "galacticDoge": "Galaktikus Doge",
      "spottedLife": "Élhető bolygó felfedezve"
    },
    "feed": { "yourFeed": "Hírfolyamod" }
  }
}<|MERGE_RESOLUTION|>--- conflicted
+++ resolved
@@ -98,7 +98,9 @@
       "allowAll": "Mindegyik engedélyezése",
       "allowAllConfirm": "Biztos benne? Ezzel engedélyezi mind a {{count}} felhasználónak, hogy beszéljen"
     },
-    "searchUser": { "search": "keresés..." },
+    "searchUser": {
+      "search": "keresés..."
+    },
     "soundEffectSettings": {
       "header": "Hangok",
       "title": "Hangbeállítások",
@@ -137,7 +139,10 @@
       "title": "Voice Settings"
     },
     "overlaySettings": {
-      "input": { "errorMsg": "Invalid app title", "label": "Enter App Title" },
+      "input": {
+        "errorMsg": "Invalid app title",
+        "label": "Enter App Title"
+      },
       "header": "Átfedés beállítások"
     },
     "download": {
@@ -151,7 +156,11 @@
     "privacySettings": {
       "title": "Privacy Settings",
       "header": "Privacy Settings",
-      "whispers": { "label": "Whispers", "on": "On", "off": "Off" }
+      "whispers": {
+        "label": "Whispers",
+        "on": "On",
+        "off": "Off"
+      }
     }
   },
   "components": {
@@ -246,8 +255,12 @@
         }
       }
     },
-    "userVolumeSlider": { "noAudioMessage": "Valamilyen okból nincs hallgató" },
-    "addToCalendar": { "add": "Felvétel naptárba" },
+    "userVolumeSlider": {
+      "noAudioMessage": "Valamilyen okból nincs hallgató"
+    },
+    "addToCalendar": {
+      "add": "Felvétel naptárba"
+    },
     "keyboardShortcuts": {
       "setKeybind": "Gyorsbillentyű beállítása",
       "listening": "Hallgatás...",
@@ -298,16 +311,14 @@
       },
       "downloadApp": "App letöltése"
     },
-<<<<<<< HEAD
     "userBadges": {
       "dhStaff": "DogeHouse Staff",
       "dhContributor": "DogeHouse Contributor"
-=======
+    },
     "messagesDropdown": {
       "title": "Messages",
       "showMore": "Show More",
       "noMessages": "No new messages"
->>>>>>> c4902fed
     }
   },
   "modules": {
@@ -326,7 +337,9 @@
       },
       "tommorow": "HOLNAP",
       "today": "MA",
-      "deleteModal": { "areYouSure": "Biztosan törölné az ütemzett szobát?" }
+      "deleteModal": {
+        "areYouSure": "Biztosan törölné az ütemzett szobát?"
+      }
     },
     "roomChat": {
       "title": "Chat",
@@ -359,6 +372,8 @@
       "galacticDoge": "Galaktikus Doge",
       "spottedLife": "Élhető bolygó felfedezve"
     },
-    "feed": { "yourFeed": "Hírfolyamod" }
+    "feed": {
+      "yourFeed": "Hírfolyamod"
+    }
   }
 }