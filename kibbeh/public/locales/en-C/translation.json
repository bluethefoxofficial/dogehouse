--- conflicted
+++ resolved
@@ -106,7 +106,9 @@
       "allowAll": "Alaw əl",
       "allowAllConfirm": "Ər yü s̈r? Þis wil alaw əl {{count}} rekwestiŋ yüzrz tü spëk"
     },
-    "searchUser": { "search": "src̈..." },
+    "searchUser": {
+      "search": "src̈..."
+    },
     "soundEffectSettings": {
       "header": "Sawndz",
       "title": "Sawnd Setiŋz",
@@ -146,12 +148,19 @@
     },
     "overlaySettings": {
       "header": "Övrlä Setiŋz",
-      "input": { "errorMsg": "Plëz entr ä valid ap tïtl", "label": "Ap tïtl" }
+      "input": {
+        "errorMsg": "Plëz entr ä valid ap tïtl",
+        "label": "Ap tïtl"
+      }
     },
     "privacySettings": {
       "title": "Privacy Settings",
       "header": "Privacy Settings",
-      "whispers": { "label": "Whispers", "on": "On", "off": "Off" }
+      "whispers": {
+        "label": "Whispers",
+        "on": "On",
+        "off": "Off"
+      }
     }
   },
   "components": {
@@ -192,7 +201,10 @@
       "noOnline": "Yü hav 0 frendz onlïn rït naw",
       "showMore": "S̈ö mör"
     },
-    "inviteButton": { "invited": "Invïtd!", "inviteToRoom": "Invït tü rüm" },
+    "inviteButton": {
+      "invited": "Invïtd!",
+      "inviteToRoom": "Invït tü rüm"
+    },
     "micPermissionBanner": {
       "permissionDenied": "Prmis̈on dënïd trïiŋ tü akses yör mïk (yü mä nëd tü gö intü brawsr setiŋz and rëlöd þə pëj)",
       "dismiss": "Dismis",
@@ -206,12 +218,16 @@
       "toggleOverlayKeybind": "Togl övrlä këbïnd",
       "togglePushToTalkKeybind": "Togl pus̈-tü-tak këbïnd"
     },
-    "userVolumeSlider": { "noAudioMessage": "Nö ədëö konsümr för sum rëson" },
+    "userVolumeSlider": {
+      "noAudioMessage": "Nö ədëö konsümr för sum rëson"
+    },
     "upcomingRoomsCard": {
       "upcomingRooms": "Upcəmiŋ rümz",
       "exploreMoreRooms": "Eksplör mör rümz"
     },
-    "addToCalendar": { "add": "Ad tü Kalendr" },
+    "addToCalendar": {
+      "add": "Ad tü Kalendr"
+    },
     "wsKilled": {
       "description": "WebSocket wəz kild bï þə srvr. Þis yüs̈üalë hapnz wen yü öpn þe websit in anəþr tab.",
       "reconnect": "Rekonekt"
@@ -295,21 +311,21 @@
         }
       }
     },
-<<<<<<< HEAD
     "userBadges": {
       "dhStaff": "DogeHouse Staff",
       "dhContributor": "DogeHouse Contributor"
-=======
+    },
     "messagesDropdown": {
       "title": "Messages",
       "showMore": "Show More",
       "noMessages": "No new messages"
->>>>>>> c4902fed
     }
   },
   "modules": {
     "_comment": "Modyülz UI Intərnas̈ənəlïzäs̈un Striŋz",
-    "feed": { "yourFeed": "Yör fëd" },
+    "feed": {
+      "yourFeed": "Yör fëd"
+    },
     "scheduledRooms": {
       "title": "Skejüld Rümz",
       "noneFound": "nun fawnd",
