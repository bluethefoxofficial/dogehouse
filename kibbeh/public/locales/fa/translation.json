{
  "_comment": "if you change this file, do: yarn i18",
  "common": {
    "loadMore": "نمایش بیشتر",
    "loading": "در حال بارگذاری...",
    "noUsersFound": "کاربری پیدا نشد!",
    "ok": "تایید",
    "yes": "بله",
    "no": "خیر",
    "cancel": "لغو",
    "save": "ذخیره",
    "edit": "ویرایش",
    "delete": "حذف",
    "joinRoom": "ورود به اتاق",
    "copyLink": "کپی کردن لینک",
    "copied": "کپی انجام شد!",
    "formattedIntlDate": "{{date, intlDate}}",
    "formattedIntlTime": "{{time, intlTime}}",
    "requestPermissions": "لطفاً توجه داشته باشید که اجرای DogeHouse بدون مجوزهای دسترسی ممکن است باعث خطاهای ناخواسته شود."
  },
  "header": {
    "_comment": "Main Header UI Internationalization Strings",
    "title": "DogeHouse",
    "dashboard": "داشبورد",
    "connectionTaken": "اتصال گرفته شده است.",
    "mutedTitle": "بی صدا | DogeHouse",
    "deafenedTitle": "ناشنوا | DogeHouse"
  },
  "footer": {
    "_comment": "Main Footer UI Internationalization Strings",
    "link_1": "داستان مبدا",
    "link_2": "دیسکورد",
    "link_3": "گزارش مشکل"
  },
  "pages": {
    "_comment": "Respective Page UI Internationalization Strings",
    "admin": {
      "ban": "منع کردن",
      "userStaffandContrib": "User Staff & Contributions",
      "staff": "Staff: ",
      "contributions": "Contributions"
    },
    "download": {
      "prompt": "برنامه DogeHouse Desktop را بارگیری کنید",
      "download_for": "بارگیری کنید برای %platform% (%ext%)",
      "failed": "شناسایی سیستم عامل امکان پذیر نیست ، لطفاً بعداً دوباره امتحان کنید یا از نسخه های GitHub بازدید کنید",
      "visit_gh": "از نسخه های GitHub بازدید کنید"
    },
    "followingOnlineList": {
      "listHeader": "لیست کاربرانی که در یک اتاق خصوصی نیستند و آنها را دنبال می کنید.",
      "currentRoom": "در حال حاضر در:",
      "startPrivateRoom": "با آنها یک اتاق خصوصی راه اندازی کنید",
      "title": "People"
    },
    "followList": {
      "followHim": "دنبال کردن",
      "followingHim": "دنبال شده",
      "title": "People",
      "followingNone": "Not following anyone",
      "noFollowers": "No followers"
    },
    "home": {
      "createRoom": "اتاق جدید",
      "editRoom": "ویرایش اتاق",
      "refresh": "بارگیری مجدد",
      "desktopAlert": "همین امروز برنامه دسک تاپ DogeHouse را بارگیری کنید"
    },
    "inviteList": {
      "roomGone": "اتاق بسته شد؛ برگرد به عقب",
      "shareRoomLink": "لینک اتاق را به اشتراک بگذارید",
      "inviteFollowers": "شما می توانید دنبال کنندگان خود را که آنلاین هستند دعوت کنید:",
      "whenFollowersOnline": "وقتی دنبال کنندگان شما آنلاین باشند ، در اینجا نشان داده می شوند."
    },
    "login": {
      "headerText": "مکالمات صوتی را به ماه منتقل کنید 🚀",
      "featureText_1": "تم تاریک",
      "featureText_2": "ورود به سیستم را باز کنید",
      "featureText_3": "پشتیبانی از کراس پلتفرم",
      "featureText_4": "متن باز",
      "featureText_5": "چت",
      "featureText_6": "قدرت گرقته از Doge",
      "loginGithub": "با GitHub وارد شوید",
      "loginTwitter": "با توییتر وارد شوید",
      "loginDiscord": "با Discord وارد شوید",
      "createTestUser": "کاربر آزمایشی ایجاد کنید"
    },
    "myProfile": {
      "logout": "خروج",
      "probablyLoading": "احتمالاً در حال بارگیری ...",
      "voiceSettings": "تنظیمات صدا",
      "overlaySettings": "تنظیمات همپوشانی",
      "soundSettings": "تنظیمات صدا",
      "deleteAccount": "حذف حساب کاربری",
      "couldNotFindUser": "متأسفیم ، ما آن کاربر را پیدا نکردیم",
      "privacySettings": "تنظیمات حریم خصوصی"
    },
    "notFound": {
      "whoopsError": "اوه! این صفحه در مکالمه گم شده است.",
      "goHomeMessage": "نگران نباشید. تو می توانی",
      "goHomeLinkText": "به صفحه اصلی بروی"
    },
    "room": {
      "speakers": "سخنرانان",
      "requestingToSpeak": "درخواست صحبت کردن",
      "listeners": "شنوندگان",
      "allowAll": "اجازه دادن به همه",
      "allowAllConfirm": "مطمئنی؟ با این کار به همه {{count}} درخواست کنندگان اجازه صحبت می دهید"
    },
    "searchUser": { "search": "جستجو کردن..." },
    "soundEffectSettings": {
      "header": "صدا",
      "title": "تنظیمات صدا",
      "playSound": "Play Sound"
    },
    "viewUser": {
      "editProfile": "ویرایش نمایه",
      "followsYou": "شما را دنبال می کند",
      "followers": "دنبال کنندگان",
      "following": "دنبال شده",
      "followHim": "دنبال کردن",
      "unfollow": "دنبال نشود",
      "followingHim": "دنبال شده",
      "copyProfileUrl": "کپی کردن آدرس نمایه",
      "urlCopied": "آدرس در حافظه موقت کپی شد",
      "about": "درباره",
      "bot": "بات",
      "profileTabs": {
        "about": "About",
        "rooms": "Rooms",
        "scheduled": "Scheduled",
        "recorded": "Recorded",
        "clips": "Clips"
      },
      "block": "Block",
      "unblock": "Unblock",
      "sendDM": "Send DM",
      "aboutSuffix": ""
    },
    "voiceSettings": {
      "header": "تنظیمات صدا",
      "mic": "میکروفون:",
      "permissionError": "هیچ میکروفونی یافت نشد،شما میکروفون را متصل نکرده و یا به این وبسایت اجازه نداده اید.",
      "refresh": "بارگذاری مجدد لیست میکروفون",
      "volume": "بلندی صدا",
      "title": "Voice Settings"
    },
    "overlaySettings": {
      "header": "تنظیمات همپوشانی",
      "input": {
        "errorMsg": "لطفاً یک عنوان معتبر برای برنامه وارد کنید.",
        "label": "عنوان برنامه"
      }
    },
    "privacySettings": {
      "title": "Privacy Settings",
      "header": "Privacy Settings",
      "whispers": { "label": "Whispers", "on": "On", "off": "Off" }
    }
  },
  "components": {
    "_comment": "Component UI Internationalization Strings",
    "avatar": {},
    "backBar": {},
    "blockedFromRoomUsers": {
      "header": "کاربران مسدود شده",
      "unban": "در آوردن از مسدود",
      "noBans": "هنوز هیچ شخصی مسدود نشده است"
    },
    "bottomVoiceControl": {
      "leaveCurrentRoomBtn": "اتاق فعلی را ترک کنید",
      "confirmLeaveRoom": "آیا مطمئن هستی که می خواهی ترک کنی؟",
      "leave": "ترک کردن",
      "inviteUsersToRoomBtn": "کاربران را به اتاق دعوت کنید",
      "invite": "دعوت",
      "toggleMuteMicBtn": "قطع صدا",
      "toggleDeafMicBtn": "ضامن ناشنوا",
      "mute": "بی صدا",
      "unmute": "وصل کردن صدا",
      "deafen": "بی صدا",
      "undeafen": "وصل کردن صدا",
      "makeRoomPublicBtn": "اتاق را عمومی کنید!",
      "settings": "تنظیمات",
      "speaker": "سخنگو",
      "listener": "شنونده",
      "chat": "چت"
    },
    "deviceNotSupported": {
      "notSupported": "دستگاه شما در حال حاضر پشتیبانی نمی شود. شما می توانید یک",
      "linkText": "مشکل در GitHub درست کنید",
      "addSupport": "و من سعی می کنم پشتیبانی از دستگاه شما را اضافه کنم."
    },
    "followingOnline": {
      "people": "مردم",
      "online": "آنلاین",
      "noOnline": "شما در حال حاضر 0 دوست آنلاین دارید",
      "showMore": "اطلاعات بیشتر"
    },
    "inviteButton": {
      "invited": "دعوت شد!",
      "inviteToRoom": "به اتاق دعوت کنید"
    },
    "micPermissionBanner": {
      "permissionDenied": "مجوز تلاش برای دسترسی به میکروفن شما رد شد (ممکن است لازم باشد وارد تنظیمات مرورگر شوید و صفحه را دوباره بارگیری کنید)",
      "dismiss": "رد",
      "tryAgain": "دوباره امتحان کنید"
    },
    "keyboardShortcuts": {
      "setKeybind": "Keybind را تنظیم کنید",
      "listening": "شنیدن",
      "toggleMuteKeybind": "دکمه قطع کردن صدا",
      "toggleDeafKeybind": "دکمه نشنیدن",
      "toggleOverlayKeybind": "دکمه تنظیمات همپوشانی",
      "togglePushToTalkKeybind": "دکمه فشردن برای صحبت کردن"
    },
    "userVolumeSlider": {
      "noAudioMessage": "به دلایلی مصرف کننده صدا وجود ندارد"
    },
    "upcomingRoomsCard": {
      "upcomingRooms": "اتاق های آینده",
      "exploreMoreRooms": "در اتاق های بیشتری کاوش کنید"
    },
    "addToCalendar": { "add": "افزودن به تقویم" },
    "wsKilled": {
      "description": "اتصال به سرور قطع شد. ممکن است برنامه را در صفحه ای دیگر باز کرده اید",
      "reconnect": "اتصال دوباره"
    },
    "search": {
      "placeholder": "اتاق ها ، کاربران یا دسته ها را جستجو کنید",
      "placeholderShort": "جستجو کنید"
    },
    "settingsDropdown": {
      "profile": "مشخصات",
      "language": "زبان",
      "reportABug": "گزارش یک اشکال",
      "useOldVersion": "از نسخه قدیمی استفاده کنید",
      "logOut": {
        "button": "خروج",
        "modalSubtitle": "آیا برای خارج شدن مطمئن هستید؟"
      },
      "debugAudio": {
        "debugAudio": "اشکال زدایی صدا",
        "stopDebugger": "اشکال زدایی را متوقف کنید"
      },
      "downloadApp": "بارگیری برنامه"
    },
    "modals": {
      "createRoomModal": {
        "subtitle": "برای راه اندازی یک اتاق جدید ، قسمت های زیر را پر کنید",
        "public": "عمومی",
        "private": "خصوصی",
        "roomName": "نام اتاق",
        "roomDescription": "توضیحات اتاق",
        "descriptionError": "حداکثر طول 500",
        "nameError": "باید بین 2 تا 60 نویسه باشد"
      },
      "invitedToJoinRoomModal": {
        "newRoomCreated": "اتاق جدید ایجاد شد",
        "roomInviteFrom": "اتاق دعوت از",
        "justStarted": "آنها تازه شروع کردند",
        "likeToJoin": "، آیا دوست دارید بپیوندید؟",
        "inviteReceived": "شما دعوت شده اید به"
      },
      "editProfileModal": {
        "usernameTaken": "نام کاربری گرفته شده",
        "avatarUrlError": "تصویر نامعتبر است",
        "avatarUrlLabel": "Github/Twitter/Discord avatar URL",
        "bannerUrlLabel": "Twitter banner URL",
        "displayNameError": "طول 2 تا 50 نویسه",
        "displayNameLabel": "نمایش نام",
        "usernameError": "طول 4 تا 15 حرف و فقط حروف الفبا / زیر خط",
        "usernameLabel": "نام کاربری",
        "bioError": "حداکثر طول 160 نویسه",
        "bioLabel": "بیو"
      },
      "profileModal": {
        "blockUserConfirm": "آیا مطمئن هستید که می خواهید از ورود این کاربر به هر اتاقی که ایجاد کرده اید جلوگیری کنید؟",
        "blockUser": "کاربر را مسدود کنید",
        "makeMod": "به Mod ارتقا دهید",
        "unmod": "تنزل مقام از Mod",
        "addAsSpeaker": "به عنوان سخنگو اضافه کنید",
        "moveToListener": "انتقال به شنوندگان",
        "unBanFromChat": "لغو ممنوعیت از چت",
        "banFromChat": "ممنوع کردن از چت",
        "banFromRoom": "ممنوعیت ورود به اتاق",
        "goBackToListener": "بازگشت به شنونده",
        "deleteMessage": "این پیام را حذف کنید",
        "makeRoomCreator": "به مدیر ارتقا دهید",
        "banIPFromRoom": "Ban IP from Room"
      },
      "roomSettingsModal": {
        "requirePermission": "نیاز به گرفتن اجازه برای صحبت دارد",
        "chatDisabled": "چت را غیرفعال کنید",
        "makePublic": "اتاق را عمومی کنید",
        "makePrivate": "اتاق را خصوصی کنید",
        "renamePublic": "نام اتاق عمومی را تنظیم کنید",
        "renamePrivate": "نام اتاق خصوصی را تنظیم کنید",
        "chatCooldown": "Chat Cooldown (milliseconds)",
        "chat": {
          "label": "Chat",
          "enabled": "Enabled",
          "disabled": "Disabled",
          "followerOnly": "Follower Only"
        }
      }
    },
<<<<<<< HEAD
    "userBadges": {
      "dhStaff": "DogeHouse Staff",
      "dhContributor": "DogeHouse Contributor"
=======
    "messagesDropdown": {
      "title": "Messages",
      "showMore": "Show More",
      "noMessages": "No new messages"
>>>>>>> c4902fed
    }
  },
  "modules": {
    "_comment": "Modules UI Internationalization Strings",
    "feed": { "yourFeed": "فید شما" },
    "scheduledRooms": {
      "title": "اتاق های برنامه ریزی شده",
      "noneFound": "هیچ کدام پیدا نشد",
      "allRooms": "تمام اتاقهای برنامه ریزی شده",
      "myRooms": "اتاقهای برنامه ریزی شده من",
      "scheduleRoomHeader": "زمانبندی اتاق",
      "startRoom": "شروع اتاق",
      "tommorow": "فردا",
      "today": "امروز",
      "modal": {
        "needsFuture": "باید در آینده باشد",
        "roomName": "نام اتاق",
        "roomDescription": "شرح",
        "minLength": "حداقل طول 2"
      },
      "deleteModal": {
        "areYouSure": "آیا مطمئن هستید که می خواهید این اتاق برنامه ریزی شده را حذف کنید؟"
      }
    },
    "roomChat": {
      "title": "چت",
      "emotesSoon": "[ایموت ها به زودی]",
      "bannedAlert": "شما از چت منع شده اید",
      "waitAlert": "قبل از ارسال پیام دیگری باید لحظه ای صبر کنید",
      "search": "جستجو",
      "searchResults": "نتایج جستجو",
      "recent": "اغلب استفاده می شود",
      "sendMessage": "ارسال یک پیام",
      "whisper": "پچ پچ",
      "welcomeMessage": "به چت خوش آمدید!",
      "roomDescription": "توضیحات اتاق",
      "disabled": "گفتگوی اتاق غیرفعال شده است",
      "messageDeletion": {
        "message": "message",
        "retracted": "retracted",
        "deleted": "deleted"
      }
    },
    "roomStatus": {
      "fuelingRocket": "سوخت موشک",
      "takingOff": "در حال بلند شدن",
      "inSpace": "در فضا",
      "approachingMoon": "نزدیک شدن به ماه",
      "lunarDoge": "دوج قمری",
      "approachingSun": "نزدیک شدن به خورشید",
      "solarDoge": "دوج خورشیدی",
      "approachingGalaxy": "نزدیک شدن به کهکشان",
      "galacticDoge": "دوج کهکشانی",
      "spottedLife": "سیاره ای که در آن حیات وجود دارد پیدا شد."
    }
  }
}<|MERGE_RESOLUTION|>--- conflicted
+++ resolved
@@ -106,7 +106,9 @@
       "allowAll": "اجازه دادن به همه",
       "allowAllConfirm": "مطمئنی؟ با این کار به همه {{count}} درخواست کنندگان اجازه صحبت می دهید"
     },
-    "searchUser": { "search": "جستجو کردن..." },
+    "searchUser": {
+      "search": "جستجو کردن..."
+    },
     "soundEffectSettings": {
       "header": "صدا",
       "title": "تنظیمات صدا",
@@ -154,7 +156,11 @@
     "privacySettings": {
       "title": "Privacy Settings",
       "header": "Privacy Settings",
-      "whispers": { "label": "Whispers", "on": "On", "off": "Off" }
+      "whispers": {
+        "label": "Whispers",
+        "on": "On",
+        "off": "Off"
+      }
     }
   },
   "components": {
@@ -219,7 +225,9 @@
       "upcomingRooms": "اتاق های آینده",
       "exploreMoreRooms": "در اتاق های بیشتری کاوش کنید"
     },
-    "addToCalendar": { "add": "افزودن به تقویم" },
+    "addToCalendar": {
+      "add": "افزودن به تقویم"
+    },
     "wsKilled": {
       "description": "اتصال به سرور قطع شد. ممکن است برنامه را در صفحه ای دیگر باز کرده اید",
       "reconnect": "اتصال دوباره"
@@ -303,21 +311,21 @@
         }
       }
     },
-<<<<<<< HEAD
     "userBadges": {
       "dhStaff": "DogeHouse Staff",
       "dhContributor": "DogeHouse Contributor"
-=======
+    },
     "messagesDropdown": {
       "title": "Messages",
       "showMore": "Show More",
       "noMessages": "No new messages"
->>>>>>> c4902fed
     }
   },
   "modules": {
     "_comment": "Modules UI Internationalization Strings",
-    "feed": { "yourFeed": "فید شما" },
+    "feed": {
+      "yourFeed": "فید شما"
+    },
     "scheduledRooms": {
       "title": "اتاق های برنامه ریزی شده",
       "noneFound": "هیچ کدام پیدا نشد",
