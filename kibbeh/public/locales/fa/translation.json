--- conflicted
+++ resolved
@@ -34,13 +34,12 @@
   },
   "pages": {
     "_comment": "Respective Page UI Internationalization Strings",
-<<<<<<< HEAD
     "admin": {
-      "ban": "منع کردن"
-    },
-=======
-    "banUser": { "ban": "منع کردن" },
->>>>>>> a488bf89
+      "ban": "منع کردن",
+      "userStaffandContrib": "User Staff & Contributions",
+      "staff": "Staff: ",
+      "contributions": "Contributions"
+    },
     "download": {
       "prompt": "برنامه DogeHouse Desktop را بارگیری کنید",
       "download_for": "بارگیری کنید برای %platform% (%ext%)",
@@ -278,6 +277,10 @@
         "renamePublic": "نام اتاق عمومی را تنظیم کنید",
         "renamePrivate": "نام اتاق خصوصی را تنظیم کنید"
       }
+    },
+    "userBadges": {
+      "dhStaff": "DogeHouse Staff",
+      "dhContributor": "DogeHouse Contributor"
     }
   },
   "modules": {
