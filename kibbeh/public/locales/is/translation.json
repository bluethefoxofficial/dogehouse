{
  "_comment": "if you change this file, do: yarn i18",
  "common": {
    "loadMore": "hlaða meira",
    "loading": "hleður...",
    "noUsersFound": "engir notendur fundust",
    "ok": "ok",
    "yes": "já",
    "no": "nei",
    "cancel": "hætta við",
    "save": "vista",
    "edit": "breyta",
    "delete": "eyða",
    "joinRoom": "taktu þátt",
    "copyLink": "afrita hlekk",
    "copied": "afritað",
    "formattedIntlDate": "{{date, intlDate}}",
    "formattedIntlTime": "{{time, intlTime}}",
    "requestPermissions": "Please note running DogeHouse without accessibility permissions may cause unwanted errors"
  },
  "header": {
    "_comment": "Main Header UI Internationalization Strings",
    "title": "DogeHouse",
    "mutedTitle": "Þaggaður | DogeHouse",
    "deafenedTitle": "Deafened | DogeHouse",
    "dashboard": "Dashboard",
    "connectionTaken": "Connection Taken"
  },
  "footer": {
    "_comment": "Main Footer UI Internationalization Strings",
    "link_1": "Upprunasaga",
    "link_2": "Discord",
    "link_3": "Tilkynna vandamál"
  },
  "pages": {
    "_comment": "Respective Page UI Internationalization Strings",
    "admin": {
      "ban": "ban",
      "userStaffandContrib": "User Staff & Contributions",
      "staff": "Staff: ",
      "contributions": "Contributions"
    },
    "followingOnlineList": {
      "listHeader": "Listi yfir notendur sem eru ekki í einkaherbergi og þú fylgir.",
      "currentRoom": "núna í",
      "startPrivateRoom": "stofnaðu einkaspjallrásin með þeim",
      "title": "People"
    },
    "followList": {
      "followHim": "follow",
      "followingHim": "following",
      "title": "People",
      "followingNone": "Not following anyone",
      "noFollowers": "No followers"
    },
    "home": {
      "createRoom": "Stofna Spjallrás",
      "refresh": "Refresh",
      "editRoom": "Edit Room",
      "desktopAlert": "Download the DogeHouse desktop app today!"
    },
    "inviteList": {
      "roomGone": "rásin horfið, farðu tíl baka",
      "shareRoomLink": "deila hlekknum í herbergið",
      "inviteFollowers": "Þú getur boðið fylgjendum þínum sem eru á netinu:",
      "whenFollowersOnline": "Þegar fylgjendur þínir eru tengdir, munu þeir birtast hér."
    },
    "login": {
      "headerText": "Tekur raddsamræður til tunglsins🚀",
      "featureText_1": "Næturþema",
      "featureText_2": "Opið fyrir nýja notendur",
      "featureText_3": "Styður flest tæki",
      "featureText_4": "Opinn hugbúnaður",
      "featureText_5": "Textaspjall",
      "featureText_6": "Knúið af Doge",
      "loginGithub": "innskráning með GitHub",
      "loginTwitter": "innskráning með Twitter",
      "createTestUser": "búa til prófanotanda",
      "loginDiscord": "Login with Discord"
    },
    "myProfile": {
      "logout": "skrá út",
      "probablyLoading": "hleður...(líklega)",
      "voiceSettings": "farðu í raddstillingar",
      "soundSettings": "farðu í hljóðstillingar",
      "deleteAccount": "eyða reikningi",
      "overlaySettings": "go to overlay settings",
      "couldNotFindUser": "Sorry, we could not find that user",
      "privacySettings": "Privacy settings"
    },
    "notFound": {
      "whoopsError": "Úps! Þessi síða týndist í samtali.",
      "goHomeMessage": "Ekki hafa áhyggjur. Þú getur",
      "goHomeLinkText": "farið heim"
    },
    "room": {
      "speakers": "Hátalarar",
      "requestingToSpeak": "Biðja um að tala",
      "listeners": "Hlustendur",
      "allowAll": "Allow all",
      "allowAllConfirm": "Are you sure? This will allow all {{count}} requesting users to speak"
    },
    "searchUser": { "search": "leita..." },
    "soundEffectSettings": {
      "header": "Hljóðin",
      "title": "Sound Settings",
      "playSound": "Play Sound"
    },
    "viewUser": {
      "editProfile": "breyta prófíl",
      "followsYou": "fylgir þér",
      "followers": "fylgjendur",
      "following": "eftirfarandi",
      "followHim": "follow",
      "followingHim": "following",
      "copyProfileUrl": "copy profile url",
      "urlCopied": "URL copied to clipboard",
      "unfollow": "Unfollow",
      "about": "About",
      "bot": "Bot",
      "profileTabs": {
        "about": "About",
        "rooms": "Rooms",
        "scheduled": "Scheduled",
        "recorded": "Recorded",
        "clips": "Clips"
      },
      "block": "Block",
      "unblock": "Unblock",
      "sendDM": "Send DM",
      "aboutSuffix": ""
    },
    "voiceSettings": {
      "header": "Talstillingar",
      "mic": "mic:",
      "permissionError": "engir hljóðnemar fundust, kannski hefurðu það ekki tengt eða hefur ekki gefið leyfi til að nota það.",
      "refresh": "endurnýja hljóðnemalistann",
      "volume": "hljóðstyrkur:",
      "title": "Voice Settings"
    },
    "overlaySettings": {
      "input": { "errorMsg": "Invalid app title", "label": "Enter App Title" },
      "header": "Overlay Settings"
    },
    "download": {
      "starting": "Starting download...",
      "failed": "Could not auto-download, please try again later",
      "visit_gh": "Visit Github Releases",
      "prompt": "Click on the button below to start download",
      "download_now": "Download Now",
      "download_for": "Download for %platform% (%ext%)"
    },
    "privacySettings": {
      "title": "Privacy Settings",
      "header": "Privacy Settings",
      "whispers": { "label": "Whispers", "on": "On", "off": "Off" }
    }
  },
  "components": {
    "_comment": "Component UI Internationalization Strings",
    "avatar": {},
    "backBar": {},
    "blockedFromRoomUsers": {
      "header": "Bannaðir Notendur",
      "unban": "unban",
      "noBans": "Enginn hefur verið bannaður ennþá"
    },
    "bottomVoiceControl": {
      "leaveCurrentRoomBtn": "Yfirgefa spjallrásina",
      "confirmLeaveRoom": "Ertu viss um að þú viljir yfirgefa rásina?",
      "leave": "Yfirgefa",
      "inviteUsersToRoomBtn": "Bjóða notendum í spjallrásina",
      "invite": "Bjóða",
      "toggleMuteMicBtn": "Slökkva á hljóðnema",
      "mute": "Þagga niður",
      "unmute": "Afþagga",
      "makeRoomPublicBtn": "Opinbera rás!",
      "settings": "Stillingar",
      "speaker": "Ræðumaður",
      "listener": "Hlustandi",
      "chat": "Spjall",
      "toggleDeafMicBtn": "Toggle Deafen",
      "deafen": "Deafen",
      "undeafen": "Undeafen"
    },
    "deviceNotSupported": {
      "notSupported": "Tækið þitt er sem stendur ekki stutt. Þú getur búið til",
      "linkText": "beiðni á GitHub",
      "addSupport": "og þá verður reynt að bæta við stuðningi fyrir tækið þitt."
    },
    "inviteButton": { "invited": "boðið", "inviteToRoom": "bjóða í spjallrás" },
    "micPermissionBanner": {
      "permissionDenied": "Leyfi hafnað þegar reynt var að fá aðgang að hljóðnemanum þínum (þú gætir þurft að fara í vafrastillingar og endurhlaða síðuna)",
      "dismiss": "segja upp",
      "tryAgain": "reyna aftur"
    },
    "keyboardShortcuts": {
      "setKeybind": "stilltu lyklabindingu",
      "listening": "er að hlusta",
      "toggleMuteKeybind": "afþagga",
      "togglePushToTalkKeybind": "slökkva á 'Ýttu til að tala'",
      "toggleOverlayKeybind": "toggle overlay keybind",
      "toggleDeafKeybind": "Toggle deafen keybind"
    },
    "userVolumeSlider": {
      "noAudioMessage": "enginn hljóðnotandi af einhverjum ástæðum"
    },
    "addToCalendar": { "add": "Bæta við dagatal" },
    "wsKilled": {
      "description": "WebSocket tengingin var drepinn af netþjóninum. Þetta gerist venjulega þegar þú opnar vefsíðuna á öðrum flipa.",
      "reconnect": "endurræsa tengingu"
    },
    "modals": {
      "createRoomModal": {
        "public": "Opin rás",
        "private": "Einkarás",
        "roomName": "Rásarheiti",
        "roomDescription": "Rásarlýsing",
        "descriptionError": "hámarks lengd 500",
        "nameError": "verður að vera á bilinu 2 til 60 stafir",
        "subtitle": "Fill the following fields to start a new room"
      },
      "invitedToJoinRoomModal": {
        "newRoomCreated": "Nýtt herbergi búið til",
        "roomInviteFrom": "Herbergisboð frá",
        "justStarted": "Byrjað rétt í þessu",
        "likeToJoin": ", vilt þú bætast í hópinn?",
        "inviteReceived": "þér hefur verið boðið í"
      },
      "editProfileModal": {
        "usernameTaken": "notendanafn tekið",
        "avatarUrlError": "Ógild mynd",
        "avatarUrlLabel": "Github/Twitter/Discord avatar slóð",
        "displayNameError": "lengd 2 til 50 stafir",
        "displayNameLabel": "Sýna nafn",
        "usernameError": "lengd 4 til 15 stafir og aðeins tölustafur / undirstrikun",
        "usernameLabel": "Notendanafn",
        "bioError": "hámarkslengd 160 stafir",
        "bioLabel": "Bio",
        "bannerUrlLabel": "Twitter banner URL"
      },
      "profileModal": {
        "blockUserConfirm": "Ertu viss um að þú viljir hindra þennan notanda í að fara í hvaða herbergi sem þú stofnar?",
        "blockUser": "loka á notanda",
        "makeMod": "gera að moderator",
        "unmod": "taka moderator réttindi",
        "addAsSpeaker": "gera að mælanda",
        "moveToListener": "færa til hlustenda",
        "banFromChat": "banna frá spjalli",
        "banFromRoom": "banna frá rásinni",
        "goBackToListener": "fara aftur til hlustandans",
        "deleteMessage": "eyða skilaboðum",
        "makeRoomCreator": "gera að rásarstjórnenda",
        "unBanFromChat": "Unban from Chat",
        "banIPFromRoom": "Ban IP from Room"
      },
      "roomSettingsModal": {
        "requirePermission": "þurfa leyfi til að tala",
        "makePublic": "opinbera rás",
        "makePrivate": "gera að einkarás",
        "renamePublic": "Set public room name",
        "renamePrivate": "Set private room name",
        "chatDisabled": "disable chat",
        "chatCooldown": "Chat Cooldown (milliseconds)",
        "chat": {
          "label": "Chat",
          "enabled": "Enabled",
          "disabled": "Disabled",
          "followerOnly": "Follower Only"
        }
      }
    },
    "followingOnline": {
      "people": "People",
      "online": "ONLINE",
      "noOnline": "You have 0 friends online right now",
      "showMore": "Show more"
    },
    "upcomingRoomsCard": {
      "upcomingRooms": "Upcoming rooms",
      "exploreMoreRooms": "Explore More Rooms"
    },
    "search": {
      "placeholder": "Search for rooms, users or categories",
      "placeholderShort": "Search"
    },
    "settingsDropdown": {
      "profile": "Profile",
      "language": "Language",
      "reportABug": "Report A Bug",
      "useOldVersion": "Use Old Version",
      "logOut": {
        "button": "Log out",
        "modalSubtitle": "Are you sure you want to logout?"
      },
      "debugAudio": {
        "debugAudio": "Debug Audio",
        "stopDebugger": "Stop Debugger"
      },
      "downloadApp": "Download App"
    },
<<<<<<< HEAD
    "userBadges": {
      "dhStaff": "DogeHouse Staff",
      "dhContributor": "DogeHouse Contributor"
=======
    "messagesDropdown": {
      "title": "Messages",
      "showMore": "Show More",
      "noMessages": "No new messages"
>>>>>>> c4902fed
    }
  },
  "modules": {
    "_comment": "Modules UI Internationalization Strings",
    "scheduledRooms": {
      "title": "Skipulagðar Rásir",
      "noneFound": "enginn fannst",
      "allRooms": "öll ætlunarásirnar",
      "myRooms": "áætlunarásirnar mínar",
      "scheduleRoomHeader": "Skipuleggðu rásir",
      "startRoom": "Stofna rás",
      "modal": {
        "needsFuture": "þarf að vera í framtíðinni",
        "roomName": "rásarheiti",
        "minLength": "lágmarkslengd 2",
        "roomDescription": "Description"
      },
      "tommorow": "TOMMOROW",
      "today": "TODAY",
      "deleteModal": {
        "areYouSure": "Are you sure you want to delete this scheduled room?"
      }
    },
    "roomChat": {
      "title": "Spjall",
      "emotesSoon": "[emojis koma fljótlega]",
      "bannedAlert": "Þú fékkst bann við spjalli",
      "waitAlert": "Þú verður að bíða í sekúndu áður en þú sendir önnur skilaboð",
      "search": "Leita",
      "searchResults": "Leitarniðurstöður",
      "recent": "Oft notað",
      "sendMessage": "Senda skilaboð",
      "whisper": "Hvísla",
      "welcomeMessage": "Velkomin í spjallið!",
      "roomDescription": "Rásarlýsing",
      "disabled": "room chat has been disabled",
      "messageDeletion": {
        "message": "message",
        "retracted": "retracted",
        "deleted": "deleted"
      }
    },
    "roomStatus": {
      "fuelingRocket": "Fylli á eldflaugina",
      "takingOff": "Tek á loft",
      "inSpace": "Út í geimi",
      "approachingMoon": "Nálgast tunglið",
      "lunarDoge": "Tungldoge",
      "approachingSun": "Nálgast sólina",
      "solarDoge": "Sóldoge",
      "approachingGalaxy": "Nálgast vetrarbraut",
      "galacticDoge": "Vetrarbrautar Doge",
      "spottedLife": "Pláneta með lífi fundin"
    },
    "feed": { "yourFeed": "Your Feed" }
  }
}<|MERGE_RESOLUTION|>--- conflicted
+++ resolved
@@ -100,7 +100,9 @@
       "allowAll": "Allow all",
       "allowAllConfirm": "Are you sure? This will allow all {{count}} requesting users to speak"
     },
-    "searchUser": { "search": "leita..." },
+    "searchUser": {
+      "search": "leita..."
+    },
     "soundEffectSettings": {
       "header": "Hljóðin",
       "title": "Sound Settings",
@@ -139,7 +141,10 @@
       "title": "Voice Settings"
     },
     "overlaySettings": {
-      "input": { "errorMsg": "Invalid app title", "label": "Enter App Title" },
+      "input": {
+        "errorMsg": "Invalid app title",
+        "label": "Enter App Title"
+      },
       "header": "Overlay Settings"
     },
     "download": {
@@ -153,7 +158,11 @@
     "privacySettings": {
       "title": "Privacy Settings",
       "header": "Privacy Settings",
-      "whispers": { "label": "Whispers", "on": "On", "off": "Off" }
+      "whispers": {
+        "label": "Whispers",
+        "on": "On",
+        "off": "Off"
+      }
     }
   },
   "components": {
@@ -188,7 +197,10 @@
       "linkText": "beiðni á GitHub",
       "addSupport": "og þá verður reynt að bæta við stuðningi fyrir tækið þitt."
     },
-    "inviteButton": { "invited": "boðið", "inviteToRoom": "bjóða í spjallrás" },
+    "inviteButton": {
+      "invited": "boðið",
+      "inviteToRoom": "bjóða í spjallrás"
+    },
     "micPermissionBanner": {
       "permissionDenied": "Leyfi hafnað þegar reynt var að fá aðgang að hljóðnemanum þínum (þú gætir þurft að fara í vafrastillingar og endurhlaða síðuna)",
       "dismiss": "segja upp",
@@ -205,7 +217,9 @@
     "userVolumeSlider": {
       "noAudioMessage": "enginn hljóðnotandi af einhverjum ástæðum"
     },
-    "addToCalendar": { "add": "Bæta við dagatal" },
+    "addToCalendar": {
+      "add": "Bæta við dagatal"
+    },
     "wsKilled": {
       "description": "WebSocket tengingin var drepinn af netþjóninum. Þetta gerist venjulega þegar þú opnar vefsíðuna á öðrum flipa.",
       "reconnect": "endurræsa tengingu"
@@ -299,16 +313,14 @@
       },
       "downloadApp": "Download App"
     },
-<<<<<<< HEAD
     "userBadges": {
       "dhStaff": "DogeHouse Staff",
       "dhContributor": "DogeHouse Contributor"
-=======
+    },
     "messagesDropdown": {
       "title": "Messages",
       "showMore": "Show More",
       "noMessages": "No new messages"
->>>>>>> c4902fed
     }
   },
   "modules": {
@@ -363,6 +375,8 @@
       "galacticDoge": "Vetrarbrautar Doge",
       "spottedLife": "Pláneta með lífi fundin"
     },
-    "feed": { "yourFeed": "Your Feed" }
+    "feed": {
+      "yourFeed": "Your Feed"
+    }
   }
 }