{
  "_comment": "if you change this file, do: yarn i18",
  "common": {
    "loadMore": "laadi rohkem",
    "loading": "laadib...",
    "noUsersFound": "ühtegi kasutajat ei leitud",
    "ok": "ok",
    "yes": "jah",
    "no": "ei",
    "cancel": "tühista",
    "save": "salvesta",
    "edit": "muuda",
    "delete": "kustuta",
    "joinRoom": "liitu ruumiga",
    "copyLink": "kopeeri link",
    "copied": "kopeeritud",
    "formattedIntlDate": "{{date, intlDate}}",
    "formattedIntlTime": "{{time, intlTime}}",
    "requestPermissions": "Pange tähele, et DogeHouse'i käitamine ilma juurdepääsulubadeta võib põhjustada soovimatuid vigu"
  },
  "header": {
    "_comment": "Main Header UI Internationalization Strings",
    "title": "DogeHouse",
    "mutedTitle": "Vaigistatud | DogeHouse",
    "deafenedTitle": "Deafened | DogeHouse",
    "dashboard": "Dashboard",
    "connectionTaken": "Connection Taken"
  },
  "footer": {
    "_comment": "Main Footer UI Internationalization Strings",
    "link_1": "Ajalugu",
    "link_2": "Discord",
    "link_3": "Teata veast"
  },
  "pages": {
    "_comment": "Respective Page UI Internationalization Strings",
    "admin": {
      "ban": "bänni",
      "userStaffandContrib": "User Staff & Contributions",
      "staff": "Staff: ",
      "contributions": "Contributions"
    },
    "followingOnlineList": {
      "listHeader": "Kasutajad, keda jälgid ja kes ei ole privaatses ruumis",
      "currentRoom": "praegu sees:",
      "startPrivateRoom": "loo nendega privaatne ruum",
      "title": "People"
    },
    "followList": {
      "followHim": "jälgi",
      "followingHim": "jälgid",
      "title": "People",
      "followingNone": "Not following anyone",
      "noFollowers": "No followers"
    },
    "home": {
      "createRoom": "Loo ruum",
      "refresh": "Värskenda",
      "editRoom": "Edit Room",
      "desktopAlert": "Download the DogeHouse desktop app today!"
    },
    "inviteList": {
      "roomGone": "ruum läinud, mine tagasi",
      "shareRoomLink": "jaga link ruumi",
      "inviteFollowers": "Saad kutsuda oma jälgijaid, kes on hetkel aktiivsed:",
      "whenFollowersOnline": "Teie aktiivsed jälgijad ilmuvad siia"
    },
    "login": {
      "headerText": "Viime häälevestlused kuule 🚀",
      "featureText_1": "Tume teema",
      "featureText_2": "Avatud registreerimised",
      "featureText_3": "Platvormidevaheline toetus",
      "featureText_4": "Avatud lähtekoodiga",
      "featureText_5": "Tekstivestlus",
      "featureText_6": "Töötab Doge'i jõul",
      "loginGithub": "Logi GitHub'iga",
      "loginTwitter": "Logi Twitter'iga",
      "createTestUser": "Loo test-kasutaja",
      "loginDiscord": "Login with Discord"
    },
    "myProfile": {
      "logout": "logi välja",
      "probablyLoading": "ilmselt laadib...",
      "voiceSettings": "mine häälesätetesse",
      "overlaySettings": "go to overlay settings",
      "soundSettings": "mine helisätetesse",
      "deleteAccount": "kustuta konto",
      "couldNotFindUser": "Sorry, we could not find that user",
      "privacySettings": "Privacy settings"
    },
    "notFound": {
      "whoopsError": "Oih! See leht läks vestluses kaduma.",
      "goHomeMessage": "Pole vaja muretseda. Sa saad",
      "goHomeLinkText": "minna koju"
    },
    "room": {
      "speakers": "Kõnelejad",
      "requestingToSpeak": "Kõnelemise taotlemine",
      "listeners": "Kuulajad",
      "allowAll": "Luba kõik",
      "allowAllConfirm": "Oled sa kindel? See tegevus lubab kõigil {{count}} taotlejal rääkida"
    },
    "searchUser": { "search": "otsi..." },
    "soundEffectSettings": {
      "header": "Helid",
      "title": "Sound Settings",
      "playSound": "Play Sound"
    },
    "viewUser": {
      "editProfile": "muuda profiili",
      "followsYou": "jälgib sind",
      "followers": "jälgijaid",
      "following": "jälgib",
      "followHim": "jälgi",
      "followingHim": "jälgid",
      "copyProfileUrl": "copy profile url",
      "urlCopied": "URL copied to clipboard",
      "unfollow": "Unfollow",
      "about": "About",
      "bot": "Bot",
      "profileTabs": {
        "about": "About",
        "rooms": "Rooms",
        "scheduled": "Scheduled",
        "recorded": "Recorded",
        "clips": "Clips"
      },
      "block": "Block",
      "unblock": "Unblock",
      "sendDM": "Send DM",
      "aboutSuffix": ""
    },
    "voiceSettings": {
      "header": "Häälesätted",
      "mic": "mikrofon:",
      "permissionError": "ühtegi mikrofoni ei leitud; mikrofone ei ole ühendatud või veebilehel puudub õigus neid kasutada.",
      "refresh": "värskenda mikrofonide loendit",
      "volume": "helitugevus:",
      "title": "Voice Settings"
    },
    "overlaySettings": {
      "input": { "errorMsg": "Invalid app title", "label": "Enter App Title" },
      "header": "Ülekatte Sätted"
    },
    "download": {
      "starting": "Starting download...",
      "failed": "Could not auto-download, please try again later",
      "visit_gh": "Visit Github Releases",
      "prompt": "Click on the button below to start download",
      "download_now": "Download Now",
      "download_for": "Download for %platform% (%ext%)"
    },
    "privacySettings": {
      "title": "Privacy Settings",
      "header": "Privacy Settings",
      "whispers": { "label": "Whispers", "on": "On", "off": "Off" }
    }
  },
  "components": {
    "_comment": "Component UI Internationalization Strings",
    "avatar": {},
    "backBar": {},
    "blockedFromRoomUsers": {
      "header": "Bännitud kasutajad",
      "unban": "tühista bänn",
      "noBans": "kedagi pole veel bännitud"
    },
    "bottomVoiceControl": {
      "leaveCurrentRoomBtn": "Lahku ruumist",
      "confirmLeaveRoom": "Kas oled kindel, et soovid ruumist lahkuda?",
      "leave": "Lahku",
      "inviteUsersToRoomBtn": "Kutsu ruumi kasutajaid",
      "invite": "Kutsu",
      "toggleMuteMicBtn": "Mikrofoni lüliti",
      "mute": "Vaigista mikrofon",
      "unmute": "Ava mikrofon",
      "makeRoomPublicBtn": "Tee ruum avalikuks!",
      "settings": "Sätted",
      "speaker": "Kõneleja",
      "listener": "Kuulaja",
      "chat": "Vestlus",
      "toggleDeafMicBtn": "Toggle Deafen",
      "deafen": "Deafen",
      "undeafen": "Undeafen"
    },
    "deviceNotSupported": {
      "notSupported": "Sinu seadet ei toetata veel. Saad luua",
      "linkText": "GitHub'is veateate",
      "addSupport": "ning üritame lisada toe teie seadmele."
    },
    "inviteButton": { "invited": "kutsutud", "inviteToRoom": "kutsu ruumi" },
    "micPermissionBanner": {
      "permissionDenied": "Ligipääs mikrofonile keelatud (võib-olla peate vaatama brauseri sätteid ning lehte värskendama)",
      "dismiss": "tühista",
      "tryAgain": "proovi uuesti"
    },
    "keyboardShortcuts": {
      "setKeybind": "määra klahvistik",
      "listening": "kuulab",
      "toggleMuteKeybind": "vaigistamise klahvistik",
      "togglePushToTalkKeybind": "push-to-talk klahvistik",
      "toggleOverlayKeybind": "toggle overlay keybind",
      "toggleDeafKeybind": "Toggle deafen keybind"
    },
    "userVolumeSlider": {
      "noAudioMessage": "pole ühtegi audiotarbijat mingil põhjusel"
    },
    "addToCalendar": { "add": "Lisa kalendrisse" },
    "wsKilled": {
      "description": "Veebipesa suleti serveri poolt. See juhtub tavaliselt siis, kui avad veebilehe teisel vahelehel.",
      "reconnect": "ühenda uuesti"
    },
    "modals": {
      "createRoomModal": {
        "public": "avalik",
        "private": "privaatne",
        "roomName": "ruumi nimi",
        "roomDescription": "ruumi kirjeldus",
        "descriptionError": "max. pikkus 500",
        "nameError": "peab olema 2 kuni 60 tähemärki pikk",
        "subtitle": "Fill the following fields to start a new room"
      },
      "invitedToJoinRoomModal": {
        "newRoomCreated": "Uus ruum loodud",
        "roomInviteFrom": "Ruumi kutse kasutajalt",
        "justStarted": "Nad just alustasid",
        "likeToJoin": ", kas tahad liituda?",
        "inviteReceived": "sind on kutsutud ruumi"
      },
      "editProfileModal": {
        "usernameTaken": "kasutajanimi on juba kasutusel",
        "avatarUrlError": "Vigane pilt",
        "avatarUrlLabel": "Github/Twitter/Discord avatari URL",
        "displayNameError": "2 kuni 50 tähemärki pikk",
        "displayNameLabel": "Kuvatav nimi",
        "usernameError": "4 kuni 15 tähemärki pikk ja ainult tähenumbriline/alakriips",
        "usernameLabel": "Kasutajanimi",
        "bioError": "maksimum pikkus: 160 tähemärki",
        "bioLabel": "Bio",
        "bannerUrlLabel": "Twitter banner URL"
      },
      "profileModal": {
        "blockUserConfirm": "Kas tahad kindlasti selle kasutaja liitumist teie ruumidesse keelata?",
        "blockUser": "Blokeeri kasutaja",
        "makeMod": "Tee moderaatoriks",
        "unmod": "eemalda moderaatoriõigus",
        "addAsSpeaker": "lisa kõnelejana",
        "moveToListener": "liiguta kuulajatesse",
        "banFromChat": "bänni vestlusest",
        "banFromRoom": "bänni ruumist",
        "goBackToListener": "mine tagasi kuulajatesse",
        "deleteMessage": "kustuta sõnum",
        "makeRoomCreator": "make room admin",
        "unBanFromChat": "Unban from Chat",
        "banIPFromRoom": "Ban IP from Room"
      },
      "roomSettingsModal": {
        "requirePermission": "nõua luba rääkimiseks",
        "makePublic": "tee ruum avalikuks",
        "makePrivate": "tee ruum privaatseks",
        "renamePublic": "Säti avaliku ruumi nimi",
        "renamePrivate": "Säti privaatse ruumi nimi",
        "chatDisabled": "disable chat",
        "chatCooldown": "Chat Cooldown (milliseconds)",
        "chat": {
          "label": "Chat",
          "enabled": "Enabled",
          "disabled": "Disabled",
          "followerOnly": "Follower Only"
        }
      }
    },
    "followingOnline": {
      "people": "People",
      "online": "ONLINE",
      "noOnline": "You have 0 friends online right now",
      "showMore": "Show more"
    },
    "upcomingRoomsCard": {
      "upcomingRooms": "Upcoming rooms",
      "exploreMoreRooms": "Explore More Rooms"
    },
    "search": {
      "placeholder": "Search for rooms, users or categories",
      "placeholderShort": "Search"
    },
    "settingsDropdown": {
      "profile": "Profile",
      "language": "Language",
      "reportABug": "Report A Bug",
      "useOldVersion": "Use Old Version",
      "logOut": {
        "button": "Log out",
        "modalSubtitle": "Are you sure you want to logout?"
      },
      "debugAudio": {
        "debugAudio": "Debug Audio",
        "stopDebugger": "Stop Debugger"
      },
      "downloadApp": "Download App"
    },
<<<<<<< HEAD
    "userBadges": {
      "dhStaff": "DogeHouse Staff",
      "dhContributor": "DogeHouse Contributor"
=======
    "messagesDropdown": {
      "title": "Messages",
      "showMore": "Show More",
      "noMessages": "No new messages"
>>>>>>> c4902fed
    }
  },
  "modules": {
    "_comment": "Modules UI Internationalization Strings",
    "scheduledRooms": {
      "title": "Ajastatud ruumid",
      "noneFound": "ühtegi ei leitud",
      "allRooms": "kõik ajastatud ruumid",
      "myRooms": "minu ajastatud ruumid",
      "scheduleRoomHeader": "Ajasta ruum",
      "startRoom": "Alusta ruum",
      "modal": {
        "needsFuture": "peab olema tulevikus",
        "roomName": "ruumi nimi",
        "roomDescription": "kirjeldus",
        "minLength": "min. pikkus 2"
      },
      "tommorow": "TOMMOROW",
      "today": "TODAY",
      "deleteModal": {
        "areYouSure": "Are you sure you want to delete this scheduled room?"
      }
    },
    "roomChat": {
      "title": "Vestlus",
      "emotesSoon": "[emojid varsti]",
      "bannedAlert": "Sind bänniti vestlusest",
      "waitAlert": "Pead ootama sekundi enne, kui saad sõnumit saata",
      "search": "Otsing",
      "searchResults": "Otsingu tulemused",
      "recent": "Enim kasutatud",
      "sendMessage": "Saada sõnum",
      "whisper": "Sosista",
      "welcomeMessage": "Tere tulemast vestlusesse!",
      "roomDescription": "ruumi kirjeldus",
      "disabled": "room chat has been disabled",
      "messageDeletion": {
        "message": "message",
        "retracted": "retracted",
        "deleted": "deleted"
      }
    },
    "roomStatus": {
      "fuelingRocket": "Tankimas raketti",
      "takingOff": "Startimas",
      "inSpace": "Kosmoses",
      "approachingMoon": "Lähenemas Kuule",
      "lunarDoge": "Kuu-doge",
      "approachingSun": "Lähenemas Päikesele",
      "solarDoge": "Päikese-Doge",
      "approachingGalaxy": "Lähenemas galaktikale",
      "galacticDoge": "Galaktiline-Doge",
      "spottedLife": "Planeet eluga"
    },
    "feed": { "yourFeed": "Your Feed" }
  }
}<|MERGE_RESOLUTION|>--- conflicted
+++ resolved
@@ -100,7 +100,9 @@
       "allowAll": "Luba kõik",
       "allowAllConfirm": "Oled sa kindel? See tegevus lubab kõigil {{count}} taotlejal rääkida"
     },
-    "searchUser": { "search": "otsi..." },
+    "searchUser": {
+      "search": "otsi..."
+    },
     "soundEffectSettings": {
       "header": "Helid",
       "title": "Sound Settings",
@@ -139,7 +141,10 @@
       "title": "Voice Settings"
     },
     "overlaySettings": {
-      "input": { "errorMsg": "Invalid app title", "label": "Enter App Title" },
+      "input": {
+        "errorMsg": "Invalid app title",
+        "label": "Enter App Title"
+      },
       "header": "Ülekatte Sätted"
     },
     "download": {
@@ -153,7 +158,11 @@
     "privacySettings": {
       "title": "Privacy Settings",
       "header": "Privacy Settings",
-      "whispers": { "label": "Whispers", "on": "On", "off": "Off" }
+      "whispers": {
+        "label": "Whispers",
+        "on": "On",
+        "off": "Off"
+      }
     }
   },
   "components": {
@@ -188,7 +197,10 @@
       "linkText": "GitHub'is veateate",
       "addSupport": "ning üritame lisada toe teie seadmele."
     },
-    "inviteButton": { "invited": "kutsutud", "inviteToRoom": "kutsu ruumi" },
+    "inviteButton": {
+      "invited": "kutsutud",
+      "inviteToRoom": "kutsu ruumi"
+    },
     "micPermissionBanner": {
       "permissionDenied": "Ligipääs mikrofonile keelatud (võib-olla peate vaatama brauseri sätteid ning lehte värskendama)",
       "dismiss": "tühista",
@@ -205,7 +217,9 @@
     "userVolumeSlider": {
       "noAudioMessage": "pole ühtegi audiotarbijat mingil põhjusel"
     },
-    "addToCalendar": { "add": "Lisa kalendrisse" },
+    "addToCalendar": {
+      "add": "Lisa kalendrisse"
+    },
     "wsKilled": {
       "description": "Veebipesa suleti serveri poolt. See juhtub tavaliselt siis, kui avad veebilehe teisel vahelehel.",
       "reconnect": "ühenda uuesti"
@@ -299,16 +313,14 @@
       },
       "downloadApp": "Download App"
     },
-<<<<<<< HEAD
     "userBadges": {
       "dhStaff": "DogeHouse Staff",
       "dhContributor": "DogeHouse Contributor"
-=======
+    },
     "messagesDropdown": {
       "title": "Messages",
       "showMore": "Show More",
       "noMessages": "No new messages"
->>>>>>> c4902fed
     }
   },
   "modules": {
@@ -363,6 +375,8 @@
       "galacticDoge": "Galaktiline-Doge",
       "spottedLife": "Planeet eluga"
     },
-    "feed": { "yourFeed": "Your Feed" }
+    "feed": {
+      "yourFeed": "Your Feed"
+    }
   }
 }