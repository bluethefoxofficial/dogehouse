--- conflicted
+++ resolved
@@ -27,11 +27,8 @@
     "emoji-mart": "^3.0.1",
     "emoji-regex": "^9.2.2",
     "formik": "^2.2.6",
-<<<<<<< HEAD
     "framer-motion": "^4.1.2",
     "grapheme-splitter": "^1.0.4",
-=======
->>>>>>> 48697ed7
     "hark": "^1.2.3",
     "i18next": "^19.9.2",
     "i18next-browser-languagedetector": "^6.0.1",
