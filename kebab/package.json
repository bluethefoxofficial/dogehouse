--- conflicted
+++ resolved
@@ -2,11 +2,7 @@
   "name": "@dogehouse/kebab",
   "author": "Ilya Maximov <mail@overlisted.net> (https://overlisted.net)",
   "bugs": "https://github.com/benawad/dogehouse/issues",
-<<<<<<< HEAD
-  "version": "0.2.7",
-=======
   "version": "0.2.8",
->>>>>>> b4532910
   "license": "MIT",
   "keywords": [
     "dogehouse"
