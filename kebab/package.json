{
  "name": "@dogehouse/kebab",
  "author": "Ilya Maximov <mail@overlisted.net> (https://overlisted.net)",
  "bugs": "https://github.com/benawad/dogehouse/issues",
  "version": "0.2.5",
  "license": "MIT",
  "keywords": [
    "dogehouse"
  ],
  "description": "Client-side implementation of DogeHouse API.",
  "main": "lib/index.js",
  "types": "lib/index.d.ts",
  "scripts": {
    "build": "tsc",
    "watch": "tsc -w",
    "lint": "eslint src/",
    "test": "jest",
    "postinstall": "npm run build"
  },
  "publishConfig": {
    "access": "public"
  },
  "dependencies": {
    "@types/uuid": "^8.3.0",
    "@types/ws": "^7.4.1",
    "isomorphic-ws": "^4.0.1",
    "mediasoup-client": "^3.6.29",
    "reconnecting-websocket": "^4.4.0",
    "uuid": "^8.3.2",
    "ws": "^7.4.4"
  },
  "devDependencies": {
<<<<<<< HEAD
    "@typescript-eslint/eslint-plugin": "^4.21.0",
    "@typescript-eslint/parser": "^4.21.0",
    "eslint": "^7.23.0",
    "typescript": "^4.2.4"
=======
    "@types/jest": "^26.0.22",
    "@typescript-eslint/eslint-plugin": "^4.19.0",
    "@typescript-eslint/parser": "^4.19.0",
    "eslint": "^7.23.0",
    "jest": "^26.6.3",
    "ts-jest": "^26.5.4",
    "typescript": "^4.2.3"
>>>>>>> 3d4bf21c
  }
}<|MERGE_RESOLUTION|>--- conflicted
+++ resolved
@@ -30,19 +30,12 @@
     "ws": "^7.4.4"
   },
   "devDependencies": {
-<<<<<<< HEAD
+    "@types/jest": "^26.0.22",
     "@typescript-eslint/eslint-plugin": "^4.21.0",
     "@typescript-eslint/parser": "^4.21.0",
     "eslint": "^7.23.0",
-    "typescript": "^4.2.4"
-=======
-    "@types/jest": "^26.0.22",
-    "@typescript-eslint/eslint-plugin": "^4.19.0",
-    "@typescript-eslint/parser": "^4.19.0",
-    "eslint": "^7.23.0",
     "jest": "^26.6.3",
     "ts-jest": "^26.5.4",
-    "typescript": "^4.2.3"
->>>>>>> 3d4bf21c
+    "typescript": "^4.2.4"
   }
 }