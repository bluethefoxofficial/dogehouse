import { ConsumerOptions } from "mediasoup-client/lib/types";

export type UUID = string;

export type RoomPeer = {
  peerId: UUID;
  consumerParameters: ConsumerOptions;
};

export type UserPreview = {
  id: UUID;
  displayName: string;
  numFollowers: number;
  avatarUrl: string | null;
};

export type ChatMode = "default" | "disabled" | "follower_only";

export type Room = {
  id: string;
  name: string;
  description?: string;
  isPrivate: boolean;
  numPeopleInside: number;
  voiceServerId: string;
  creatorId: string;
  peoplePreviewList: Array<UserPreview>;
  inserted_at: string;
<<<<<<< HEAD
  chatMode: ChatMode;
=======
  chatThrottle: number;
>>>>>>> 022c6b18
};

export interface ScheduledRoom {
  roomId: UUID | null;
  description: string;
  scheduledFor: string;
  numAttending: number;
  name: string;
  id: UUID;
  creatorId: UUID;
  creator: User;
}

export type User = {
  youAreFollowing?: boolean;
  username: string;
  roomPermissions?: unknown;
  online: boolean;
  numFollowing: number;
  numFollowers: number;
  lastOnline: string;
  id: UUID;
  followsYou?: boolean;
  botOwnerId?: string;
  displayName: string;
  currentRoomId?: UUID;
  currentRoom: Room;
  bio: string | null;
  avatarUrl: string;
  bannerUrl: string | null;
  whisperPrivacySetting: "on" | "off";
};

export type MessageToken<T extends string = string, V = unknown> = {
  t: T;
  v: V;
};

export type TextToken = MessageToken<"text", string>;
export type MentionToken = MessageToken<"mention", string>;
export type LinkToken = MessageToken<"link", string>;
export type EmoteToken = MessageToken<"emote", string>;
export type CodeBlockToken = MessageToken<"block", string>;

export type Message = {
  id: UUID;
  userId: UUID;
  avatarUrl: UUID;
  color: string;
  displayName: string;
  tokens: MessageToken[];
  username: string;
  deleted?: boolean;
  deleterId?: UUID;
  sentAt: string;
  isWhisper?: boolean;
};

export type BaseUser = {
  username: string;
  online: boolean;
  lastOnline: string;
  id: string;
  bio: string;
  displayName: string;
  avatarUrl: string;
  bannerUrl: string;
  numFollowing: number;
  numFollowers: number;
  currentRoom?: Room;
  botOwnerId?: string;
};

export type PaginatedBaseUsers = {
  users: BaseUser[];
  nextCursor: number | null;
};

export type RoomPermissions = {
  askedToSpeak: boolean;
  isSpeaker: boolean;
  isMod: boolean;
};

export type UserWithFollowInfo = BaseUser & {
  followsYou?: boolean;
  youAreFollowing?: boolean;
  iBlockedThem?: boolean;
};

export type RoomUser = {
  roomPermissions?: RoomPermissions | null;
} & UserWithFollowInfo;

export type CurrentRoom = Room & {
  users: RoomUser[];
  muteMap: BooleanMap;
  deafMap: BooleanMap;
  activeSpeakerMap: BooleanMap;
  autoSpeaker: boolean;
};

export type BooleanMap = Record<UUID, boolean>;<|MERGE_RESOLUTION|>--- conflicted
+++ resolved
@@ -26,11 +26,8 @@
   creatorId: string;
   peoplePreviewList: Array<UserPreview>;
   inserted_at: string;
-<<<<<<< HEAD
   chatMode: ChatMode;
-=======
   chatThrottle: number;
->>>>>>> 022c6b18
 };
 
 export interface ScheduledRoom {
