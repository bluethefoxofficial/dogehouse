// @ts-nocheck because internet is unpredictable

import { Connection } from "./raw";
<<<<<<< HEAD
import { MessageToken, UUID } from "./entities";

export const wrap = (connection: Connection) => ({
  getTopPublicRooms: (cursor = 0): Promise<GetTopPublicRoomsResponse> =>
    connection.fetch("get_top_public_rooms", { cursor }),
=======
import { Message, MessageToken, Room, UUID } from "./entities";

type Handler<Data> = (data: Data) => void;

export const wrap = (connection: Connection) => ({
  subscribe: {
    newChatMsg: (handler: Handler<{ userId: UUID, msg: Message }>) =>
      connection.addListener("new_chat_msg", handler),
  },
  getTopPublicRooms: (): Promise<Room[]> =>
    connection.fetch("get_top_public_rooms", { cursor: 0 }).then(data => data.rooms),
>>>>>>> e1e8cde3
  joinRoom: (id: UUID): Promise<void> =>
    connection.fetch("join_room", { roomId: id }, "join_room_done"),
  sendRoomChatMsg: (
    ast: MessageToken[],
    whisperedTo: string[] = []
  ): Promise<void> =>
    connection.send("send_room_chat_msg", { tokens: ast, whisperedTo }),
  leaveRoom: (): Promise<{ roomId: UUID }> =>
    connection.fetch("leave_room", {}, "you_left_room")
});<|MERGE_RESOLUTION|>--- conflicted
+++ resolved
@@ -1,25 +1,17 @@
 // @ts-nocheck because internet is unpredictable
 
 import { Connection } from "./raw";
-<<<<<<< HEAD
-import { MessageToken, UUID } from "./entities";
-
-export const wrap = (connection: Connection) => ({
-  getTopPublicRooms: (cursor = 0): Promise<GetTopPublicRoomsResponse> =>
-    connection.fetch("get_top_public_rooms", { cursor }),
-=======
-import { Message, MessageToken, Room, UUID } from "./entities";
+import { Message, MessageToken, UUID } from "./entities";
 
 type Handler<Data> = (data: Data) => void;
 
 export const wrap = (connection: Connection) => ({
   subscribe: {
-    newChatMsg: (handler: Handler<{ userId: UUID, msg: Message }>) =>
+    newChatMsg: (handler: Handler<{ userId: UUID; msg: Message }>) =>
       connection.addListener("new_chat_msg", handler),
   },
-  getTopPublicRooms: (): Promise<Room[]> =>
-    connection.fetch("get_top_public_rooms", { cursor: 0 }).then(data => data.rooms),
->>>>>>> e1e8cde3
+  getTopPublicRooms: (cursor = 0): Promise<GetTopPublicRoomsResponse> =>
+    connection.fetch("get_top_public_rooms", { cursor }),
   joinRoom: (id: UUID): Promise<void> =>
     connection.fetch("join_room", { roomId: id }, "join_room_done"),
   sendRoomChatMsg: (
@@ -28,5 +20,5 @@
   ): Promise<void> =>
     connection.send("send_room_chat_msg", { tokens: ast, whisperedTo }),
   leaveRoom: (): Promise<{ roomId: UUID }> =>
-    connection.fetch("leave_room", {}, "you_left_room")
+    connection.fetch("leave_room", {}, "you_left_room"),
 });