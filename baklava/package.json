--- conflicted
+++ resolved
@@ -1,60 +1,4 @@
 {
-<<<<<<< HEAD
-  "name": "dogehouse",
-  "version": "1.0.23",
-  "description": "Taking voice conversations to the moon 🚀",
-  "main": "./dist/electron.js",
-  "scripts": {
-    "compile": "tsc",
-    "watch": "tsc -w",
-    "dev": "yarn compile && node ./dist/dev.js",
-    "start": "yarn compile && electron ./dist/electron.js",
-    "build": "yarn compile && yarn build:globkey && electron-builder",
-    "build:all": "yarn compile && yarn build:overlay && yarn build:globkey && electron-builder -mwl",
-    "build:mac": "yarn compile && yarn build:overlay && yarn build:globkey && electron-builder --mac",
-    "build:win": "yarn compile && yarn build:overlay && yarn build:globkey && electron-builder --win",
-    "build:linux": "yarn compile && yarn build:overlay && yarn build:globkey && electron-builder --linux",
-    "build:overlay": "cd resources/overlay && yarn build && cd ../../",
-    "build:globkey": "yarn add globkey && cd node_modules/globkey && npx electron-build-env nj-cli build --release && del-cli target src && cd ../../"
-  },
-  "keywords": [
-    "DogeHouse",
-    "Electron"
-  ],
-  "author": "Ben Awad <benawadapps@gmail.com>",
-  "homepage": "https://github.com/benawad/dogehouse/",
-  "repository": {
-    "type": "git",
-    "url": "https://github.com/benawad/dogehouse"
-  },
-  "bugs": {
-    "url": "https://github.com/benawad/dogehouse/issues"
-  },
-  "license": "MIT",
-  "devDependencies": {
-    "@types/node": "^14.14.31",
-    "builder-util": "^22.10.5",
-    "del-cli": "^3.0.1",
-    "electron": "^11.3.0",
-    "electron-build-env": "^0.2.0",
-    "electron-builder": "^22.10.5",
-    "typescript": "^4.2.2"
-  },
-  "build": {
-    "appId": "com.electron.dogehouse",
-    "productName": "DogeHouse",
-    "asar": true,
-    "mac": {
-      "icon": "icons/icon.png",
-      "category": "public.app-category.social-networking",
-      "entitlements": "settings/entitlements.mac.plist",
-      "extendInfo": {
-        "NSMicrophoneUsageDescription": "Mic access for speeach input in voice."
-      },
-      "target": [
-        "dmg"
-      ]
-=======
     "name": "dogehouse",
     "version": "1.0.22",
     "description": "Taking voice conversations to the moon 🚀",
@@ -74,7 +18,6 @@
         "build:linux": "yarn compile && yarn build:overlay && yarn build:globkey && electron-builder --linux",
         "build:overlay": "cd resources/overlay && yarn build && cd ../../",
         "build:globkey": "yarn add globkey && cd node_modules/globkey && npx electron-build-env nj-cli build --release && del-cli target src && cd ../../"
->>>>>>> df813108
     },
     "win": {
       "icon": "icons/icon.png",
@@ -90,10 +33,6 @@
         "AppImage"
       ]
     },
-<<<<<<< HEAD
-    "extraMetadata": {
-      "main": "dist/electron.js"
-=======
     "license": "MIT",
     "devDependencies": {
         "@types/lodash": "^4.14.168",
@@ -109,24 +48,10 @@
         "pretty-quick": "^3.1.0",
         "ts-node": "^9.1.1",
         "typescript": "^4.2.2"
->>>>>>> df813108
     },
     "directories": {
       "output": "./builds"
     },
-<<<<<<< HEAD
-    "extends": null
-  },
-  "dependencies": {
-    "electron-overlay-window": "^1.0.4",
-    "electron-updater": "^4.3.8",
-    "globkey": "^1.0.12"
-  },
-  "files": [
-    "./icons/**/*",
-    "./resources/**/*"
-  ]
-=======
     "dependencies": {
         "electron-overlay-window": "^1.0.4",
         "electron-updater": "^4.3.8",
@@ -138,5 +63,4 @@
         "./icons/**/*",
         "./resources/**/*"
     ]
->>>>>>> df813108
 }