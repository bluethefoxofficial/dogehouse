{
    "name": "dogehouse",
<<<<<<< HEAD
    "version": "1.0.40",
=======
    "version": "1.0.39",
>>>>>>> da047d07
    "description": "Taking voice conversations to the moon 🚀",
    "main": "./dist/electron.js",
    "scripts": {
        "compile": "tsc",
        "watch": "tsc -w",
        "dev": "yarn compile && node ./dist/dev.js",
        "start": "yarn compile && electron ./dist/electron.js",
        "gen:i18:keys": "ts-node --project scripts/tsconfig.json scripts/generateTranslationTypes.ts",
        "sync:i18": "ts-node --project scripts/tsconfig.json scripts/syncTranslations.ts",
        "i18": "npm run gen:i18:keys && npm run sync:i18",
        "build:all": "yarn compile && electron-builder -mwl",
        "build:mac": "yarn compile && electron-builder --mac",
        "build:win": "yarn compile && electron-builder --win",
        "build:linux": "yarn compile && electron-builder --linux",
        "build:overlay": "cd resources/overlay && yarn build && cd ../../",
        "build:globkey": "yarn remove globkey && yarn add globkey && cd node_modules/globkey && npx electron-build-env nj-cli build --release",
        "delete:artifacts": "yarn delete:globkey_artifacts && yarn delete:overlay_yarn_cache",
        "delete:globkey_artifacts": "cd node_modules/globkey && del-cli target src && cd ../../",
        "delete:overlay_yarn_cache": "cd resources/overlay && del-cli .yarn && cd ../../"
    },
    "keywords": [
        "DogeHouse",
        "Electron"
    ],
    "author": "Ben Awad <benawadapps@gmail.com>",
    "homepage": "https://github.com/benawad/dogehouse/",
    "repository": {
        "type": "git",
        "url": "https://github.com/benawad/dogehouse"
    },
    "bugs": {
        "url": "https://github.com/benawad/dogehouse/issues"
    },
    "license": "MIT",
    "build": {
        "appId": "com.electron.dogehouse",
        "productName": "DogeHouse",
        "asar": true,
        "afterSign": "electron-builder-notarize",
        "mac": {
            "hardenedRuntime": true,
            "icon": "icons/icon.png",
            "category": "public.app-category.social-networking",
            "entitlements": "settings/entitlements.mac.plist",
            "extendInfo": {
                "NSMicrophoneUsageDescription": "Mic access for speeach input in voice."
            },
            "target": [
                "dmg",
                "zip"
            ]
        },
        "win": {
            "icon": "icons/icon.png",
            "target": "nsis",
            "publish": [
                "github"
            ]
        },
        "linux": {
            "icon": "icons/icon.png",
            "target": [
                "deb",
                "AppImage",
                "snap"
            ]
        },
        "extraMetadata": {
            "main": "dist/electron.js"
        },
        "directories": {
            "output": "./builds"
        },
        "asarUnpack": [
            "./dist/utils/keybinds/worker.js",
            "./node_modules/globkey/**/*"
        ],
        "extends": null
    },
    "devDependencies": {
        "@types/i18next-node-fs-backend": "^2.1.0",
        "@types/lodash": "^4.14.168",
        "@types/node": "^14.14.31",
        "@types/prettier": "^2.2.3",
        "builder-util": "^22.10.5",
        "del-cli": "^3.0.1",
        "electron": "^11.3.0",
        "electron-build-env": "^0.2.0",
        "electron-builder": "^22.10.5",
        "electron-builder-notarize": "^1.2.0",
        "lodash": "^4.17.21",
        "prettier": "^2.2.1",
        "pretty-quick": "^3.1.0",
        "ts-node": "^9.1.1",
        "typescript": "^4.2.2"
    },
    "dependencies": {
        "asar-node": "^2.1.3",
        "electron-log": "^4.3.2",
        "electron-overlay-window": "^1.0.4",
        "electron-updater": "^4.3.8",
        "globkey": "^1.0.23",
        "i18next": "^20.0.0",
        "i18next-node-fs-backend": "^2.1.3"
    },
    "files": [
        "./icons/**/*",
        "./resources/**/*"
    ]
}<|MERGE_RESOLUTION|>--- conflicted
+++ resolved
@@ -1,10 +1,6 @@
 {
     "name": "dogehouse",
-<<<<<<< HEAD
     "version": "1.0.40",
-=======
-    "version": "1.0.39",
->>>>>>> da047d07
     "description": "Taking voice conversations to the moon 🚀",
     "main": "./dist/electron.js",
     "scripts": {
