{
    "name": "dogehouse",
    "version": "1.0.20",
    "description": "Taking voice conversations to the moon 🚀",
    "main": "./dist/electron.js",
    "scripts": {
        "compile": "tsc",
        "watch": "tsc -w",
        "dev": "yarn compile && node ./dist/dev.js",
<<<<<<< HEAD
        "start": "yarn compile && electron ./dist/electron.js",
        "build": "yarn compile && yarn build:globkey && electron-builder",
        "build:all": "yarn compile && yarn build:overlay && yarn build:globkey && electron-builder -mwl",
        "build:mac": "yarn compile && yarn build:overlay && yarn build:globkey && electron-builder --mac",
        "build:win": "yarn compile && yarn build:overlay && yarn build:globkey && electron-builder --win",
        "build:linux": "yarn compile && yarn build:overlay && yarn build:globkey && electron-builder --linux",
        "build:overlay": "cd resources/overlay && yarn build && cd ../../",
        "build:globkey": "cd node_modules/globkey && npx electron-build-env nj-cli build --release && cd ../../"
=======
        "start": "yarn compile && cd node_modules/globkey && npx electron-build-env nj-cli build --release && cd ../../ && electron ./dist/electron.js",
        "build": "yarn compile && cd node_modules/globkey && npx electron-build-env nj-cli build --release && cd ../../ && electron-builder",
        "build:all": "yarn compile && yarn build:overlay && electron-builder -mwl",
        "build:mac": "yarn compile && yarn build:overlay && electron-builder --mac",
        "build:win": "yarn compile && yarn build:overlay && electron-builder --win",
        "build:linux": "yarn compile && yarn build:overlay && electron-builder --linux",
        "build:overlay": "cd resources/overlay && yarn build && cd ../../"
>>>>>>> 81899fd7
    },
    "keywords": [
        "DogeHouse",
        "Electron"
    ],
    "author": "Ben Awad <benawadapps@gmail.com>",
    "homepage": "https://github.com/benawad/dogehouse/",
    "repository": {
        "type": "git",
        "url": "https://github.com/benawad/dogehouse"
    },
    "bugs": {
        "url": "https://github.com/benawad/dogehouse/issues"
    },
    "license": "MIT",
    "devDependencies": {
        "@types/node": "^14.14.31",
        "builder-util": "^22.10.5",
        "electron": "^11.3.0",
        "electron-build-env": "^0.2.0",
        "electron-builder": "^22.10.5",
        "typescript": "^4.2.2"
    },
    "build": {
        "appId": "com.electron.dogehouse",
        "productName": "DogeHouse",
        "asar": true,
        "mac": {
            "icon": "icons/icon.png",
            "category": "public.app-category.social-networking",
            "entitlements": "settings/entitlements.mac.plist",
            "extendInfo": {
                "NSMicrophoneUsageDescription": "Mic access for speeach input in voice."
            },
            "target": [
                "dmg"
            ]
        },
        "win": {
            "icon": "icons/icon.png",
            "target": "nsis",
            "publish": [
                "github"
            ]
        },
        "linux": {
            "icon": "icons/icon.png",
            "target": [
                "deb",
                "AppImage"
            ]
        },
        "extraMetadata": {
            "main": "dist/electron.js"
        },
        "directories": {
            "output": "./builds"
        },
        "extends": null
    },
    "dependencies": {
        "electron-overlay-window": "^1.0.4",
        "electron-updater": "^4.3.8",
<<<<<<< HEAD
        "globkey": "^1.0.11"
=======
        "globkey": "^1.0.10"
>>>>>>> 81899fd7
    },
    "files": [
        "./icons/**/*",
        "./resources/**/*"
    ]
}<|MERGE_RESOLUTION|>--- conflicted
+++ resolved
@@ -7,7 +7,6 @@
         "compile": "tsc",
         "watch": "tsc -w",
         "dev": "yarn compile && node ./dist/dev.js",
-<<<<<<< HEAD
         "start": "yarn compile && electron ./dist/electron.js",
         "build": "yarn compile && yarn build:globkey && electron-builder",
         "build:all": "yarn compile && yarn build:overlay && yarn build:globkey && electron-builder -mwl",
@@ -16,15 +15,6 @@
         "build:linux": "yarn compile && yarn build:overlay && yarn build:globkey && electron-builder --linux",
         "build:overlay": "cd resources/overlay && yarn build && cd ../../",
         "build:globkey": "cd node_modules/globkey && npx electron-build-env nj-cli build --release && cd ../../"
-=======
-        "start": "yarn compile && cd node_modules/globkey && npx electron-build-env nj-cli build --release && cd ../../ && electron ./dist/electron.js",
-        "build": "yarn compile && cd node_modules/globkey && npx electron-build-env nj-cli build --release && cd ../../ && electron-builder",
-        "build:all": "yarn compile && yarn build:overlay && electron-builder -mwl",
-        "build:mac": "yarn compile && yarn build:overlay && electron-builder --mac",
-        "build:win": "yarn compile && yarn build:overlay && electron-builder --win",
-        "build:linux": "yarn compile && yarn build:overlay && electron-builder --linux",
-        "build:overlay": "cd resources/overlay && yarn build && cd ../../"
->>>>>>> 81899fd7
     },
     "keywords": [
         "DogeHouse",
@@ -88,11 +78,7 @@
     "dependencies": {
         "electron-overlay-window": "^1.0.4",
         "electron-updater": "^4.3.8",
-<<<<<<< HEAD
         "globkey": "^1.0.11"
-=======
-        "globkey": "^1.0.10"
->>>>>>> 81899fd7
     },
     "files": [
         "./icons/**/*",
