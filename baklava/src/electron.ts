--- conflicted
+++ resolved
@@ -66,19 +66,8 @@
       nodeIntegration: true
     }
   });
-<<<<<<< HEAD
   splash.loadFile(path.join(__dirname, "../resources/splash/splash-screen.html"));
-=======
-  splash.loadURL(
-    url.format({
-      pathname: path.join(
-        `${__dirname}`,
-        "../resources/splash/splash-screen.html"
-      ),
-      protocol: "file:",
-      slashes: true,
-    })
-  );
+  
   splash.webContents.on('did-finish-load', () => {
     splash.webContents.send('@locale/text', {
       title: i18n.t('common.title'),
@@ -88,7 +77,6 @@
       launch: i18n.t('splash.launch')
     });
   });
->>>>>>> 4a08c0e5
 
   // applying custom menu
   menu = Menu.buildFromTemplate(MENU_TEMPLATE);
