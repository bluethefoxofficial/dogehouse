--- conflicted
+++ resolved
@@ -78,11 +78,7 @@
     mainWindow.webContents.openDevTools();
   }
   mainWindow.loadURL(
-<<<<<<< HEAD
-    !__prod__ ? `https://dogehouse.tv/` : "http://localhost:3000/dash"
-=======
     __prod__ ? `https://dogehouse.tv/` : "http://localhost:3000"
->>>>>>> 2dd707f6
   );
 
   bWindows = {
