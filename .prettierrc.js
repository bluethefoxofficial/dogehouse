--- conflicted
+++ resolved
@@ -1,16 +1,8 @@
 module.exports = {
-<<<<<<< HEAD
-	trailingComma: "es5",
-	tabWidth: 2,
-	semi: true,
-	singleQuote: false,
-	arrowParens: "always",
-=======
   trailingComma: "es5",
   tabWidth: 2,
   semi: true,
   singleQuote: false,
   arrowParens: "always",
   useTabs: false,
->>>>>>> 5d2d180a
 };