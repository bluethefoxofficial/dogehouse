--- conflicted
+++ resolved
@@ -24,13 +24,8 @@
     "dotenv-safe": "^8.2.0",
     "express": "^4.17.1",
     "jsonwebtoken": "^8.5.1",
-<<<<<<< HEAD
     "mediasoup": "^3.7.2",
     "ws": "^7.4.2"
-=======
-    "mediasoup": "^3.6.31",
-    "ws": "^7.4.5"
->>>>>>> 37011eb2
   },
   "devDependencies": {
     "@types/amqplib": "^0.5.17",
